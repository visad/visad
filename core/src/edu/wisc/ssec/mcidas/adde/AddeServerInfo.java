<<<<<<< HEAD
//
// AddeServerInfo.java
//

/*
This source file is part of the edu.wisc.ssec.mcidas package and is
Copyright (C) 1998 - 2015 by Tom Whittaker, Tommy Jasmin, Tom Rink,
Don Murray, James Kelly, Bill Hibbard, Dave Glowacki, Curtis Rueden
and others.
 
This library is free software; you can redistribute it and/or
modify it under the terms of the GNU Library General Public
License as published by the Free Software Foundation; either
version 2 of the License, or (at your option) any later version.

This library is distributed in the hope that it will be useful,
but WITHOUT ANY WARRANTY; without even the implied warranty of
MERCHANTABILITY or FITNESS FOR A PARTICULAR PURPOSE.  See the GNU
Library General Public License for more details.

You should have received a copy of the GNU Library General Public
License along with this library; if not, write to the Free
Software Foundation, Inc., 59 Temple Place - Suite 330, Boston,
MA 02111-1307, USA
*/

package edu.wisc.ssec.mcidas.adde;

import java.text.FieldPosition;
import java.text.SimpleDateFormat;

import java.util.StringTokenizer;
import java.util.TimeZone;
import java.util.Vector;

import edu.wisc.ssec.mcidas.adde.ReadTextFile;
import edu.wisc.ssec.mcidas.AreaDirectoryList;
import edu.wisc.ssec.mcidas.AreaDirectory;
import edu.wisc.ssec.mcidas.McIDASException;

/** 
 * All things related to ADDE servers, groups and datasets
 * Certain requests are dependent on appropriate prior requests.
 * E.g., must set server, then group, before you can request
 * File Format.
 *
 * @author  tomw
 * @version 0.2
 */

public class AddeServerInfo extends Object {
  
  private String[] serverList;
  private String selectedServer = null;
  private boolean hasServers = false;
  private String dataType = null;

  private String[] bandNames;
  private boolean hasBandNames = false;

  private String selectedGroup = null;
  private boolean hasGroup = false;

  private String selectedDataset = null;
  private boolean hasDataset = false;
  private AreaDirectory [][]dirs;

  private Vector table, groups;
  private String status="OK";

  private String userproj = null;
  private String DATEFORMAT = "yyyy-MM-dd / HH:mm:ss";
  
  private boolean debug = false;

  private boolean isArchive = false;
  private String archiveDate = null;

  /** 
   * Creates new AddeServerInfo. This collects information about
   * ADDE server(s) -- their groups, datasets, and date-times (right
   * now only image date-time implemented).  This is a helper class
   * for anything else that needs to get these information.
   * 
   * The candidate list of ADDE servers should be obtained from a
   * yet-to-be-identified "well-known list", and made available
   * in this class.
   */
  
  public AddeServerInfo() {
    // go find the list of well-known servers ?
    this(null);
  }
    
  /** 
   * The non-default parameter is a list of of ADDE servers
   *
   * @param l a list of ADDE servers that can be used in lieu
   * of automatically obtaining it.
   *
   */
  
  public AddeServerInfo(String[] l) {
    // well known list of ADDE servers
	// XXX TJJ - I don't like this and would prefer to force a valid
	// server name into the constructor, and fail all requests otherwise
    String[] list = l;
    if (list == null) {
      list = new String[] {
    		  "adde.unidata.ucar.edu",
    		  "adde.ssec.wisc.edu",
    		  "unidata2.ssec.wisc.edu",
    		  "uwamrc.ssec.wisc.edu"
    		 };
    }
    serverList = new String[list.length];
    for (int i=0; i<list.length; i++) {
      serverList[i] = list[i];
    }
    hasServers = true;
  }
    
  /** 
   * get a list of servers
   *
   * @return names of server hosts
   */
  
  public String[] getServerList() {
    if (hasServers) {
      return serverList;
    } else {
      return null;
    }
  }

  /** 
   * get name of the server that has been selected and for
   *  which all group and dataset info is currently valid for
   *
   * @return name of server host
   */
  
  public String getSelectedServer() {
    return selectedServer;
  }

  /** 
   * define which server to select, and the type of ADDE data group
   * (image, point, grid, text) to get group and descriptor info for
   *
   * This is the workhorse of the code.
   *
   * @param s the name of the ADDE server to be selected
   * @param type the type of data to select.
   *
   * @return status code: 0=ok, -1=invalid accounting, -2=didn't get metadata
   *
   */
  
  public int setSelectedServer(String s, String type) {
    selectedServer = s.trim();
    int istatus = 0;
    dataType = type.trim();
    groups = new Vector();
    status = "Failed to get PUBLIC.SRV file from from server "+s+".";

    try {
      // go get the modified PUBLIC.SRV file from the server...
      String req = "adde://"+selectedServer+"/text?file=PUBLIC.SRV";

      if (userproj != null) {
        String req2 = req+"&"+userproj+"&version=1";
        req = req2;
      }

      if (debug) System.out.println("Req:"+req);

      ReadTextFile rtf = new ReadTextFile(req);
      if (debug) System.out.println("Status from RTF="+rtf.getStatus());
      
      // see if accounting data is required but not provided...
      if (rtf.getStatusCode() == -3) {
        return -1;
      }

/* do we really want to do this????? */

      // if that fails, try to get RESOLV.SRV, but keep it hidden...
      if (!rtf.getStatus().equals("OK")) { // try again
        req = "adde://"+selectedServer+"/text?file=RESOLV.SRV";

        if (userproj != null) {
          String req2 = req+"&"+userproj+"&version=1";
          req = req2;
        }

        if (debug) System.out.println("2ndReq:"+req);
        rtf = new ReadTextFile(req);
        if (debug) System.out.println("Status from 2ndRTF="+rtf.getStatus());

      }
      
      table = rtf.getText();

      status = "Failed to locate required information on server "+s+".";
      
      // look at each table member and pull out info only
      // when the TYPE='dataType'
      for (int i=0; i<table.size(); i++) {
        String a = (String) table.elementAt(i);
        if (debug) System.out.println("Table: "+a);
        StringTokenizer st = new StringTokenizer(a,",");
        int num = st.countTokens();
        String[] tok = new String[num];
        String[] val = new String[num];
        int indexType = -1;
        int indexN1 = -1;
        int indexN2 = -1;
        int indexK = -1;
        int indexC = -1;

        // number of items in the record
        for (int j=0; j<num; j++) {
          String p = st.nextToken();
          // simple token=value within each group
          int x = p.indexOf("=");
          if (x < 0) continue;
          tok[j] = p.substring(0,x);
          val[j] = p.substring(x+1).trim();
          // flags to indicate found needed keys
          if (tok[j].equalsIgnoreCase("type")) indexType = j;
          if (tok[j].equalsIgnoreCase("N1")) indexN1 = j;
          if (tok[j].equalsIgnoreCase("N2")) indexN2 = j;
          if (tok[j].equalsIgnoreCase("K")) indexK = j;
          if (tok[j].equalsIgnoreCase("C")) indexC = j;
        }

        // skip if: a) no =, b> not TYPE type, c) element missing
        if (debug) {
          System.out.println("indexType = "+indexType+
            " dataType="+dataType+" indexN1,N2,C="+indexN1+" "+
            indexN2+" "+indexC);
        }
        
        if (indexType < 0) continue;
        if (!val[indexType].equalsIgnoreCase(dataType)) continue;
        if (indexN1 < 0 || indexN2 < 0) continue;
        // If no Comment field, just use N2 (kludge)
        if (indexC < 0) indexC = indexN2;

        boolean hit = false;

        // search to see if this group has been encountered before.
        // if so, just append descr; otherwise make a new entry
        for (int j=0; j<groups.size(); j++) {
          Vector vg = (Vector)groups.elementAt(j);

          // element: 0=groupname, 1=Vector of datasets, 2=Vector of descrs
          String g = (String)vg.elementAt(0);
          if (g.equalsIgnoreCase(val[indexN1])) {
            hit = true;
            Vector v = (Vector)vg.elementAt(1);
            v.addElement(val[indexN2]);
            v = (Vector)vg.elementAt(2);
            v.addElement(val[indexC]);
            if (vg.size() >= 4) {
            	v = (Vector)vg.elementAt(3);
            	v.addElement(val[indexK]);
            }
          }
        }

        // if needed, make a new entry
        if (!hit) {
          Vector v = new Vector();
          v.addElement(val[indexN1]);
          Vector v2 = new Vector();
          v2.addElement(val[indexN2]);
          Vector v3 = new Vector();
          v3.addElement(val[indexC]);
          Vector v4 = null;
          if (indexK > 0) {
        	  v4 = new Vector();
        	  v4.addElement(val[indexK]); 
          }
          v.addElement(v2);
          v.addElement(v3);
          if (v4 != null) v.addElement(v4);
          groups.addElement(v);
        }
      }

      String reqBand = "adde://"+selectedServer+"/text?file=SATBAND";

      if (userproj != null) {
        String reqBand2 = reqBand+"&"+userproj+"&version=1";
        reqBand = reqBand2;
      }

      if (debug) System.out.println("ReqBand:"+reqBand);

      ReadTextFile rtfBand = new ReadTextFile(reqBand);
      if (debug) System.out.println("Status from RTFBand="+rtfBand.getStatus());

      
      Vector vBand = null;

      if (rtfBand.getStatus().equals("OK")) {
        vBand = rtfBand.getText();
        int num = vBand.size();
        bandNames = new String[num];
        for (int i=0; i<num; i++) {
          bandNames[i] = (String) vBand.elementAt(i);
          if (debug) System.out.println("band = "+bandNames[i]);
        }
        hasBandNames = true;
        
      }

      status = "ADDE group & dataset information retrieved from server "+s+".";
      istatus = 0;

    } catch (Exception e) {e.printStackTrace(); return -2;}
    
    return istatus;
  }
  
  /** 
   * get a list of all groups valid for this server
   *
   * @return array of group ids
   */
  
  public String[] getGroupList() {

    int num = groups.size();
    String[] sg = new String[num];
    for (int i=0; i < num; i++) {
      Vector v = (Vector) groups.elementAt(i);
      sg[i] = (String) v.elementAt(0);
    }
    status = "List of groups on server " + selectedServer + " obtained.";
    return sg;
    
  }
    
  /** 
   * get a list of all datasets valid for this server and
   * the designated group. 
   *
   * @return array of dataset tags
   *
   */
  
  public String[] getDatasetList() {
    int num = groups.size();
    boolean autoUpcase = Boolean.getBoolean("adde.auto-upcase");
    boolean match;
    for (int i=0; i<num; i++) {
      Vector v = (Vector)groups.elementAt(i);
      String g = (String)v.elementAt(0);
      if (autoUpcase) {
        match = g.equalsIgnoreCase(selectedGroup);
      } else {
        match = g.equals(selectedGroup);
      }
      if (match) {
        Vector ds = (Vector)v.elementAt(1);
        int numds = ds.size();
        String[] sdl = new String[numds];
        for (int j=0; j<numds; j++) {
          sdl[j] = (String)ds.elementAt(j);
        }
        status = "Dataset list for server "+selectedServer+
                               " and group "+selectedGroup+" obtained.";
        return sdl;
      }
    }
    status = "Dataset list for server "+selectedServer+
                            " and group "+selectedGroup+" not found.";
    return null;
  }
  
  /** 
   * get a list of all dataset descriptions for this server and
   * the designated group 
   *
   * @return array of dataset descriptors
   *
   */
  
  public String[] getDatasetListDescriptions() {
    boolean autoUpcase = Boolean.getBoolean("adde.auto-upcase");
    boolean match;
    int num = groups.size();
    for (int i=0; i<num; i++) {
      Vector v = (Vector)groups.elementAt(i);
      String g = (String)v.elementAt(0);
      if (autoUpcase) {
          match = g.equalsIgnoreCase(selectedGroup);
        } else {
          match = g.equals(selectedGroup);
        }
      if (match) {
        Vector dsd = (Vector)v.elementAt(2);
        int numdsd = dsd.size();
        String[] sdld = new String[numdsd];
        for (int j=0; j<numdsd; j++) {
          sdld[j] = (String)dsd.elementAt(j);
        }
        status = "Dataset list for server "+selectedServer+
                              " and group "+selectedGroup+" obtained.";
        return sdld;
      }
    }
    status = "Dataset list for server "+selectedServer+
                               " and group "+selectedGroup+" not found.";
    return null;
  }
  
  /** 
   * get the valid date-time list for the selected server/group/dataset.
   * Note that you must 'setSelectedGroup()' and 'setSelectedDataset()'
   * prior to using this method.
   *
   * [Also, Don Murray at Unidata wrote the original - thanks!]
   *
   * @return list of date-times ("yy-MM-dd / hh:mm:ss" format)
   * or the string "No data available"
   *
   */
  
  public String[] getDateTimeList() {
    status = "Trying to get date-times for "+selectedGroup+
                                    " from server "+selectedServer;
    if (!hasGroup || !hasDataset) return null;
    StringBuffer addeCmdBuff = 
      new StringBuffer("adde://"+selectedServer+
                               "/imagedir?group=" + selectedGroup);
    addeCmdBuff.append("&descr=");
    addeCmdBuff.append(selectedDataset);
    // if user/proj supplied, then put them in here...
    if (userproj != null) addeCmdBuff.append("&"+userproj);
    addeCmdBuff.append("&pos=all&version=1");

    if (isArchive && archiveDate != null) {
      addeCmdBuff.append("&DAY="+archiveDate);
    }

    if (debug) System.out.println("cmd:"+addeCmdBuff.toString());

    String[] times = {"No data available"};
    
    try {
      AreaDirectoryList adir = 
        new AreaDirectoryList(addeCmdBuff.toString());
      dirs = adir.getSortedDirs();
      int numTimes = dirs.length;
      times = new String[numTimes];
      
      SimpleDateFormat sdf = new SimpleDateFormat();
      sdf.setTimeZone(TimeZone.getTimeZone("GMT"));
      sdf.applyPattern(DATEFORMAT);
      for (int i=0; i < numTimes; i++)
      {
        times[i] = 
          sdf.format( 
              dirs[i][0].getNominalTime(), 
              new StringBuffer(), 
              new FieldPosition(0)).toString();
      }
    }
    catch (McIDASException e) {status = "Error getting times";}
    return times;
  }
  
  /** 
   * Get the File Format (AREA, TEXT, NEXR, etc.) for the
   * currently selected group.
   *
   * @return file format for currently selected group
   *
   */
  
   public String getFileFormat() {
     int num = groups.size();
     boolean autoUpcase = Boolean.getBoolean("adde.auto-upcase");
     boolean match;
     for (int i=0; i<num; i++) {
       Vector v = (Vector) groups.elementAt(i);
       String g = (String) v.elementAt(0);
       if (autoUpcase) {
         match = g.equalsIgnoreCase(selectedGroup);
       } else {
         match = g.equals(selectedGroup);
       }
       if (match) {
    	   if (debug) System.out.println("VECTOR SIZE: " + v.size());
    	   if (v.size() >= 4) {
    		   Vector ffv = (Vector) v.elementAt(3);
    		   String ff = (String) ffv.elementAt(0);
    		   if (ff != null) {
    			   status = "File Format for server " + selectedServer +
    			   " and group " + selectedGroup + " obtained.";
    			   return ff;
    		   }
    	   }
       }
     }
     status = "File Format for server "+selectedServer+
                             " and group "+selectedGroup+" not found.";
     return null;
   }
   
  /** 
   * get the sorted list of AreaDirectory objects
   * 
   * @return list of directories
   */
   
  public AreaDirectory[][] getAreaDirectories() {
    return dirs;
  }
  
  /** 
   * identify the selected group
   *
   * @param g the name of the group to select
   */
  
  public void setSelectedGroup(String g) {
    selectedGroup = g;
    hasGroup = true;
  }
  
  /** 
   * identify the selected dataset
   *
   * @param d the name of the dataset/descr to select
   */
  
  public void setSelectedDataset(String d) {
    selectedDataset = d;
    hasDataset = true;
  }

  public void setIsArchive(boolean flag) {
    isArchive = flag;
  }

  public boolean getIsArchive() {
    return isArchive;
  }

  public void setArchiveDate(String d) {
    archiveDate = d;
  }
 
  public String getArchiveDate() {
    return archiveDate;
  }
  
  /** 
   * return the bandNames text
   *
   * @return array of text of the SATBAND data fetched from selectedServer
   *
   */

  public String[] getBandNames() {
    if (hasBandNames) {
      return bandNames;
    } else {
      return null;
    }
  }

  /**
   * Not used??
   */
  
  public String getRequestString(int reqestType) {
    return null;
    // requestType  = static ints IMAGE, DIR, etc
  }
  
  /** 
   * set the userID and proj number if required for transactions,
   * as required by servers that use accounting.
   *
   * @param up the user/project number request string in 
   * the form "user=tom&proj=1234"
   *
   */
  
  public void setUserIDandProjString(String up) {
    userproj = up;
    return;
  }

  /** 
   * get the status of the last request
   *
   * @return words describing last transaction
   */
  
  public String getStatus() {
    return status;
  }

  /** 
   * For testing purposes. Edit server, and run the class as if it
   * were an application.
   */
  
  public static void main(String[] args) {
	  
	System.out.println("AddeServerInfo unit test begin...");
    AddeServerInfo asi = new AddeServerInfo();
    
    // NOTE!
    // if you are testing this class, edit below with your server info!
    asi.setUserIDandProjString("user=ZZZZ&proj=YYYY");
    int sstat = asi.setSelectedServer("some-server.ssec.wisc.edu", "image");

    System.out.println("Status = " + asi.getStatus() + " code=" + sstat);
    String[] a = asi.getGroupList();
    System.out.println("Status = " + asi.getStatus());
    for (int i=0; i < a.length; i++) {
      System.out.println("group = " + a[i]);
      // set the selected group
      asi.setSelectedGroup(a[i]);
      System.out.println(" File Format: " + asi.getFileFormat());
      String[] b = asi.getDatasetList();
      String[] c = asi.getDatasetListDescriptions();

      for (int k=0; k < b.length; k++) {
    	// datasets and their descriptions  
        System.out.println("    " + b[k] + " == " + c[k]);

        if (i==0 && k==0) {
          // set the selected Dataset, and fetch its date-time info
          asi.setSelectedDataset(b[k]);
          String[] dt = asi.getDateTimeList();
          for (int m=0; m < dt.length; m++) {
            System.out.println("DateTime = " + dt[m]);
          }
        }
      }
      
    }
   
    System.out.println("Status = " + asi.getStatus());
    
  }

}
=======
//
// AddeServerInfo.java
//

/*
This source file is part of the edu.wisc.ssec.mcidas package and is
Copyright (C) 1998 - 2017 by Tom Whittaker, Tommy Jasmin, Tom Rink,
Don Murray, James Kelly, Bill Hibbard, Dave Glowacki, Curtis Rueden
and others.
 
This library is free software; you can redistribute it and/or
modify it under the terms of the GNU Library General Public
License as published by the Free Software Foundation; either
version 2 of the License, or (at your option) any later version.

This library is distributed in the hope that it will be useful,
but WITHOUT ANY WARRANTY; without even the implied warranty of
MERCHANTABILITY or FITNESS FOR A PARTICULAR PURPOSE.  See the GNU
Library General Public License for more details.

You should have received a copy of the GNU Library General Public
License along with this library; if not, write to the Free
Software Foundation, Inc., 59 Temple Place - Suite 330, Boston,
MA 02111-1307, USA
*/

package edu.wisc.ssec.mcidas.adde;

import java.text.FieldPosition;
import java.text.SimpleDateFormat;

import java.util.StringTokenizer;
import java.util.TimeZone;
import java.util.Vector;

import edu.wisc.ssec.mcidas.adde.ReadTextFile;
import edu.wisc.ssec.mcidas.AreaDirectoryList;
import edu.wisc.ssec.mcidas.AreaDirectory;
import edu.wisc.ssec.mcidas.McIDASException;

/** 
 * All things related to ADDE servers, groups and datasets
 * Certain requests are dependent on appropriate prior requests.
 * E.g., must set server, then group, before you can request
 * File Format.
 *
 * @author  tomw
 * @version 0.2
 */

public class AddeServerInfo extends Object {
  
  private String[] serverList;
  private String selectedServer = null;
  private boolean hasServers = false;
  private String dataType = null;

  private String[] bandNames;
  private boolean hasBandNames = false;

  private String selectedGroup = null;
  private boolean hasGroup = false;

  private String selectedDataset = null;
  private boolean hasDataset = false;
  private AreaDirectory [][]dirs;

  private Vector table, groups;
  private String status="OK";

  private String userproj = null;
  private String DATEFORMAT = "yyyy-MM-dd / HH:mm:ss";
  
  private boolean debug = false;

  private boolean isArchive = false;
  private String archiveDate = null;

  /** 
   * Creates new AddeServerInfo. This collects information about
   * ADDE server(s) -- their groups, datasets, and date-times (right
   * now only image date-time implemented).  This is a helper class
   * for anything else that needs to get these information.
   * 
   * The candidate list of ADDE servers should be obtained from a
   * yet-to-be-identified "well-known list", and made available
   * in this class.
   */
  
  public AddeServerInfo() {
    // go find the list of well-known servers ?
    this(null);
  }
    
  /** 
   * The non-default parameter is a list of of ADDE servers
   *
   * @param l a list of ADDE servers that can be used in lieu
   * of automatically obtaining it.
   *
   */
  
  public AddeServerInfo(String[] l) {
    // well known list of ADDE servers
	// XXX TJJ - I don't like this and would prefer to force a valid
	// server name into the constructor, and fail all requests otherwise
    String[] list = l;
    if (list == null) {
      list = new String[] {
    		  "adde.unidata.ucar.edu",
    		  "adde.ssec.wisc.edu",
    		  "unidata2.ssec.wisc.edu",
    		  "uwamrc.ssec.wisc.edu"
    		 };
    }
    serverList = new String[list.length];
    for (int i=0; i<list.length; i++) {
      serverList[i] = list[i];
    }
    hasServers = true;
  }
    
  /** 
   * get a list of servers
   *
   * @return names of server hosts
   */
  
  public String[] getServerList() {
    if (hasServers) {
      return serverList;
    } else {
      return null;
    }
  }

  /** 
   * get name of the server that has been selected and for
   *  which all group and dataset info is currently valid for
   *
   * @return name of server host
   */
  
  public String getSelectedServer() {
    return selectedServer;
  }

  /** 
   * define which server to select, and the type of ADDE data group
   * (image, point, grid, text) to get group and descriptor info for
   *
   * This is the workhorse of the code.
   *
   * @param s the name of the ADDE server to be selected
   * @param type the type of data to select.
   *
   * @return status code: 0=ok, -1=invalid accounting, -2=didn't get metadata
   *
   */
  
  public int setSelectedServer(String s, String type) {
    selectedServer = s.trim();
    int istatus = 0;
    dataType = type.trim();
    groups = new Vector();
    status = "Failed to get PUBLIC.SRV file from from server "+s+".";

    try {
      // go get the modified PUBLIC.SRV file from the server...
      String req = "adde://"+selectedServer+"/text?file=PUBLIC.SRV";

      if (userproj != null) {
        String req2 = req+"&"+userproj+"&version=1";
        req = req2;
      }

      if (debug) System.out.println("Req:"+req);

      ReadTextFile rtf = new ReadTextFile(req);
      if (debug) System.out.println("Status from RTF="+rtf.getStatus());
      
      // see if accounting data is required but not provided...
      if (rtf.getStatusCode() == -3) {
        return -1;
      }

/* do we really want to do this????? */

      // if that fails, try to get RESOLV.SRV, but keep it hidden...
      if (!rtf.getStatus().equals("OK")) { // try again
        req = "adde://"+selectedServer+"/text?file=RESOLV.SRV";

        if (userproj != null) {
          String req2 = req+"&"+userproj+"&version=1";
          req = req2;
        }

        if (debug) System.out.println("2ndReq:"+req);
        rtf = new ReadTextFile(req);
        if (debug) System.out.println("Status from 2ndRTF="+rtf.getStatus());

      }
      
      table = rtf.getText();

      status = "Failed to locate required information on server "+s+".";
      
      // look at each table member and pull out info only
      // when the TYPE='dataType'
      for (int i=0; i<table.size(); i++) {
        String a = (String) table.elementAt(i);
        if (debug) System.out.println("Table: "+a);
        StringTokenizer st = new StringTokenizer(a,",");
        int num = st.countTokens();
        String[] tok = new String[num];
        String[] val = new String[num];
        int indexType = -1;
        int indexN1 = -1;
        int indexN2 = -1;
        int indexK = -1;
        int indexC = -1;

        // number of items in the record
        for (int j=0; j<num; j++) {
          String p = st.nextToken();
          // simple token=value within each group
          int x = p.indexOf("=");
          if (x < 0) continue;
          tok[j] = p.substring(0,x);
          val[j] = p.substring(x+1).trim();
          // flags to indicate found needed keys
          if (tok[j].equalsIgnoreCase("type")) indexType = j;
          if (tok[j].equalsIgnoreCase("N1")) indexN1 = j;
          if (tok[j].equalsIgnoreCase("N2")) indexN2 = j;
          if (tok[j].equalsIgnoreCase("K")) indexK = j;
          if (tok[j].equalsIgnoreCase("C")) indexC = j;
        }

        // skip if: a) no =, b> not TYPE type, c) element missing
        if (debug) {
          System.out.println("indexType = "+indexType+
            " dataType="+dataType+" indexN1,N2,C="+indexN1+" "+
            indexN2+" "+indexC);
        }
        
        if (indexType < 0) continue;
        if (!val[indexType].equalsIgnoreCase(dataType)) continue;
        if (indexN1 < 0 || indexN2 < 0) continue;
        // If no Comment field, just use N2 (kludge)
        if (indexC < 0) indexC = indexN2;

        boolean hit = false;

        // search to see if this group has been encountered before.
        // if so, just append descr; otherwise make a new entry
        for (int j=0; j<groups.size(); j++) {
          Vector vg = (Vector)groups.elementAt(j);

          // element: 0=groupname, 1=Vector of datasets, 2=Vector of descrs
          String g = (String)vg.elementAt(0);
          if (g.equalsIgnoreCase(val[indexN1])) {
            hit = true;
            Vector v = (Vector)vg.elementAt(1);
            v.addElement(val[indexN2]);
            v = (Vector)vg.elementAt(2);
            v.addElement(val[indexC]);
            if (vg.size() >= 4) {
            	v = (Vector)vg.elementAt(3);
            	v.addElement(val[indexK]);
            }
          }
        }

        // if needed, make a new entry
        if (!hit) {
          Vector v = new Vector();
          v.addElement(val[indexN1]);
          Vector v2 = new Vector();
          v2.addElement(val[indexN2]);
          Vector v3 = new Vector();
          v3.addElement(val[indexC]);
          Vector v4 = null;
          if (indexK > 0) {
        	  v4 = new Vector();
        	  v4.addElement(val[indexK]); 
          }
          v.addElement(v2);
          v.addElement(v3);
          if (v4 != null) v.addElement(v4);
          groups.addElement(v);
        }
      }

      String reqBand = "adde://"+selectedServer+"/text?file=SATBAND";

      if (userproj != null) {
        String reqBand2 = reqBand+"&"+userproj+"&version=1";
        reqBand = reqBand2;
      }

      if (debug) System.out.println("ReqBand:"+reqBand);

      ReadTextFile rtfBand = new ReadTextFile(reqBand);
      if (debug) System.out.println("Status from RTFBand="+rtfBand.getStatus());

      
      Vector vBand = null;

      if (rtfBand.getStatus().equals("OK")) {
        vBand = rtfBand.getText();
        int num = vBand.size();
        bandNames = new String[num];
        for (int i=0; i<num; i++) {
          bandNames[i] = (String) vBand.elementAt(i);
          if (debug) System.out.println("band = "+bandNames[i]);
        }
        hasBandNames = true;
        
      }

      status = "ADDE group & dataset information retrieved from server "+s+".";
      istatus = 0;

    } catch (Exception e) {e.printStackTrace(); return -2;}
    
    return istatus;
  }
  
  /** 
   * get a list of all groups valid for this server
   *
   * @return array of group ids
   */
  
  public String[] getGroupList() {

    int num = groups.size();
    String[] sg = new String[num];
    for (int i=0; i < num; i++) {
      Vector v = (Vector) groups.elementAt(i);
      sg[i] = (String) v.elementAt(0);
    }
    status = "List of groups on server " + selectedServer + " obtained.";
    return sg;
    
  }
    
  /** 
   * get a list of all datasets valid for this server and
   * the designated group. 
   *
   * @return array of dataset tags
   *
   */
  
  public String[] getDatasetList() {
    int num = groups.size();
    boolean autoUpcase = Boolean.getBoolean("adde.auto-upcase");
    boolean match;
    for (int i=0; i<num; i++) {
      Vector v = (Vector)groups.elementAt(i);
      String g = (String)v.elementAt(0);
      if (autoUpcase) {
        match = g.equalsIgnoreCase(selectedGroup);
      } else {
        match = g.equals(selectedGroup);
      }
      if (match) {
        Vector ds = (Vector)v.elementAt(1);
        int numds = ds.size();
        String[] sdl = new String[numds];
        for (int j=0; j<numds; j++) {
          sdl[j] = (String)ds.elementAt(j);
        }
        status = "Dataset list for server "+selectedServer+
                               " and group "+selectedGroup+" obtained.";
        return sdl;
      }
    }
    status = "Dataset list for server "+selectedServer+
                            " and group "+selectedGroup+" not found.";
    return null;
  }
  
  /** 
   * get a list of all dataset descriptions for this server and
   * the designated group 
   *
   * @return array of dataset descriptors
   *
   */
  
  public String[] getDatasetListDescriptions() {
    boolean autoUpcase = Boolean.getBoolean("adde.auto-upcase");
    boolean match;
    int num = groups.size();
    for (int i=0; i<num; i++) {
      Vector v = (Vector)groups.elementAt(i);
      String g = (String)v.elementAt(0);
      if (autoUpcase) {
          match = g.equalsIgnoreCase(selectedGroup);
        } else {
          match = g.equals(selectedGroup);
        }
      if (match) {
        Vector dsd = (Vector)v.elementAt(2);
        int numdsd = dsd.size();
        String[] sdld = new String[numdsd];
        for (int j=0; j<numdsd; j++) {
          sdld[j] = (String)dsd.elementAt(j);
        }
        status = "Dataset list for server "+selectedServer+
                              " and group "+selectedGroup+" obtained.";
        return sdld;
      }
    }
    status = "Dataset list for server "+selectedServer+
                               " and group "+selectedGroup+" not found.";
    return null;
  }
  
  /** 
   * get the valid date-time list for the selected server/group/dataset.
   * Note that you must 'setSelectedGroup()' and 'setSelectedDataset()'
   * prior to using this method.
   *
   * [Also, Don Murray at Unidata wrote the original - thanks!]
   *
   * @return list of date-times ("yy-MM-dd / hh:mm:ss" format)
   * or the string "No data available"
   *
   */
  
  public String[] getDateTimeList() {
    status = "Trying to get date-times for "+selectedGroup+
                                    " from server "+selectedServer;
    if (!hasGroup || !hasDataset) return null;
    StringBuffer addeCmdBuff = 
      new StringBuffer("adde://"+selectedServer+
                               "/imagedir?group=" + selectedGroup);
    addeCmdBuff.append("&descr=");
    addeCmdBuff.append(selectedDataset);
    // if user/proj supplied, then put them in here...
    if (userproj != null) addeCmdBuff.append("&"+userproj);
    addeCmdBuff.append("&pos=all&version=1");

    if (isArchive && archiveDate != null) {
      addeCmdBuff.append("&DAY="+archiveDate);
    }

    if (debug) System.out.println("cmd:"+addeCmdBuff.toString());

    String[] times = {"No data available"};
    
    try {
      AreaDirectoryList adir = 
        new AreaDirectoryList(addeCmdBuff.toString());
      dirs = adir.getSortedDirs();
      int numTimes = dirs.length;
      times = new String[numTimes];
      
      SimpleDateFormat sdf = new SimpleDateFormat();
      sdf.setTimeZone(TimeZone.getTimeZone("GMT"));
      sdf.applyPattern(DATEFORMAT);
      for (int i=0; i < numTimes; i++)
      {
        times[i] = 
          sdf.format( 
              dirs[i][0].getNominalTime(), 
              new StringBuffer(), 
              new FieldPosition(0)).toString();
      }
    }
    catch (McIDASException e) {status = "Error getting times";}
    return times;
  }
  
  /** 
   * Get the File Format (AREA, TEXT, NEXR, etc.) for the
   * currently selected group.
   *
   * @return file format for currently selected group
   *
   */
  
   public String getFileFormat() {
     int num = groups.size();
     boolean autoUpcase = Boolean.getBoolean("adde.auto-upcase");
     boolean match;
     for (int i=0; i<num; i++) {
       Vector v = (Vector) groups.elementAt(i);
       String g = (String) v.elementAt(0);
       if (autoUpcase) {
         match = g.equalsIgnoreCase(selectedGroup);
       } else {
         match = g.equals(selectedGroup);
       }
       if (match) {
    	   if (debug) System.out.println("VECTOR SIZE: " + v.size());
    	   if (v.size() >= 4) {
    		   Vector ffv = (Vector) v.elementAt(3);
    		   String ff = (String) ffv.elementAt(0);
    		   if (ff != null) {
    			   status = "File Format for server " + selectedServer +
    			   " and group " + selectedGroup + " obtained.";
    			   return ff;
    		   }
    	   }
       }
     }
     status = "File Format for server "+selectedServer+
                             " and group "+selectedGroup+" not found.";
     return null;
   }
   
  /** 
   * get the sorted list of AreaDirectory objects
   * 
   * @return list of directories
   */
   
  public AreaDirectory[][] getAreaDirectories() {
    return dirs;
  }
  
  /** 
   * identify the selected group
   *
   * @param g the name of the group to select
   */
  
  public void setSelectedGroup(String g) {
    selectedGroup = g;
    hasGroup = true;
  }
  
  /** 
   * identify the selected dataset
   *
   * @param d the name of the dataset/descr to select
   */
  
  public void setSelectedDataset(String d) {
    selectedDataset = d;
    hasDataset = true;
  }

  public void setIsArchive(boolean flag) {
    isArchive = flag;
  }

  public boolean getIsArchive() {
    return isArchive;
  }

  public void setArchiveDate(String d) {
    archiveDate = d;
  }
 
  public String getArchiveDate() {
    return archiveDate;
  }
  
  /** 
   * return the bandNames text
   *
   * @return array of text of the SATBAND data fetched from selectedServer
   *
   */

  public String[] getBandNames() {
    if (hasBandNames) {
      return bandNames;
    } else {
      return null;
    }
  }

  /**
   * Not used??
   */
  
  public String getRequestString(int reqestType) {
    return null;
    // requestType  = static ints IMAGE, DIR, etc
  }
  
  /** 
   * set the userID and proj number if required for transactions,
   * as required by servers that use accounting.
   *
   * @param up the user/project number request string in 
   * the form "user=tom&proj=1234"
   *
   */
  
  public void setUserIDandProjString(String up) {
    userproj = up;
    return;
  }

  /** 
   * get the status of the last request
   *
   * @return words describing last transaction
   */
  
  public String getStatus() {
    return status;
  }

  /** 
   * For testing purposes. Edit server, and run the class as if it
   * were an application.
   */
  
  public static void main(String[] args) {
	  
	System.out.println("AddeServerInfo unit test begin...");
    AddeServerInfo asi = new AddeServerInfo();
    
    // NOTE!
    // if you are testing this class, edit below with your server info!
    asi.setUserIDandProjString("user=ZZZZ&proj=YYYY");
    int sstat = asi.setSelectedServer("some-server.ssec.wisc.edu", "image");

    System.out.println("Status = " + asi.getStatus() + " code=" + sstat);
    String[] a = asi.getGroupList();
    System.out.println("Status = " + asi.getStatus());
    for (int i=0; i < a.length; i++) {
      System.out.println("group = " + a[i]);
      // set the selected group
      asi.setSelectedGroup(a[i]);
      System.out.println(" File Format: " + asi.getFileFormat());
      String[] b = asi.getDatasetList();
      String[] c = asi.getDatasetListDescriptions();

      for (int k=0; k < b.length; k++) {
    	// datasets and their descriptions  
        System.out.println("    " + b[k] + " == " + c[k]);

        if (i==0 && k==0) {
          // set the selected Dataset, and fetch its date-time info
          asi.setSelectedDataset(b[k]);
          String[] dt = asi.getDateTimeList();
          for (int m=0; m < dt.length; m++) {
            System.out.println("DateTime = " + dt[m]);
          }
        }
      }
      
    }
   
    System.out.println("Status = " + asi.getStatus());
    
  }

}
>>>>>>> 3caf8a88
<|MERGE_RESOLUTION|>--- conflicted
+++ resolved
@@ -1,1319 +1,658 @@
-<<<<<<< HEAD
-//
-// AddeServerInfo.java
-//
-
-/*
-This source file is part of the edu.wisc.ssec.mcidas package and is
-Copyright (C) 1998 - 2015 by Tom Whittaker, Tommy Jasmin, Tom Rink,
-Don Murray, James Kelly, Bill Hibbard, Dave Glowacki, Curtis Rueden
-and others.
- 
-This library is free software; you can redistribute it and/or
-modify it under the terms of the GNU Library General Public
-License as published by the Free Software Foundation; either
-version 2 of the License, or (at your option) any later version.
-
-This library is distributed in the hope that it will be useful,
-but WITHOUT ANY WARRANTY; without even the implied warranty of
-MERCHANTABILITY or FITNESS FOR A PARTICULAR PURPOSE.  See the GNU
-Library General Public License for more details.
-
-You should have received a copy of the GNU Library General Public
-License along with this library; if not, write to the Free
-Software Foundation, Inc., 59 Temple Place - Suite 330, Boston,
-MA 02111-1307, USA
-*/
-
-package edu.wisc.ssec.mcidas.adde;
-
-import java.text.FieldPosition;
-import java.text.SimpleDateFormat;
-
-import java.util.StringTokenizer;
-import java.util.TimeZone;
-import java.util.Vector;
-
-import edu.wisc.ssec.mcidas.adde.ReadTextFile;
-import edu.wisc.ssec.mcidas.AreaDirectoryList;
-import edu.wisc.ssec.mcidas.AreaDirectory;
-import edu.wisc.ssec.mcidas.McIDASException;
-
-/** 
- * All things related to ADDE servers, groups and datasets
- * Certain requests are dependent on appropriate prior requests.
- * E.g., must set server, then group, before you can request
- * File Format.
- *
- * @author  tomw
- * @version 0.2
- */
-
-public class AddeServerInfo extends Object {
-  
-  private String[] serverList;
-  private String selectedServer = null;
-  private boolean hasServers = false;
-  private String dataType = null;
-
-  private String[] bandNames;
-  private boolean hasBandNames = false;
-
-  private String selectedGroup = null;
-  private boolean hasGroup = false;
-
-  private String selectedDataset = null;
-  private boolean hasDataset = false;
-  private AreaDirectory [][]dirs;
-
-  private Vector table, groups;
-  private String status="OK";
-
-  private String userproj = null;
-  private String DATEFORMAT = "yyyy-MM-dd / HH:mm:ss";
-  
-  private boolean debug = false;
-
-  private boolean isArchive = false;
-  private String archiveDate = null;
-
-  /** 
-   * Creates new AddeServerInfo. This collects information about
-   * ADDE server(s) -- their groups, datasets, and date-times (right
-   * now only image date-time implemented).  This is a helper class
-   * for anything else that needs to get these information.
-   * 
-   * The candidate list of ADDE servers should be obtained from a
-   * yet-to-be-identified "well-known list", and made available
-   * in this class.
-   */
-  
-  public AddeServerInfo() {
-    // go find the list of well-known servers ?
-    this(null);
-  }
-    
-  /** 
-   * The non-default parameter is a list of of ADDE servers
-   *
-   * @param l a list of ADDE servers that can be used in lieu
-   * of automatically obtaining it.
-   *
-   */
-  
-  public AddeServerInfo(String[] l) {
-    // well known list of ADDE servers
-	// XXX TJJ - I don't like this and would prefer to force a valid
-	// server name into the constructor, and fail all requests otherwise
-    String[] list = l;
-    if (list == null) {
-      list = new String[] {
-    		  "adde.unidata.ucar.edu",
-    		  "adde.ssec.wisc.edu",
-    		  "unidata2.ssec.wisc.edu",
-    		  "uwamrc.ssec.wisc.edu"
-    		 };
-    }
-    serverList = new String[list.length];
-    for (int i=0; i<list.length; i++) {
-      serverList[i] = list[i];
-    }
-    hasServers = true;
-  }
-    
-  /** 
-   * get a list of servers
-   *
-   * @return names of server hosts
-   */
-  
-  public String[] getServerList() {
-    if (hasServers) {
-      return serverList;
-    } else {
-      return null;
-    }
-  }
-
-  /** 
-   * get name of the server that has been selected and for
-   *  which all group and dataset info is currently valid for
-   *
-   * @return name of server host
-   */
-  
-  public String getSelectedServer() {
-    return selectedServer;
-  }
-
-  /** 
-   * define which server to select, and the type of ADDE data group
-   * (image, point, grid, text) to get group and descriptor info for
-   *
-   * This is the workhorse of the code.
-   *
-   * @param s the name of the ADDE server to be selected
-   * @param type the type of data to select.
-   *
-   * @return status code: 0=ok, -1=invalid accounting, -2=didn't get metadata
-   *
-   */
-  
-  public int setSelectedServer(String s, String type) {
-    selectedServer = s.trim();
-    int istatus = 0;
-    dataType = type.trim();
-    groups = new Vector();
-    status = "Failed to get PUBLIC.SRV file from from server "+s+".";
-
-    try {
-      // go get the modified PUBLIC.SRV file from the server...
-      String req = "adde://"+selectedServer+"/text?file=PUBLIC.SRV";
-
-      if (userproj != null) {
-        String req2 = req+"&"+userproj+"&version=1";
-        req = req2;
-      }
-
-      if (debug) System.out.println("Req:"+req);
-
-      ReadTextFile rtf = new ReadTextFile(req);
-      if (debug) System.out.println("Status from RTF="+rtf.getStatus());
-      
-      // see if accounting data is required but not provided...
-      if (rtf.getStatusCode() == -3) {
-        return -1;
-      }
-
-/* do we really want to do this????? */
-
-      // if that fails, try to get RESOLV.SRV, but keep it hidden...
-      if (!rtf.getStatus().equals("OK")) { // try again
-        req = "adde://"+selectedServer+"/text?file=RESOLV.SRV";
-
-        if (userproj != null) {
-          String req2 = req+"&"+userproj+"&version=1";
-          req = req2;
-        }
-
-        if (debug) System.out.println("2ndReq:"+req);
-        rtf = new ReadTextFile(req);
-        if (debug) System.out.println("Status from 2ndRTF="+rtf.getStatus());
-
-      }
-      
-      table = rtf.getText();
-
-      status = "Failed to locate required information on server "+s+".";
-      
-      // look at each table member and pull out info only
-      // when the TYPE='dataType'
-      for (int i=0; i<table.size(); i++) {
-        String a = (String) table.elementAt(i);
-        if (debug) System.out.println("Table: "+a);
-        StringTokenizer st = new StringTokenizer(a,",");
-        int num = st.countTokens();
-        String[] tok = new String[num];
-        String[] val = new String[num];
-        int indexType = -1;
-        int indexN1 = -1;
-        int indexN2 = -1;
-        int indexK = -1;
-        int indexC = -1;
-
-        // number of items in the record
-        for (int j=0; j<num; j++) {
-          String p = st.nextToken();
-          // simple token=value within each group
-          int x = p.indexOf("=");
-          if (x < 0) continue;
-          tok[j] = p.substring(0,x);
-          val[j] = p.substring(x+1).trim();
-          // flags to indicate found needed keys
-          if (tok[j].equalsIgnoreCase("type")) indexType = j;
-          if (tok[j].equalsIgnoreCase("N1")) indexN1 = j;
-          if (tok[j].equalsIgnoreCase("N2")) indexN2 = j;
-          if (tok[j].equalsIgnoreCase("K")) indexK = j;
-          if (tok[j].equalsIgnoreCase("C")) indexC = j;
-        }
-
-        // skip if: a) no =, b> not TYPE type, c) element missing
-        if (debug) {
-          System.out.println("indexType = "+indexType+
-            " dataType="+dataType+" indexN1,N2,C="+indexN1+" "+
-            indexN2+" "+indexC);
-        }
-        
-        if (indexType < 0) continue;
-        if (!val[indexType].equalsIgnoreCase(dataType)) continue;
-        if (indexN1 < 0 || indexN2 < 0) continue;
-        // If no Comment field, just use N2 (kludge)
-        if (indexC < 0) indexC = indexN2;
-
-        boolean hit = false;
-
-        // search to see if this group has been encountered before.
-        // if so, just append descr; otherwise make a new entry
-        for (int j=0; j<groups.size(); j++) {
-          Vector vg = (Vector)groups.elementAt(j);
-
-          // element: 0=groupname, 1=Vector of datasets, 2=Vector of descrs
-          String g = (String)vg.elementAt(0);
-          if (g.equalsIgnoreCase(val[indexN1])) {
-            hit = true;
-            Vector v = (Vector)vg.elementAt(1);
-            v.addElement(val[indexN2]);
-            v = (Vector)vg.elementAt(2);
-            v.addElement(val[indexC]);
-            if (vg.size() >= 4) {
-            	v = (Vector)vg.elementAt(3);
-            	v.addElement(val[indexK]);
-            }
-          }
-        }
-
-        // if needed, make a new entry
-        if (!hit) {
-          Vector v = new Vector();
-          v.addElement(val[indexN1]);
-          Vector v2 = new Vector();
-          v2.addElement(val[indexN2]);
-          Vector v3 = new Vector();
-          v3.addElement(val[indexC]);
-          Vector v4 = null;
-          if (indexK > 0) {
-        	  v4 = new Vector();
-        	  v4.addElement(val[indexK]); 
-          }
-          v.addElement(v2);
-          v.addElement(v3);
-          if (v4 != null) v.addElement(v4);
-          groups.addElement(v);
-        }
-      }
-
-      String reqBand = "adde://"+selectedServer+"/text?file=SATBAND";
-
-      if (userproj != null) {
-        String reqBand2 = reqBand+"&"+userproj+"&version=1";
-        reqBand = reqBand2;
-      }
-
-      if (debug) System.out.println("ReqBand:"+reqBand);
-
-      ReadTextFile rtfBand = new ReadTextFile(reqBand);
-      if (debug) System.out.println("Status from RTFBand="+rtfBand.getStatus());
-
-      
-      Vector vBand = null;
-
-      if (rtfBand.getStatus().equals("OK")) {
-        vBand = rtfBand.getText();
-        int num = vBand.size();
-        bandNames = new String[num];
-        for (int i=0; i<num; i++) {
-          bandNames[i] = (String) vBand.elementAt(i);
-          if (debug) System.out.println("band = "+bandNames[i]);
-        }
-        hasBandNames = true;
-        
-      }
-
-      status = "ADDE group & dataset information retrieved from server "+s+".";
-      istatus = 0;
-
-    } catch (Exception e) {e.printStackTrace(); return -2;}
-    
-    return istatus;
-  }
-  
-  /** 
-   * get a list of all groups valid for this server
-   *
-   * @return array of group ids
-   */
-  
-  public String[] getGroupList() {
-
-    int num = groups.size();
-    String[] sg = new String[num];
-    for (int i=0; i < num; i++) {
-      Vector v = (Vector) groups.elementAt(i);
-      sg[i] = (String) v.elementAt(0);
-    }
-    status = "List of groups on server " + selectedServer + " obtained.";
-    return sg;
-    
-  }
-    
-  /** 
-   * get a list of all datasets valid for this server and
-   * the designated group. 
-   *
-   * @return array of dataset tags
-   *
-   */
-  
-  public String[] getDatasetList() {
-    int num = groups.size();
-    boolean autoUpcase = Boolean.getBoolean("adde.auto-upcase");
-    boolean match;
-    for (int i=0; i<num; i++) {
-      Vector v = (Vector)groups.elementAt(i);
-      String g = (String)v.elementAt(0);
-      if (autoUpcase) {
-        match = g.equalsIgnoreCase(selectedGroup);
-      } else {
-        match = g.equals(selectedGroup);
-      }
-      if (match) {
-        Vector ds = (Vector)v.elementAt(1);
-        int numds = ds.size();
-        String[] sdl = new String[numds];
-        for (int j=0; j<numds; j++) {
-          sdl[j] = (String)ds.elementAt(j);
-        }
-        status = "Dataset list for server "+selectedServer+
-                               " and group "+selectedGroup+" obtained.";
-        return sdl;
-      }
-    }
-    status = "Dataset list for server "+selectedServer+
-                            " and group "+selectedGroup+" not found.";
-    return null;
-  }
-  
-  /** 
-   * get a list of all dataset descriptions for this server and
-   * the designated group 
-   *
-   * @return array of dataset descriptors
-   *
-   */
-  
-  public String[] getDatasetListDescriptions() {
-    boolean autoUpcase = Boolean.getBoolean("adde.auto-upcase");
-    boolean match;
-    int num = groups.size();
-    for (int i=0; i<num; i++) {
-      Vector v = (Vector)groups.elementAt(i);
-      String g = (String)v.elementAt(0);
-      if (autoUpcase) {
-          match = g.equalsIgnoreCase(selectedGroup);
-        } else {
-          match = g.equals(selectedGroup);
-        }
-      if (match) {
-        Vector dsd = (Vector)v.elementAt(2);
-        int numdsd = dsd.size();
-        String[] sdld = new String[numdsd];
-        for (int j=0; j<numdsd; j++) {
-          sdld[j] = (String)dsd.elementAt(j);
-        }
-        status = "Dataset list for server "+selectedServer+
-                              " and group "+selectedGroup+" obtained.";
-        return sdld;
-      }
-    }
-    status = "Dataset list for server "+selectedServer+
-                               " and group "+selectedGroup+" not found.";
-    return null;
-  }
-  
-  /** 
-   * get the valid date-time list for the selected server/group/dataset.
-   * Note that you must 'setSelectedGroup()' and 'setSelectedDataset()'
-   * prior to using this method.
-   *
-   * [Also, Don Murray at Unidata wrote the original - thanks!]
-   *
-   * @return list of date-times ("yy-MM-dd / hh:mm:ss" format)
-   * or the string "No data available"
-   *
-   */
-  
-  public String[] getDateTimeList() {
-    status = "Trying to get date-times for "+selectedGroup+
-                                    " from server "+selectedServer;
-    if (!hasGroup || !hasDataset) return null;
-    StringBuffer addeCmdBuff = 
-      new StringBuffer("adde://"+selectedServer+
-                               "/imagedir?group=" + selectedGroup);
-    addeCmdBuff.append("&descr=");
-    addeCmdBuff.append(selectedDataset);
-    // if user/proj supplied, then put them in here...
-    if (userproj != null) addeCmdBuff.append("&"+userproj);
-    addeCmdBuff.append("&pos=all&version=1");
-
-    if (isArchive && archiveDate != null) {
-      addeCmdBuff.append("&DAY="+archiveDate);
-    }
-
-    if (debug) System.out.println("cmd:"+addeCmdBuff.toString());
-
-    String[] times = {"No data available"};
-    
-    try {
-      AreaDirectoryList adir = 
-        new AreaDirectoryList(addeCmdBuff.toString());
-      dirs = adir.getSortedDirs();
-      int numTimes = dirs.length;
-      times = new String[numTimes];
-      
-      SimpleDateFormat sdf = new SimpleDateFormat();
-      sdf.setTimeZone(TimeZone.getTimeZone("GMT"));
-      sdf.applyPattern(DATEFORMAT);
-      for (int i=0; i < numTimes; i++)
-      {
-        times[i] = 
-          sdf.format( 
-              dirs[i][0].getNominalTime(), 
-              new StringBuffer(), 
-              new FieldPosition(0)).toString();
-      }
-    }
-    catch (McIDASException e) {status = "Error getting times";}
-    return times;
-  }
-  
-  /** 
-   * Get the File Format (AREA, TEXT, NEXR, etc.) for the
-   * currently selected group.
-   *
-   * @return file format for currently selected group
-   *
-   */
-  
-   public String getFileFormat() {
-     int num = groups.size();
-     boolean autoUpcase = Boolean.getBoolean("adde.auto-upcase");
-     boolean match;
-     for (int i=0; i<num; i++) {
-       Vector v = (Vector) groups.elementAt(i);
-       String g = (String) v.elementAt(0);
-       if (autoUpcase) {
-         match = g.equalsIgnoreCase(selectedGroup);
-       } else {
-         match = g.equals(selectedGroup);
-       }
-       if (match) {
-    	   if (debug) System.out.println("VECTOR SIZE: " + v.size());
-    	   if (v.size() >= 4) {
-    		   Vector ffv = (Vector) v.elementAt(3);
-    		   String ff = (String) ffv.elementAt(0);
-    		   if (ff != null) {
-    			   status = "File Format for server " + selectedServer +
-    			   " and group " + selectedGroup + " obtained.";
-    			   return ff;
-    		   }
-    	   }
-       }
-     }
-     status = "File Format for server "+selectedServer+
-                             " and group "+selectedGroup+" not found.";
-     return null;
-   }
-   
-  /** 
-   * get the sorted list of AreaDirectory objects
-   * 
-   * @return list of directories
-   */
-   
-  public AreaDirectory[][] getAreaDirectories() {
-    return dirs;
-  }
-  
-  /** 
-   * identify the selected group
-   *
-   * @param g the name of the group to select
-   */
-  
-  public void setSelectedGroup(String g) {
-    selectedGroup = g;
-    hasGroup = true;
-  }
-  
-  /** 
-   * identify the selected dataset
-   *
-   * @param d the name of the dataset/descr to select
-   */
-  
-  public void setSelectedDataset(String d) {
-    selectedDataset = d;
-    hasDataset = true;
-  }
-
-  public void setIsArchive(boolean flag) {
-    isArchive = flag;
-  }
-
-  public boolean getIsArchive() {
-    return isArchive;
-  }
-
-  public void setArchiveDate(String d) {
-    archiveDate = d;
-  }
- 
-  public String getArchiveDate() {
-    return archiveDate;
-  }
-  
-  /** 
-   * return the bandNames text
-   *
-   * @return array of text of the SATBAND data fetched from selectedServer
-   *
-   */
-
-  public String[] getBandNames() {
-    if (hasBandNames) {
-      return bandNames;
-    } else {
-      return null;
-    }
-  }
-
-  /**
-   * Not used??
-   */
-  
-  public String getRequestString(int reqestType) {
-    return null;
-    // requestType  = static ints IMAGE, DIR, etc
-  }
-  
-  /** 
-   * set the userID and proj number if required for transactions,
-   * as required by servers that use accounting.
-   *
-   * @param up the user/project number request string in 
-   * the form "user=tom&proj=1234"
-   *
-   */
-  
-  public void setUserIDandProjString(String up) {
-    userproj = up;
-    return;
-  }
-
-  /** 
-   * get the status of the last request
-   *
-   * @return words describing last transaction
-   */
-  
-  public String getStatus() {
-    return status;
-  }
-
-  /** 
-   * For testing purposes. Edit server, and run the class as if it
-   * were an application.
-   */
-  
-  public static void main(String[] args) {
-	  
-	System.out.println("AddeServerInfo unit test begin...");
-    AddeServerInfo asi = new AddeServerInfo();
-    
-    // NOTE!
-    // if you are testing this class, edit below with your server info!
-    asi.setUserIDandProjString("user=ZZZZ&proj=YYYY");
-    int sstat = asi.setSelectedServer("some-server.ssec.wisc.edu", "image");
-
-    System.out.println("Status = " + asi.getStatus() + " code=" + sstat);
-    String[] a = asi.getGroupList();
-    System.out.println("Status = " + asi.getStatus());
-    for (int i=0; i < a.length; i++) {
-      System.out.println("group = " + a[i]);
-      // set the selected group
-      asi.setSelectedGroup(a[i]);
-      System.out.println(" File Format: " + asi.getFileFormat());
-      String[] b = asi.getDatasetList();
-      String[] c = asi.getDatasetListDescriptions();
-
-      for (int k=0; k < b.length; k++) {
-    	// datasets and their descriptions  
-        System.out.println("    " + b[k] + " == " + c[k]);
-
-        if (i==0 && k==0) {
-          // set the selected Dataset, and fetch its date-time info
-          asi.setSelectedDataset(b[k]);
-          String[] dt = asi.getDateTimeList();
-          for (int m=0; m < dt.length; m++) {
-            System.out.println("DateTime = " + dt[m]);
-          }
-        }
-      }
-      
-    }
-   
-    System.out.println("Status = " + asi.getStatus());
-    
-  }
-
-}
-=======
-//
-// AddeServerInfo.java
-//
-
-/*
-This source file is part of the edu.wisc.ssec.mcidas package and is
-Copyright (C) 1998 - 2017 by Tom Whittaker, Tommy Jasmin, Tom Rink,
-Don Murray, James Kelly, Bill Hibbard, Dave Glowacki, Curtis Rueden
-and others.
- 
-This library is free software; you can redistribute it and/or
-modify it under the terms of the GNU Library General Public
-License as published by the Free Software Foundation; either
-version 2 of the License, or (at your option) any later version.
-
-This library is distributed in the hope that it will be useful,
-but WITHOUT ANY WARRANTY; without even the implied warranty of
-MERCHANTABILITY or FITNESS FOR A PARTICULAR PURPOSE.  See the GNU
-Library General Public License for more details.
-
-You should have received a copy of the GNU Library General Public
-License along with this library; if not, write to the Free
-Software Foundation, Inc., 59 Temple Place - Suite 330, Boston,
-MA 02111-1307, USA
-*/
-
-package edu.wisc.ssec.mcidas.adde;
-
-import java.text.FieldPosition;
-import java.text.SimpleDateFormat;
-
-import java.util.StringTokenizer;
-import java.util.TimeZone;
-import java.util.Vector;
-
-import edu.wisc.ssec.mcidas.adde.ReadTextFile;
-import edu.wisc.ssec.mcidas.AreaDirectoryList;
-import edu.wisc.ssec.mcidas.AreaDirectory;
-import edu.wisc.ssec.mcidas.McIDASException;
-
-/** 
- * All things related to ADDE servers, groups and datasets
- * Certain requests are dependent on appropriate prior requests.
- * E.g., must set server, then group, before you can request
- * File Format.
- *
- * @author  tomw
- * @version 0.2
- */
-
-public class AddeServerInfo extends Object {
-  
-  private String[] serverList;
-  private String selectedServer = null;
-  private boolean hasServers = false;
-  private String dataType = null;
-
-  private String[] bandNames;
-  private boolean hasBandNames = false;
-
-  private String selectedGroup = null;
-  private boolean hasGroup = false;
-
-  private String selectedDataset = null;
-  private boolean hasDataset = false;
-  private AreaDirectory [][]dirs;
-
-  private Vector table, groups;
-  private String status="OK";
-
-  private String userproj = null;
-  private String DATEFORMAT = "yyyy-MM-dd / HH:mm:ss";
-  
-  private boolean debug = false;
-
-  private boolean isArchive = false;
-  private String archiveDate = null;
-
-  /** 
-   * Creates new AddeServerInfo. This collects information about
-   * ADDE server(s) -- their groups, datasets, and date-times (right
-   * now only image date-time implemented).  This is a helper class
-   * for anything else that needs to get these information.
-   * 
-   * The candidate list of ADDE servers should be obtained from a
-   * yet-to-be-identified "well-known list", and made available
-   * in this class.
-   */
-  
-  public AddeServerInfo() {
-    // go find the list of well-known servers ?
-    this(null);
-  }
-    
-  /** 
-   * The non-default parameter is a list of of ADDE servers
-   *
-   * @param l a list of ADDE servers that can be used in lieu
-   * of automatically obtaining it.
-   *
-   */
-  
-  public AddeServerInfo(String[] l) {
-    // well known list of ADDE servers
-	// XXX TJJ - I don't like this and would prefer to force a valid
-	// server name into the constructor, and fail all requests otherwise
-    String[] list = l;
-    if (list == null) {
-      list = new String[] {
-    		  "adde.unidata.ucar.edu",
-    		  "adde.ssec.wisc.edu",
-    		  "unidata2.ssec.wisc.edu",
-    		  "uwamrc.ssec.wisc.edu"
-    		 };
-    }
-    serverList = new String[list.length];
-    for (int i=0; i<list.length; i++) {
-      serverList[i] = list[i];
-    }
-    hasServers = true;
-  }
-    
-  /** 
-   * get a list of servers
-   *
-   * @return names of server hosts
-   */
-  
-  public String[] getServerList() {
-    if (hasServers) {
-      return serverList;
-    } else {
-      return null;
-    }
-  }
-
-  /** 
-   * get name of the server that has been selected and for
-   *  which all group and dataset info is currently valid for
-   *
-   * @return name of server host
-   */
-  
-  public String getSelectedServer() {
-    return selectedServer;
-  }
-
-  /** 
-   * define which server to select, and the type of ADDE data group
-   * (image, point, grid, text) to get group and descriptor info for
-   *
-   * This is the workhorse of the code.
-   *
-   * @param s the name of the ADDE server to be selected
-   * @param type the type of data to select.
-   *
-   * @return status code: 0=ok, -1=invalid accounting, -2=didn't get metadata
-   *
-   */
-  
-  public int setSelectedServer(String s, String type) {
-    selectedServer = s.trim();
-    int istatus = 0;
-    dataType = type.trim();
-    groups = new Vector();
-    status = "Failed to get PUBLIC.SRV file from from server "+s+".";
-
-    try {
-      // go get the modified PUBLIC.SRV file from the server...
-      String req = "adde://"+selectedServer+"/text?file=PUBLIC.SRV";
-
-      if (userproj != null) {
-        String req2 = req+"&"+userproj+"&version=1";
-        req = req2;
-      }
-
-      if (debug) System.out.println("Req:"+req);
-
-      ReadTextFile rtf = new ReadTextFile(req);
-      if (debug) System.out.println("Status from RTF="+rtf.getStatus());
-      
-      // see if accounting data is required but not provided...
-      if (rtf.getStatusCode() == -3) {
-        return -1;
-      }
-
-/* do we really want to do this????? */
-
-      // if that fails, try to get RESOLV.SRV, but keep it hidden...
-      if (!rtf.getStatus().equals("OK")) { // try again
-        req = "adde://"+selectedServer+"/text?file=RESOLV.SRV";
-
-        if (userproj != null) {
-          String req2 = req+"&"+userproj+"&version=1";
-          req = req2;
-        }
-
-        if (debug) System.out.println("2ndReq:"+req);
-        rtf = new ReadTextFile(req);
-        if (debug) System.out.println("Status from 2ndRTF="+rtf.getStatus());
-
-      }
-      
-      table = rtf.getText();
-
-      status = "Failed to locate required information on server "+s+".";
-      
-      // look at each table member and pull out info only
-      // when the TYPE='dataType'
-      for (int i=0; i<table.size(); i++) {
-        String a = (String) table.elementAt(i);
-        if (debug) System.out.println("Table: "+a);
-        StringTokenizer st = new StringTokenizer(a,",");
-        int num = st.countTokens();
-        String[] tok = new String[num];
-        String[] val = new String[num];
-        int indexType = -1;
-        int indexN1 = -1;
-        int indexN2 = -1;
-        int indexK = -1;
-        int indexC = -1;
-
-        // number of items in the record
-        for (int j=0; j<num; j++) {
-          String p = st.nextToken();
-          // simple token=value within each group
-          int x = p.indexOf("=");
-          if (x < 0) continue;
-          tok[j] = p.substring(0,x);
-          val[j] = p.substring(x+1).trim();
-          // flags to indicate found needed keys
-          if (tok[j].equalsIgnoreCase("type")) indexType = j;
-          if (tok[j].equalsIgnoreCase("N1")) indexN1 = j;
-          if (tok[j].equalsIgnoreCase("N2")) indexN2 = j;
-          if (tok[j].equalsIgnoreCase("K")) indexK = j;
-          if (tok[j].equalsIgnoreCase("C")) indexC = j;
-        }
-
-        // skip if: a) no =, b> not TYPE type, c) element missing
-        if (debug) {
-          System.out.println("indexType = "+indexType+
-            " dataType="+dataType+" indexN1,N2,C="+indexN1+" "+
-            indexN2+" "+indexC);
-        }
-        
-        if (indexType < 0) continue;
-        if (!val[indexType].equalsIgnoreCase(dataType)) continue;
-        if (indexN1 < 0 || indexN2 < 0) continue;
-        // If no Comment field, just use N2 (kludge)
-        if (indexC < 0) indexC = indexN2;
-
-        boolean hit = false;
-
-        // search to see if this group has been encountered before.
-        // if so, just append descr; otherwise make a new entry
-        for (int j=0; j<groups.size(); j++) {
-          Vector vg = (Vector)groups.elementAt(j);
-
-          // element: 0=groupname, 1=Vector of datasets, 2=Vector of descrs
-          String g = (String)vg.elementAt(0);
-          if (g.equalsIgnoreCase(val[indexN1])) {
-            hit = true;
-            Vector v = (Vector)vg.elementAt(1);
-            v.addElement(val[indexN2]);
-            v = (Vector)vg.elementAt(2);
-            v.addElement(val[indexC]);
-            if (vg.size() >= 4) {
-            	v = (Vector)vg.elementAt(3);
-            	v.addElement(val[indexK]);
-            }
-          }
-        }
-
-        // if needed, make a new entry
-        if (!hit) {
-          Vector v = new Vector();
-          v.addElement(val[indexN1]);
-          Vector v2 = new Vector();
-          v2.addElement(val[indexN2]);
-          Vector v3 = new Vector();
-          v3.addElement(val[indexC]);
-          Vector v4 = null;
-          if (indexK > 0) {
-        	  v4 = new Vector();
-        	  v4.addElement(val[indexK]); 
-          }
-          v.addElement(v2);
-          v.addElement(v3);
-          if (v4 != null) v.addElement(v4);
-          groups.addElement(v);
-        }
-      }
-
-      String reqBand = "adde://"+selectedServer+"/text?file=SATBAND";
-
-      if (userproj != null) {
-        String reqBand2 = reqBand+"&"+userproj+"&version=1";
-        reqBand = reqBand2;
-      }
-
-      if (debug) System.out.println("ReqBand:"+reqBand);
-
-      ReadTextFile rtfBand = new ReadTextFile(reqBand);
-      if (debug) System.out.println("Status from RTFBand="+rtfBand.getStatus());
-
-      
-      Vector vBand = null;
-
-      if (rtfBand.getStatus().equals("OK")) {
-        vBand = rtfBand.getText();
-        int num = vBand.size();
-        bandNames = new String[num];
-        for (int i=0; i<num; i++) {
-          bandNames[i] = (String) vBand.elementAt(i);
-          if (debug) System.out.println("band = "+bandNames[i]);
-        }
-        hasBandNames = true;
-        
-      }
-
-      status = "ADDE group & dataset information retrieved from server "+s+".";
-      istatus = 0;
-
-    } catch (Exception e) {e.printStackTrace(); return -2;}
-    
-    return istatus;
-  }
-  
-  /** 
-   * get a list of all groups valid for this server
-   *
-   * @return array of group ids
-   */
-  
-  public String[] getGroupList() {
-
-    int num = groups.size();
-    String[] sg = new String[num];
-    for (int i=0; i < num; i++) {
-      Vector v = (Vector) groups.elementAt(i);
-      sg[i] = (String) v.elementAt(0);
-    }
-    status = "List of groups on server " + selectedServer + " obtained.";
-    return sg;
-    
-  }
-    
-  /** 
-   * get a list of all datasets valid for this server and
-   * the designated group. 
-   *
-   * @return array of dataset tags
-   *
-   */
-  
-  public String[] getDatasetList() {
-    int num = groups.size();
-    boolean autoUpcase = Boolean.getBoolean("adde.auto-upcase");
-    boolean match;
-    for (int i=0; i<num; i++) {
-      Vector v = (Vector)groups.elementAt(i);
-      String g = (String)v.elementAt(0);
-      if (autoUpcase) {
-        match = g.equalsIgnoreCase(selectedGroup);
-      } else {
-        match = g.equals(selectedGroup);
-      }
-      if (match) {
-        Vector ds = (Vector)v.elementAt(1);
-        int numds = ds.size();
-        String[] sdl = new String[numds];
-        for (int j=0; j<numds; j++) {
-          sdl[j] = (String)ds.elementAt(j);
-        }
-        status = "Dataset list for server "+selectedServer+
-                               " and group "+selectedGroup+" obtained.";
-        return sdl;
-      }
-    }
-    status = "Dataset list for server "+selectedServer+
-                            " and group "+selectedGroup+" not found.";
-    return null;
-  }
-  
-  /** 
-   * get a list of all dataset descriptions for this server and
-   * the designated group 
-   *
-   * @return array of dataset descriptors
-   *
-   */
-  
-  public String[] getDatasetListDescriptions() {
-    boolean autoUpcase = Boolean.getBoolean("adde.auto-upcase");
-    boolean match;
-    int num = groups.size();
-    for (int i=0; i<num; i++) {
-      Vector v = (Vector)groups.elementAt(i);
-      String g = (String)v.elementAt(0);
-      if (autoUpcase) {
-          match = g.equalsIgnoreCase(selectedGroup);
-        } else {
-          match = g.equals(selectedGroup);
-        }
-      if (match) {
-        Vector dsd = (Vector)v.elementAt(2);
-        int numdsd = dsd.size();
-        String[] sdld = new String[numdsd];
-        for (int j=0; j<numdsd; j++) {
-          sdld[j] = (String)dsd.elementAt(j);
-        }
-        status = "Dataset list for server "+selectedServer+
-                              " and group "+selectedGroup+" obtained.";
-        return sdld;
-      }
-    }
-    status = "Dataset list for server "+selectedServer+
-                               " and group "+selectedGroup+" not found.";
-    return null;
-  }
-  
-  /** 
-   * get the valid date-time list for the selected server/group/dataset.
-   * Note that you must 'setSelectedGroup()' and 'setSelectedDataset()'
-   * prior to using this method.
-   *
-   * [Also, Don Murray at Unidata wrote the original - thanks!]
-   *
-   * @return list of date-times ("yy-MM-dd / hh:mm:ss" format)
-   * or the string "No data available"
-   *
-   */
-  
-  public String[] getDateTimeList() {
-    status = "Trying to get date-times for "+selectedGroup+
-                                    " from server "+selectedServer;
-    if (!hasGroup || !hasDataset) return null;
-    StringBuffer addeCmdBuff = 
-      new StringBuffer("adde://"+selectedServer+
-                               "/imagedir?group=" + selectedGroup);
-    addeCmdBuff.append("&descr=");
-    addeCmdBuff.append(selectedDataset);
-    // if user/proj supplied, then put them in here...
-    if (userproj != null) addeCmdBuff.append("&"+userproj);
-    addeCmdBuff.append("&pos=all&version=1");
-
-    if (isArchive && archiveDate != null) {
-      addeCmdBuff.append("&DAY="+archiveDate);
-    }
-
-    if (debug) System.out.println("cmd:"+addeCmdBuff.toString());
-
-    String[] times = {"No data available"};
-    
-    try {
-      AreaDirectoryList adir = 
-        new AreaDirectoryList(addeCmdBuff.toString());
-      dirs = adir.getSortedDirs();
-      int numTimes = dirs.length;
-      times = new String[numTimes];
-      
-      SimpleDateFormat sdf = new SimpleDateFormat();
-      sdf.setTimeZone(TimeZone.getTimeZone("GMT"));
-      sdf.applyPattern(DATEFORMAT);
-      for (int i=0; i < numTimes; i++)
-      {
-        times[i] = 
-          sdf.format( 
-              dirs[i][0].getNominalTime(), 
-              new StringBuffer(), 
-              new FieldPosition(0)).toString();
-      }
-    }
-    catch (McIDASException e) {status = "Error getting times";}
-    return times;
-  }
-  
-  /** 
-   * Get the File Format (AREA, TEXT, NEXR, etc.) for the
-   * currently selected group.
-   *
-   * @return file format for currently selected group
-   *
-   */
-  
-   public String getFileFormat() {
-     int num = groups.size();
-     boolean autoUpcase = Boolean.getBoolean("adde.auto-upcase");
-     boolean match;
-     for (int i=0; i<num; i++) {
-       Vector v = (Vector) groups.elementAt(i);
-       String g = (String) v.elementAt(0);
-       if (autoUpcase) {
-         match = g.equalsIgnoreCase(selectedGroup);
-       } else {
-         match = g.equals(selectedGroup);
-       }
-       if (match) {
-    	   if (debug) System.out.println("VECTOR SIZE: " + v.size());
-    	   if (v.size() >= 4) {
-    		   Vector ffv = (Vector) v.elementAt(3);
-    		   String ff = (String) ffv.elementAt(0);
-    		   if (ff != null) {
-    			   status = "File Format for server " + selectedServer +
-    			   " and group " + selectedGroup + " obtained.";
-    			   return ff;
-    		   }
-    	   }
-       }
-     }
-     status = "File Format for server "+selectedServer+
-                             " and group "+selectedGroup+" not found.";
-     return null;
-   }
-   
-  /** 
-   * get the sorted list of AreaDirectory objects
-   * 
-   * @return list of directories
-   */
-   
-  public AreaDirectory[][] getAreaDirectories() {
-    return dirs;
-  }
-  
-  /** 
-   * identify the selected group
-   *
-   * @param g the name of the group to select
-   */
-  
-  public void setSelectedGroup(String g) {
-    selectedGroup = g;
-    hasGroup = true;
-  }
-  
-  /** 
-   * identify the selected dataset
-   *
-   * @param d the name of the dataset/descr to select
-   */
-  
-  public void setSelectedDataset(String d) {
-    selectedDataset = d;
-    hasDataset = true;
-  }
-
-  public void setIsArchive(boolean flag) {
-    isArchive = flag;
-  }
-
-  public boolean getIsArchive() {
-    return isArchive;
-  }
-
-  public void setArchiveDate(String d) {
-    archiveDate = d;
-  }
- 
-  public String getArchiveDate() {
-    return archiveDate;
-  }
-  
-  /** 
-   * return the bandNames text
-   *
-   * @return array of text of the SATBAND data fetched from selectedServer
-   *
-   */
-
-  public String[] getBandNames() {
-    if (hasBandNames) {
-      return bandNames;
-    } else {
-      return null;
-    }
-  }
-
-  /**
-   * Not used??
-   */
-  
-  public String getRequestString(int reqestType) {
-    return null;
-    // requestType  = static ints IMAGE, DIR, etc
-  }
-  
-  /** 
-   * set the userID and proj number if required for transactions,
-   * as required by servers that use accounting.
-   *
-   * @param up the user/project number request string in 
-   * the form "user=tom&proj=1234"
-   *
-   */
-  
-  public void setUserIDandProjString(String up) {
-    userproj = up;
-    return;
-  }
-
-  /** 
-   * get the status of the last request
-   *
-   * @return words describing last transaction
-   */
-  
-  public String getStatus() {
-    return status;
-  }
-
-  /** 
-   * For testing purposes. Edit server, and run the class as if it
-   * were an application.
-   */
-  
-  public static void main(String[] args) {
-	  
-	System.out.println("AddeServerInfo unit test begin...");
-    AddeServerInfo asi = new AddeServerInfo();
-    
-    // NOTE!
-    // if you are testing this class, edit below with your server info!
-    asi.setUserIDandProjString("user=ZZZZ&proj=YYYY");
-    int sstat = asi.setSelectedServer("some-server.ssec.wisc.edu", "image");
-
-    System.out.println("Status = " + asi.getStatus() + " code=" + sstat);
-    String[] a = asi.getGroupList();
-    System.out.println("Status = " + asi.getStatus());
-    for (int i=0; i < a.length; i++) {
-      System.out.println("group = " + a[i]);
-      // set the selected group
-      asi.setSelectedGroup(a[i]);
-      System.out.println(" File Format: " + asi.getFileFormat());
-      String[] b = asi.getDatasetList();
-      String[] c = asi.getDatasetListDescriptions();
-
-      for (int k=0; k < b.length; k++) {
-    	// datasets and their descriptions  
-        System.out.println("    " + b[k] + " == " + c[k]);
-
-        if (i==0 && k==0) {
-          // set the selected Dataset, and fetch its date-time info
-          asi.setSelectedDataset(b[k]);
-          String[] dt = asi.getDateTimeList();
-          for (int m=0; m < dt.length; m++) {
-            System.out.println("DateTime = " + dt[m]);
-          }
-        }
-      }
-      
-    }
-   
-    System.out.println("Status = " + asi.getStatus());
-    
-  }
-
-}
->>>>>>> 3caf8a88
+//
+// AddeServerInfo.java
+//
+
+/*
+This source file is part of the edu.wisc.ssec.mcidas package and is
+Copyright (C) 1998 - 2017 by Tom Whittaker, Tommy Jasmin, Tom Rink,
+Don Murray, James Kelly, Bill Hibbard, Dave Glowacki, Curtis Rueden
+and others.
+ 
+This library is free software; you can redistribute it and/or
+modify it under the terms of the GNU Library General Public
+License as published by the Free Software Foundation; either
+version 2 of the License, or (at your option) any later version.
+
+This library is distributed in the hope that it will be useful,
+but WITHOUT ANY WARRANTY; without even the implied warranty of
+MERCHANTABILITY or FITNESS FOR A PARTICULAR PURPOSE.  See the GNU
+Library General Public License for more details.
+
+You should have received a copy of the GNU Library General Public
+License along with this library; if not, write to the Free
+Software Foundation, Inc., 59 Temple Place - Suite 330, Boston,
+MA 02111-1307, USA
+*/
+
+package edu.wisc.ssec.mcidas.adde;
+
+import java.text.FieldPosition;
+import java.text.SimpleDateFormat;
+
+import java.util.StringTokenizer;
+import java.util.TimeZone;
+import java.util.Vector;
+
+import edu.wisc.ssec.mcidas.adde.ReadTextFile;
+import edu.wisc.ssec.mcidas.AreaDirectoryList;
+import edu.wisc.ssec.mcidas.AreaDirectory;
+import edu.wisc.ssec.mcidas.McIDASException;
+
+/** 
+ * All things related to ADDE servers, groups and datasets
+ * Certain requests are dependent on appropriate prior requests.
+ * E.g., must set server, then group, before you can request
+ * File Format.
+ *
+ * @author  tomw
+ * @version 0.2
+ */
+
+public class AddeServerInfo extends Object {
+  
+  private String[] serverList;
+  private String selectedServer = null;
+  private boolean hasServers = false;
+  private String dataType = null;
+
+  private String[] bandNames;
+  private boolean hasBandNames = false;
+
+  private String selectedGroup = null;
+  private boolean hasGroup = false;
+
+  private String selectedDataset = null;
+  private boolean hasDataset = false;
+  private AreaDirectory [][]dirs;
+
+  private Vector table, groups;
+  private String status="OK";
+
+  private String userproj = null;
+  private String DATEFORMAT = "yyyy-MM-dd / HH:mm:ss";
+  
+  private boolean debug = false;
+
+  private boolean isArchive = false;
+  private String archiveDate = null;
+
+  /** 
+   * Creates new AddeServerInfo. This collects information about
+   * ADDE server(s) -- their groups, datasets, and date-times (right
+   * now only image date-time implemented).  This is a helper class
+   * for anything else that needs to get these information.
+   * 
+   * The candidate list of ADDE servers should be obtained from a
+   * yet-to-be-identified "well-known list", and made available
+   * in this class.
+   */
+  
+  public AddeServerInfo() {
+    // go find the list of well-known servers ?
+    this(null);
+  }
+    
+  /** 
+   * The non-default parameter is a list of of ADDE servers
+   *
+   * @param l a list of ADDE servers that can be used in lieu
+   * of automatically obtaining it.
+   *
+   */
+  
+  public AddeServerInfo(String[] l) {
+    // well known list of ADDE servers
+	// XXX TJJ - I don't like this and would prefer to force a valid
+	// server name into the constructor, and fail all requests otherwise
+    String[] list = l;
+    if (list == null) {
+      list = new String[] {
+    		  "adde.unidata.ucar.edu",
+    		  "adde.ssec.wisc.edu",
+    		  "unidata2.ssec.wisc.edu",
+    		  "uwamrc.ssec.wisc.edu"
+    		 };
+    }
+    serverList = new String[list.length];
+    for (int i=0; i<list.length; i++) {
+      serverList[i] = list[i];
+    }
+    hasServers = true;
+  }
+    
+  /** 
+   * get a list of servers
+   *
+   * @return names of server hosts
+   */
+  
+  public String[] getServerList() {
+    if (hasServers) {
+      return serverList;
+    } else {
+      return null;
+    }
+  }
+
+  /** 
+   * get name of the server that has been selected and for
+   *  which all group and dataset info is currently valid for
+   *
+   * @return name of server host
+   */
+  
+  public String getSelectedServer() {
+    return selectedServer;
+  }
+
+  /** 
+   * define which server to select, and the type of ADDE data group
+   * (image, point, grid, text) to get group and descriptor info for
+   *
+   * This is the workhorse of the code.
+   *
+   * @param s the name of the ADDE server to be selected
+   * @param type the type of data to select.
+   *
+   * @return status code: 0=ok, -1=invalid accounting, -2=didn't get metadata
+   *
+   */
+  
+  public int setSelectedServer(String s, String type) {
+    selectedServer = s.trim();
+    int istatus = 0;
+    dataType = type.trim();
+    groups = new Vector();
+    status = "Failed to get PUBLIC.SRV file from from server "+s+".";
+
+    try {
+      // go get the modified PUBLIC.SRV file from the server...
+      String req = "adde://"+selectedServer+"/text?file=PUBLIC.SRV";
+
+      if (userproj != null) {
+        String req2 = req+"&"+userproj+"&version=1";
+        req = req2;
+      }
+
+      if (debug) System.out.println("Req:"+req);
+
+      ReadTextFile rtf = new ReadTextFile(req);
+      if (debug) System.out.println("Status from RTF="+rtf.getStatus());
+      
+      // see if accounting data is required but not provided...
+      if (rtf.getStatusCode() == -3) {
+        return -1;
+      }
+
+/* do we really want to do this????? */
+
+      // if that fails, try to get RESOLV.SRV, but keep it hidden...
+      if (!rtf.getStatus().equals("OK")) { // try again
+        req = "adde://"+selectedServer+"/text?file=RESOLV.SRV";
+
+        if (userproj != null) {
+          String req2 = req+"&"+userproj+"&version=1";
+          req = req2;
+        }
+
+        if (debug) System.out.println("2ndReq:"+req);
+        rtf = new ReadTextFile(req);
+        if (debug) System.out.println("Status from 2ndRTF="+rtf.getStatus());
+
+      }
+      
+      table = rtf.getText();
+
+      status = "Failed to locate required information on server "+s+".";
+      
+      // look at each table member and pull out info only
+      // when the TYPE='dataType'
+      for (int i=0; i<table.size(); i++) {
+        String a = (String) table.elementAt(i);
+        if (debug) System.out.println("Table: "+a);
+        StringTokenizer st = new StringTokenizer(a,",");
+        int num = st.countTokens();
+        String[] tok = new String[num];
+        String[] val = new String[num];
+        int indexType = -1;
+        int indexN1 = -1;
+        int indexN2 = -1;
+        int indexK = -1;
+        int indexC = -1;
+
+        // number of items in the record
+        for (int j=0; j<num; j++) {
+          String p = st.nextToken();
+          // simple token=value within each group
+          int x = p.indexOf("=");
+          if (x < 0) continue;
+          tok[j] = p.substring(0,x);
+          val[j] = p.substring(x+1).trim();
+          // flags to indicate found needed keys
+          if (tok[j].equalsIgnoreCase("type")) indexType = j;
+          if (tok[j].equalsIgnoreCase("N1")) indexN1 = j;
+          if (tok[j].equalsIgnoreCase("N2")) indexN2 = j;
+          if (tok[j].equalsIgnoreCase("K")) indexK = j;
+          if (tok[j].equalsIgnoreCase("C")) indexC = j;
+        }
+
+        // skip if: a) no =, b> not TYPE type, c) element missing
+        if (debug) {
+          System.out.println("indexType = "+indexType+
+            " dataType="+dataType+" indexN1,N2,C="+indexN1+" "+
+            indexN2+" "+indexC);
+        }
+        
+        if (indexType < 0) continue;
+        if (!val[indexType].equalsIgnoreCase(dataType)) continue;
+        if (indexN1 < 0 || indexN2 < 0) continue;
+        // If no Comment field, just use N2 (kludge)
+        if (indexC < 0) indexC = indexN2;
+
+        boolean hit = false;
+
+        // search to see if this group has been encountered before.
+        // if so, just append descr; otherwise make a new entry
+        for (int j=0; j<groups.size(); j++) {
+          Vector vg = (Vector)groups.elementAt(j);
+
+          // element: 0=groupname, 1=Vector of datasets, 2=Vector of descrs
+          String g = (String)vg.elementAt(0);
+          if (g.equalsIgnoreCase(val[indexN1])) {
+            hit = true;
+            Vector v = (Vector)vg.elementAt(1);
+            v.addElement(val[indexN2]);
+            v = (Vector)vg.elementAt(2);
+            v.addElement(val[indexC]);
+            if (vg.size() >= 4) {
+            	v = (Vector)vg.elementAt(3);
+            	v.addElement(val[indexK]);
+            }
+          }
+        }
+
+        // if needed, make a new entry
+        if (!hit) {
+          Vector v = new Vector();
+          v.addElement(val[indexN1]);
+          Vector v2 = new Vector();
+          v2.addElement(val[indexN2]);
+          Vector v3 = new Vector();
+          v3.addElement(val[indexC]);
+          Vector v4 = null;
+          if (indexK > 0) {
+        	  v4 = new Vector();
+        	  v4.addElement(val[indexK]); 
+          }
+          v.addElement(v2);
+          v.addElement(v3);
+          if (v4 != null) v.addElement(v4);
+          groups.addElement(v);
+        }
+      }
+
+      String reqBand = "adde://"+selectedServer+"/text?file=SATBAND";
+
+      if (userproj != null) {
+        String reqBand2 = reqBand+"&"+userproj+"&version=1";
+        reqBand = reqBand2;
+      }
+
+      if (debug) System.out.println("ReqBand:"+reqBand);
+
+      ReadTextFile rtfBand = new ReadTextFile(reqBand);
+      if (debug) System.out.println("Status from RTFBand="+rtfBand.getStatus());
+
+      
+      Vector vBand = null;
+
+      if (rtfBand.getStatus().equals("OK")) {
+        vBand = rtfBand.getText();
+        int num = vBand.size();
+        bandNames = new String[num];
+        for (int i=0; i<num; i++) {
+          bandNames[i] = (String) vBand.elementAt(i);
+          if (debug) System.out.println("band = "+bandNames[i]);
+        }
+        hasBandNames = true;
+        
+      }
+
+      status = "ADDE group & dataset information retrieved from server "+s+".";
+      istatus = 0;
+
+    } catch (Exception e) {e.printStackTrace(); return -2;}
+    
+    return istatus;
+  }
+  
+  /** 
+   * get a list of all groups valid for this server
+   *
+   * @return array of group ids
+   */
+  
+  public String[] getGroupList() {
+
+    int num = groups.size();
+    String[] sg = new String[num];
+    for (int i=0; i < num; i++) {
+      Vector v = (Vector) groups.elementAt(i);
+      sg[i] = (String) v.elementAt(0);
+    }
+    status = "List of groups on server " + selectedServer + " obtained.";
+    return sg;
+    
+  }
+    
+  /** 
+   * get a list of all datasets valid for this server and
+   * the designated group. 
+   *
+   * @return array of dataset tags
+   *
+   */
+  
+  public String[] getDatasetList() {
+    int num = groups.size();
+    boolean autoUpcase = Boolean.getBoolean("adde.auto-upcase");
+    boolean match;
+    for (int i=0; i<num; i++) {
+      Vector v = (Vector)groups.elementAt(i);
+      String g = (String)v.elementAt(0);
+      if (autoUpcase) {
+        match = g.equalsIgnoreCase(selectedGroup);
+      } else {
+        match = g.equals(selectedGroup);
+      }
+      if (match) {
+        Vector ds = (Vector)v.elementAt(1);
+        int numds = ds.size();
+        String[] sdl = new String[numds];
+        for (int j=0; j<numds; j++) {
+          sdl[j] = (String)ds.elementAt(j);
+        }
+        status = "Dataset list for server "+selectedServer+
+                               " and group "+selectedGroup+" obtained.";
+        return sdl;
+      }
+    }
+    status = "Dataset list for server "+selectedServer+
+                            " and group "+selectedGroup+" not found.";
+    return null;
+  }
+  
+  /** 
+   * get a list of all dataset descriptions for this server and
+   * the designated group 
+   *
+   * @return array of dataset descriptors
+   *
+   */
+  
+  public String[] getDatasetListDescriptions() {
+    boolean autoUpcase = Boolean.getBoolean("adde.auto-upcase");
+    boolean match;
+    int num = groups.size();
+    for (int i=0; i<num; i++) {
+      Vector v = (Vector)groups.elementAt(i);
+      String g = (String)v.elementAt(0);
+      if (autoUpcase) {
+          match = g.equalsIgnoreCase(selectedGroup);
+        } else {
+          match = g.equals(selectedGroup);
+        }
+      if (match) {
+        Vector dsd = (Vector)v.elementAt(2);
+        int numdsd = dsd.size();
+        String[] sdld = new String[numdsd];
+        for (int j=0; j<numdsd; j++) {
+          sdld[j] = (String)dsd.elementAt(j);
+        }
+        status = "Dataset list for server "+selectedServer+
+                              " and group "+selectedGroup+" obtained.";
+        return sdld;
+      }
+    }
+    status = "Dataset list for server "+selectedServer+
+                               " and group "+selectedGroup+" not found.";
+    return null;
+  }
+  
+  /** 
+   * get the valid date-time list for the selected server/group/dataset.
+   * Note that you must 'setSelectedGroup()' and 'setSelectedDataset()'
+   * prior to using this method.
+   *
+   * [Also, Don Murray at Unidata wrote the original - thanks!]
+   *
+   * @return list of date-times ("yy-MM-dd / hh:mm:ss" format)
+   * or the string "No data available"
+   *
+   */
+  
+  public String[] getDateTimeList() {
+    status = "Trying to get date-times for "+selectedGroup+
+                                    " from server "+selectedServer;
+    if (!hasGroup || !hasDataset) return null;
+    StringBuffer addeCmdBuff = 
+      new StringBuffer("adde://"+selectedServer+
+                               "/imagedir?group=" + selectedGroup);
+    addeCmdBuff.append("&descr=");
+    addeCmdBuff.append(selectedDataset);
+    // if user/proj supplied, then put them in here...
+    if (userproj != null) addeCmdBuff.append("&"+userproj);
+    addeCmdBuff.append("&pos=all&version=1");
+
+    if (isArchive && archiveDate != null) {
+      addeCmdBuff.append("&DAY="+archiveDate);
+    }
+
+    if (debug) System.out.println("cmd:"+addeCmdBuff.toString());
+
+    String[] times = {"No data available"};
+    
+    try {
+      AreaDirectoryList adir = 
+        new AreaDirectoryList(addeCmdBuff.toString());
+      dirs = adir.getSortedDirs();
+      int numTimes = dirs.length;
+      times = new String[numTimes];
+      
+      SimpleDateFormat sdf = new SimpleDateFormat();
+      sdf.setTimeZone(TimeZone.getTimeZone("GMT"));
+      sdf.applyPattern(DATEFORMAT);
+      for (int i=0; i < numTimes; i++)
+      {
+        times[i] = 
+          sdf.format( 
+              dirs[i][0].getNominalTime(), 
+              new StringBuffer(), 
+              new FieldPosition(0)).toString();
+      }
+    }
+    catch (McIDASException e) {status = "Error getting times";}
+    return times;
+  }
+  
+  /** 
+   * Get the File Format (AREA, TEXT, NEXR, etc.) for the
+   * currently selected group.
+   *
+   * @return file format for currently selected group
+   *
+   */
+  
+   public String getFileFormat() {
+     int num = groups.size();
+     boolean autoUpcase = Boolean.getBoolean("adde.auto-upcase");
+     boolean match;
+     for (int i=0; i<num; i++) {
+       Vector v = (Vector) groups.elementAt(i);
+       String g = (String) v.elementAt(0);
+       if (autoUpcase) {
+         match = g.equalsIgnoreCase(selectedGroup);
+       } else {
+         match = g.equals(selectedGroup);
+       }
+       if (match) {
+    	   if (debug) System.out.println("VECTOR SIZE: " + v.size());
+    	   if (v.size() >= 4) {
+    		   Vector ffv = (Vector) v.elementAt(3);
+    		   String ff = (String) ffv.elementAt(0);
+    		   if (ff != null) {
+    			   status = "File Format for server " + selectedServer +
+    			   " and group " + selectedGroup + " obtained.";
+    			   return ff;
+    		   }
+    	   }
+       }
+     }
+     status = "File Format for server "+selectedServer+
+                             " and group "+selectedGroup+" not found.";
+     return null;
+   }
+   
+  /** 
+   * get the sorted list of AreaDirectory objects
+   * 
+   * @return list of directories
+   */
+   
+  public AreaDirectory[][] getAreaDirectories() {
+    return dirs;
+  }
+  
+  /** 
+   * identify the selected group
+   *
+   * @param g the name of the group to select
+   */
+  
+  public void setSelectedGroup(String g) {
+    selectedGroup = g;
+    hasGroup = true;
+  }
+  
+  /** 
+   * identify the selected dataset
+   *
+   * @param d the name of the dataset/descr to select
+   */
+  
+  public void setSelectedDataset(String d) {
+    selectedDataset = d;
+    hasDataset = true;
+  }
+
+  public void setIsArchive(boolean flag) {
+    isArchive = flag;
+  }
+
+  public boolean getIsArchive() {
+    return isArchive;
+  }
+
+  public void setArchiveDate(String d) {
+    archiveDate = d;
+  }
+ 
+  public String getArchiveDate() {
+    return archiveDate;
+  }
+  
+  /** 
+   * return the bandNames text
+   *
+   * @return array of text of the SATBAND data fetched from selectedServer
+   *
+   */
+
+  public String[] getBandNames() {
+    if (hasBandNames) {
+      return bandNames;
+    } else {
+      return null;
+    }
+  }
+
+  /**
+   * Not used??
+   */
+  
+  public String getRequestString(int reqestType) {
+    return null;
+    // requestType  = static ints IMAGE, DIR, etc
+  }
+  
+  /** 
+   * set the userID and proj number if required for transactions,
+   * as required by servers that use accounting.
+   *
+   * @param up the user/project number request string in 
+   * the form "user=tom&proj=1234"
+   *
+   */
+  
+  public void setUserIDandProjString(String up) {
+    userproj = up;
+    return;
+  }
+
+  /** 
+   * get the status of the last request
+   *
+   * @return words describing last transaction
+   */
+  
+  public String getStatus() {
+    return status;
+  }
+
+  /** 
+   * For testing purposes. Edit server, and run the class as if it
+   * were an application.
+   */
+  
+  public static void main(String[] args) {
+	  
+	System.out.println("AddeServerInfo unit test begin...");
+    AddeServerInfo asi = new AddeServerInfo();
+    
+    // NOTE!
+    // if you are testing this class, edit below with your server info!
+    asi.setUserIDandProjString("user=ZZZZ&proj=YYYY");
+    int sstat = asi.setSelectedServer("some-server.ssec.wisc.edu", "image");
+
+    System.out.println("Status = " + asi.getStatus() + " code=" + sstat);
+    String[] a = asi.getGroupList();
+    System.out.println("Status = " + asi.getStatus());
+    for (int i=0; i < a.length; i++) {
+      System.out.println("group = " + a[i]);
+      // set the selected group
+      asi.setSelectedGroup(a[i]);
+      System.out.println(" File Format: " + asi.getFileFormat());
+      String[] b = asi.getDatasetList();
+      String[] c = asi.getDatasetListDescriptions();
+
+      for (int k=0; k < b.length; k++) {
+    	// datasets and their descriptions  
+        System.out.println("    " + b[k] + " == " + c[k]);
+
+        if (i==0 && k==0) {
+          // set the selected Dataset, and fetch its date-time info
+          asi.setSelectedDataset(b[k]);
+          String[] dt = asi.getDateTimeList();
+          for (int m=0; m < dt.length; m++) {
+            System.out.println("DateTime = " + dt[m]);
+          }
+        }
+      }
+      
+    }
+   
+    System.out.println("Status = " + asi.getStatus());
+    
+  }
+
+}