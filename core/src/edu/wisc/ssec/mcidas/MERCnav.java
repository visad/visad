<<<<<<< HEAD
//
// MERCnav.java
//

/*
This source file is part of the edu.wisc.ssec.mcidas package and is
Copyright (C) 1998 - 2015 by Tom Whittaker, Tommy Jasmin, Tom Rink,
Don Murray, James Kelly, Bill Hibbard, Dave Glowacki, Curtis Rueden
and others.
 
This library is free software; you can redistribute it and/or
modify it under the terms of the GNU Library General Public
License as published by the Free Software Foundation; either
version 2 of the License, or (at your option) any later version.

This library is distributed in the hope that it will be useful,
but WITHOUT ANY WARRANTY; without even the implied warranty of
MERCHANTABILITY or FITNESS FOR A PARTICULAR PURPOSE.  See the GNU
Library General Public License for more details.

You should have received a copy of the GNU Library General Public
License along with this library; if not, write to the Free
Software Foundation, Inc., 59 Temple Place - Suite 330, Boston,
MA 02111-1307, USA
*/

package edu.wisc.ssec.mcidas;

/**
 * Navigation class for Mercator (MERC) type nav. This code was modified 
 * from the original FORTRAN code (nvxmerc.dlm) on the McIDAS system. 
 * It only supports latitude/longitude to line/element transformations (LL) 
 * and vice/versa. Transform to 'XYZ' not implemented.
 * @see <A HREF="http://www.ssec.wisc.edu/mcidas/doc/prog_man.html">
 *      McIDAS Programmer's Manual</A>
 *
 * @author  Don Murray
 */
public final class MERCnav extends AREAnav 
{

    int iwest;
    int leftlon;
    double xrow;
    double xcol;
    double xlat1;
    double xspace;
    double xqlon;
    double xblat;
    double xblon;

    /**
     * Set up for the real math work.  Must pass in the int array
     * of the MERC nav 'codicil'.
     *
     * @param iparms  the nav block from the image file
     * @throws IllegalArgumentException
     *           if the nav block is not a MERC type.
     */
    public MERCnav (int[] iparms) 
        throws IllegalArgumentException
    {

        if (iparms[0] != MERC ) 
            throw new IllegalArgumentException("Invalid navigation type" + 
                                                iparms[0]);
        xrow = iparms[1];
        xcol = iparms[2];
        xlat1 = McIDASUtil.integerLatLonToDouble(iparms[3]);
        xspace = iparms[4]/1000.;
        xqlon = McIDASUtil.integerLatLonToDouble(iparms[5]);
        double r = iparms[6]/1000.;
        iwest = iparms[9];
        if (iwest >= 0) iwest = 1;
        xblat = r * Math.cos(xlat1*DEGREES_TO_RADIANS)/xspace;
        xblon = DEGREES_TO_RADIANS*r/xspace;
        leftlon = (int) xqlon-180*iwest;
    }

    /** converts from satellite coordinates to latitude/longitude
     *
     * @param  linele	  array of line/element pairs.  Where 
     *                     linele[indexLine][] is a 'line' and 
     *                     linele[indexEle][] is an element. These are in 
     *                     'file' coordinates (not "image" coordinates.)
     *
     * @return latlon[][]  array of lat/long pairs. Output array is 
     *                     latlon[indexLat][] of latitudes and 
     *                     latlon[indexLon][] of longitudes.
     *
     */
    public double[][] toLatLon(double[][] linele) 
    {

        double xldif;
        double xedif;
        double xlon;
        double xlat;
        double xrlat, xrlon;

        int number = linele[0].length;
        double[][] latlon = new double[2][number];

        // Convert array to Image coordinates for computations
        double[][] imglinele = areaCoordToImageCoord(linele);

        for (int point=0; point < number; point++) 
        {
            xldif = xrow - imglinele[indexLine][point];
            xedif = xcol - imglinele[indexEle][point];
            xrlon = iwest*xedif/xblon;
            xlon = xrlon+xqlon;
            xrlat = Math.atan(Math.exp(xldif/xblat));
            xlat = (xrlat/DEGREES_TO_RADIANS - 45.)*2.+xlat1;
            if (xlon > (360.+leftlon) || xlon < leftlon) 
            {
                latlon[indexLat][point] = Double.NaN;
                latlon[indexLon][point] = Double.NaN;
            }
            else
            {
                latlon[indexLat][point] = xlat;
                if (xlon > 180.) xlon = xlon - 360.;
                if (xlon < -180.) xlon = xlon + 360.;
                latlon[indexLon][point] = (iwest == 1) ? -xlon  : xlon;
            }
        } // end point for loop

        return latlon;

    }

    /**
     * toLinEle converts lat/long to satellite line/element
     *
     * @param  latlon	 array of lat/long pairs. Where latlon[indexLat][]
     *                    are latitudes and latlon[indexLon][] are longitudes.
     *
     * @return linele[][] array of line/element pairs.  Where
     
     *                    is an element.  These are in 'file' coordinates
     *                    (not "image" coordinates);
     */
    public double[][] toLinEle(double[][] latlon) 
    {
        double xlon;
        double xlat;
        double xrlon, xrlat;

        int number = latlon[0].length;
        double[][] linele = new double[2][number];

        for (int point=0; point < number; point++) 
        {

            xlat = latlon[indexLat][point];
            // transform to McIDAS (west positive longitude) coordinates
            xlon = (iwest == 1) 
                   ? -latlon[indexLon][point]
                   : latlon[indexLon][point];

            xrlon = iwest*(xlon-xqlon);
            if (xrlon > 180.) xrlon -= 360.;
            if (xrlon < -180.) xrlon += 360.;
            if (xlat >= 90.) xlat = 89.99;
            if (xlat <= -90.) xlat = -89.99;
            xrlat = ((xlat-xlat1)/2 + 45.)*DEGREES_TO_RADIANS;
            if (xrlat <= 0.0)
            {
                linele[indexLine][point] = Double.NaN;
                linele[indexEle][point] = Double.NaN;
            }
            else
            {
                linele[indexLine][point] = 
                    xrow - xblat*Math.log(Math.tan(xrlat));
                linele[indexEle][point] = xcol - xrlon*xblon;
            }
        } // end point loop

        // Return in 'File' coordinates
        return imageCoordToAreaCoord(linele, linele);
    }

    /** converts from satellite coordinates to latitude/longitude
     *
     * @param  linele	  array of line/element pairs.  Where 
     *                     linele[indexLine][] is a 'line' and 
     *                     linele[indexEle][] is an element. These are in 
     *                     'file' coordinates (not "image" coordinates.)
     *
     * @return latlon[][]  array of lat/long pairs. Output array is 
     *                     latlon[indexLat][] of latitudes and 
     *                     latlon[indexLon][] of longitudes.
     *
     */
    public float[][] toLatLon(float[][] linele) 
    {

        double xldif;
        double xedif;
        double xlon;
        double xlat;
        double xrlon, xrlat;

        int number = linele[0].length;
        float[][] latlon = new float[2][number];

        // Convert array to Image coordinates for computations
        float[][] imglinele = areaCoordToImageCoord(linele);

        for (int point=0; point < number; point++) 
        {
            xldif = xrow - imglinele[indexLine][point];
            xedif = xcol - imglinele[indexEle][point];
            xrlon = iwest*xedif/xblon;
            xlon = xrlon+xqlon;
            xrlat = Math.atan(Math.exp(xldif/xblat));
            xlat = (xrlat/DEGREES_TO_RADIANS - 45.)*2.+xlat1;
            if (xlon > (360.+leftlon) || xlon < leftlon) 
            {
                latlon[indexLat][point] = Float.NaN;
                latlon[indexLon][point] = Float.NaN;
            }
            else
            {
                latlon[indexLat][point] = (float) xlat;
                if (xlon > 180.f) xlon = xlon - 360.f;
                if (xlon < -180.f) xlon = xlon + 360.f;
                latlon[indexLon][point] = (float) ((iwest == 1) ? -xlon  : xlon);
            }
        } // end point for loop

        return latlon;

    }

    /**
     * toLinEle converts lat/long to satellite line/element
     *
     * @param  latlon	 array of lat/long pairs. Where latlon[indexLat][]
     *                    are latitudes and latlon[indexLon][] are longitudes.
     *
     * @return linele[][] array of line/element pairs.  Where
     
     *                    is an element.  These are in 'file' coordinates
     *                    (not "image" coordinates);
     */
    public float[][] toLinEle(float[][] latlon) 
    {
        double xlon;
        double xlat;
        double xrlon, xrlat;

        int number = latlon[0].length;
        float[][] linele = new float[2][number];

        for (int point=0; point < number; point++) 
        {

            xlat = latlon[indexLat][point];
            // transform to McIDAS (west positive longitude) coordinates
            xlon = (iwest == 1) 
                   ? -latlon[indexLon][point]
                   : latlon[indexLon][point];

            xrlon = iwest*(xlon-xqlon);
            if (xrlon > 180.) xrlon -= 360.;
            if (xrlon < -180.) xrlon += 360.;
            if (xlat >= 90.) xlat = 89.99;
            if (xlat <= -90.) xlat = -89.99;
            xrlat = ((xlat-xlat1)/2 + 45.)*DEGREES_TO_RADIANS;
            if (xrlat <= 0.0)
            {
                linele[indexLine][point] = Float.NaN;
                linele[indexEle][point] = Float.NaN;
            }
            else
            {
                linele[indexLine][point] =  (float)
                    (xrow - xblat*Math.log(Math.tan(xrlat)));
                linele[indexEle][point] = (float) (xcol - xrlon*xblon);
            }
        } // end point loop

        // Return in 'File' coordinates
        return imageCoordToAreaCoord(linele, linele);
    }
}
=======
//
// MERCnav.java
//

/*
This source file is part of the edu.wisc.ssec.mcidas package and is
Copyright (C) 1998 - 2017 by Tom Whittaker, Tommy Jasmin, Tom Rink,
Don Murray, James Kelly, Bill Hibbard, Dave Glowacki, Curtis Rueden
and others.
 
This library is free software; you can redistribute it and/or
modify it under the terms of the GNU Library General Public
License as published by the Free Software Foundation; either
version 2 of the License, or (at your option) any later version.

This library is distributed in the hope that it will be useful,
but WITHOUT ANY WARRANTY; without even the implied warranty of
MERCHANTABILITY or FITNESS FOR A PARTICULAR PURPOSE.  See the GNU
Library General Public License for more details.

You should have received a copy of the GNU Library General Public
License along with this library; if not, write to the Free
Software Foundation, Inc., 59 Temple Place - Suite 330, Boston,
MA 02111-1307, USA
*/

package edu.wisc.ssec.mcidas;

/**
 * Navigation class for Mercator (MERC) type nav. This code was modified 
 * from the original FORTRAN code (nvxmerc.dlm) on the McIDAS system. 
 * It only supports latitude/longitude to line/element transformations (LL) 
 * and vice/versa. Transform to 'XYZ' not implemented.
 * @see <A HREF="http://www.ssec.wisc.edu/mcidas/doc/prog_man.html">
 *      McIDAS Programmer's Manual</A>
 *
 * @author  Don Murray
 */
public final class MERCnav extends AREAnav 
{

    int iwest;
    int leftlon;
    double xrow;
    double xcol;
    double xlat1;
    double xspace;
    double xqlon;
    double xblat;
    double xblon;

    /**
     * Set up for the real math work.  Must pass in the int array
     * of the MERC nav 'codicil'.
     *
     * @param iparms  the nav block from the image file
     * @throws IllegalArgumentException
     *           if the nav block is not a MERC type.
     */
    public MERCnav (int[] iparms) 
        throws IllegalArgumentException
    {

        if (iparms[0] != MERC ) 
            throw new IllegalArgumentException("Invalid navigation type" + 
                                                iparms[0]);
        xrow = iparms[1];
        xcol = iparms[2];
        xlat1 = McIDASUtil.integerLatLonToDouble(iparms[3]);
        xspace = iparms[4]/1000.;
        xqlon = McIDASUtil.integerLatLonToDouble(iparms[5]);
        double r = iparms[6]/1000.;
        iwest = iparms[9];
        if (iwest >= 0) iwest = 1;
        xblat = r * Math.cos(xlat1*DEGREES_TO_RADIANS)/xspace;
        xblon = DEGREES_TO_RADIANS*r/xspace;
        leftlon = (int) xqlon-180*iwest;
    }

    /** converts from satellite coordinates to latitude/longitude
     *
     * @param  linele	  array of line/element pairs.  Where 
     *                     linele[indexLine][] is a 'line' and 
     *                     linele[indexEle][] is an element. These are in 
     *                     'file' coordinates (not "image" coordinates.)
     *
     * @return latlon[][]  array of lat/long pairs. Output array is 
     *                     latlon[indexLat][] of latitudes and 
     *                     latlon[indexLon][] of longitudes.
     *
     */
    public double[][] toLatLon(double[][] linele) 
    {

        double xldif;
        double xedif;
        double xlon;
        double xlat;
        double xrlat, xrlon;

        int number = linele[0].length;
        double[][] latlon = new double[2][number];

        // Convert array to Image coordinates for computations
        double[][] imglinele = areaCoordToImageCoord(linele);

        for (int point=0; point < number; point++) 
        {
            xldif = xrow - imglinele[indexLine][point];
            xedif = xcol - imglinele[indexEle][point];
            xrlon = iwest*xedif/xblon;
            xlon = xrlon+xqlon;
            xrlat = Math.atan(Math.exp(xldif/xblat));
            xlat = (xrlat/DEGREES_TO_RADIANS - 45.)*2.+xlat1;
            if (xlon > (360.+leftlon) || xlon < leftlon) 
            {
                latlon[indexLat][point] = Double.NaN;
                latlon[indexLon][point] = Double.NaN;
            }
            else
            {
                latlon[indexLat][point] = xlat;
                if (xlon > 180.) xlon = xlon - 360.;
                if (xlon < -180.) xlon = xlon + 360.;
                latlon[indexLon][point] = (iwest == 1) ? -xlon  : xlon;
            }
        } // end point for loop

        return latlon;

    }

    /**
     * toLinEle converts lat/long to satellite line/element
     *
     * @param  latlon	 array of lat/long pairs. Where latlon[indexLat][]
     *                    are latitudes and latlon[indexLon][] are longitudes.
     *
     * @return linele[][] array of line/element pairs.  Where
     
     *                    is an element.  These are in 'file' coordinates
     *                    (not "image" coordinates);
     */
    public double[][] toLinEle(double[][] latlon) 
    {
        double xlon;
        double xlat;
        double xrlon, xrlat;

        int number = latlon[0].length;
        double[][] linele = new double[2][number];

        for (int point=0; point < number; point++) 
        {

            xlat = latlon[indexLat][point];
            // transform to McIDAS (west positive longitude) coordinates
            xlon = (iwest == 1) 
                   ? -latlon[indexLon][point]
                   : latlon[indexLon][point];

            xrlon = iwest*(xlon-xqlon);
            if (xrlon > 180.) xrlon -= 360.;
            if (xrlon < -180.) xrlon += 360.;
            if (xlat >= 90.) xlat = 89.99;
            if (xlat <= -90.) xlat = -89.99;
            xrlat = ((xlat-xlat1)/2 + 45.)*DEGREES_TO_RADIANS;
            if (xrlat <= 0.0)
            {
                linele[indexLine][point] = Double.NaN;
                linele[indexEle][point] = Double.NaN;
            }
            else
            {
                linele[indexLine][point] = 
                    xrow - xblat*Math.log(Math.tan(xrlat));
                linele[indexEle][point] = xcol - xrlon*xblon;
            }
        } // end point loop

        // Return in 'File' coordinates
        return imageCoordToAreaCoord(linele, linele);
    }

    /** converts from satellite coordinates to latitude/longitude
     *
     * @param  linele	  array of line/element pairs.  Where 
     *                     linele[indexLine][] is a 'line' and 
     *                     linele[indexEle][] is an element. These are in 
     *                     'file' coordinates (not "image" coordinates.)
     *
     * @return latlon[][]  array of lat/long pairs. Output array is 
     *                     latlon[indexLat][] of latitudes and 
     *                     latlon[indexLon][] of longitudes.
     *
     */
    public float[][] toLatLon(float[][] linele) 
    {

        double xldif;
        double xedif;
        double xlon;
        double xlat;
        double xrlon, xrlat;

        int number = linele[0].length;
        float[][] latlon = new float[2][number];

        // Convert array to Image coordinates for computations
        float[][] imglinele = areaCoordToImageCoord(linele);

        for (int point=0; point < number; point++) 
        {
            xldif = xrow - imglinele[indexLine][point];
            xedif = xcol - imglinele[indexEle][point];
            xrlon = iwest*xedif/xblon;
            xlon = xrlon+xqlon;
            xrlat = Math.atan(Math.exp(xldif/xblat));
            xlat = (xrlat/DEGREES_TO_RADIANS - 45.)*2.+xlat1;
            if (xlon > (360.+leftlon) || xlon < leftlon) 
            {
                latlon[indexLat][point] = Float.NaN;
                latlon[indexLon][point] = Float.NaN;
            }
            else
            {
                latlon[indexLat][point] = (float) xlat;
                if (xlon > 180.f) xlon = xlon - 360.f;
                if (xlon < -180.f) xlon = xlon + 360.f;
                latlon[indexLon][point] = (float) ((iwest == 1) ? -xlon  : xlon);
            }
        } // end point for loop

        return latlon;

    }

    /**
     * toLinEle converts lat/long to satellite line/element
     *
     * @param  latlon	 array of lat/long pairs. Where latlon[indexLat][]
     *                    are latitudes and latlon[indexLon][] are longitudes.
     *
     * @return linele[][] array of line/element pairs.  Where
     
     *                    is an element.  These are in 'file' coordinates
     *                    (not "image" coordinates);
     */
    public float[][] toLinEle(float[][] latlon) 
    {
        double xlon;
        double xlat;
        double xrlon, xrlat;

        int number = latlon[0].length;
        float[][] linele = new float[2][number];

        for (int point=0; point < number; point++) 
        {

            xlat = latlon[indexLat][point];
            // transform to McIDAS (west positive longitude) coordinates
            xlon = (iwest == 1) 
                   ? -latlon[indexLon][point]
                   : latlon[indexLon][point];

            xrlon = iwest*(xlon-xqlon);
            if (xrlon > 180.) xrlon -= 360.;
            if (xrlon < -180.) xrlon += 360.;
            if (xlat >= 90.) xlat = 89.99;
            if (xlat <= -90.) xlat = -89.99;
            xrlat = ((xlat-xlat1)/2 + 45.)*DEGREES_TO_RADIANS;
            if (xrlat <= 0.0)
            {
                linele[indexLine][point] = Float.NaN;
                linele[indexEle][point] = Float.NaN;
            }
            else
            {
                linele[indexLine][point] =  (float)
                    (xrow - xblat*Math.log(Math.tan(xrlat)));
                linele[indexEle][point] = (float) (xcol - xrlon*xblon);
            }
        } // end point loop

        // Return in 'File' coordinates
        return imageCoordToAreaCoord(linele, linele);
    }
}
>>>>>>> 3caf8a88
<|MERGE_RESOLUTION|>--- conflicted
+++ resolved
@@ -1,581 +1,289 @@
-<<<<<<< HEAD
-//
-// MERCnav.java
-//
-
-/*
-This source file is part of the edu.wisc.ssec.mcidas package and is
-Copyright (C) 1998 - 2015 by Tom Whittaker, Tommy Jasmin, Tom Rink,
-Don Murray, James Kelly, Bill Hibbard, Dave Glowacki, Curtis Rueden
-and others.
- 
-This library is free software; you can redistribute it and/or
-modify it under the terms of the GNU Library General Public
-License as published by the Free Software Foundation; either
-version 2 of the License, or (at your option) any later version.
-
-This library is distributed in the hope that it will be useful,
-but WITHOUT ANY WARRANTY; without even the implied warranty of
-MERCHANTABILITY or FITNESS FOR A PARTICULAR PURPOSE.  See the GNU
-Library General Public License for more details.
-
-You should have received a copy of the GNU Library General Public
-License along with this library; if not, write to the Free
-Software Foundation, Inc., 59 Temple Place - Suite 330, Boston,
-MA 02111-1307, USA
-*/
-
-package edu.wisc.ssec.mcidas;
-
-/**
- * Navigation class for Mercator (MERC) type nav. This code was modified 
- * from the original FORTRAN code (nvxmerc.dlm) on the McIDAS system. 
- * It only supports latitude/longitude to line/element transformations (LL) 
- * and vice/versa. Transform to 'XYZ' not implemented.
- * @see <A HREF="http://www.ssec.wisc.edu/mcidas/doc/prog_man.html">
- *      McIDAS Programmer's Manual</A>
- *
- * @author  Don Murray
- */
-public final class MERCnav extends AREAnav 
-{
-
-    int iwest;
-    int leftlon;
-    double xrow;
-    double xcol;
-    double xlat1;
-    double xspace;
-    double xqlon;
-    double xblat;
-    double xblon;
-
-    /**
-     * Set up for the real math work.  Must pass in the int array
-     * of the MERC nav 'codicil'.
-     *
-     * @param iparms  the nav block from the image file
-     * @throws IllegalArgumentException
-     *           if the nav block is not a MERC type.
-     */
-    public MERCnav (int[] iparms) 
-        throws IllegalArgumentException
-    {
-
-        if (iparms[0] != MERC ) 
-            throw new IllegalArgumentException("Invalid navigation type" + 
-                                                iparms[0]);
-        xrow = iparms[1];
-        xcol = iparms[2];
-        xlat1 = McIDASUtil.integerLatLonToDouble(iparms[3]);
-        xspace = iparms[4]/1000.;
-        xqlon = McIDASUtil.integerLatLonToDouble(iparms[5]);
-        double r = iparms[6]/1000.;
-        iwest = iparms[9];
-        if (iwest >= 0) iwest = 1;
-        xblat = r * Math.cos(xlat1*DEGREES_TO_RADIANS)/xspace;
-        xblon = DEGREES_TO_RADIANS*r/xspace;
-        leftlon = (int) xqlon-180*iwest;
-    }
-
-    /** converts from satellite coordinates to latitude/longitude
-     *
-     * @param  linele	  array of line/element pairs.  Where 
-     *                     linele[indexLine][] is a 'line' and 
-     *                     linele[indexEle][] is an element. These are in 
-     *                     'file' coordinates (not "image" coordinates.)
-     *
-     * @return latlon[][]  array of lat/long pairs. Output array is 
-     *                     latlon[indexLat][] of latitudes and 
-     *                     latlon[indexLon][] of longitudes.
-     *
-     */
-    public double[][] toLatLon(double[][] linele) 
-    {
-
-        double xldif;
-        double xedif;
-        double xlon;
-        double xlat;
-        double xrlat, xrlon;
-
-        int number = linele[0].length;
-        double[][] latlon = new double[2][number];
-
-        // Convert array to Image coordinates for computations
-        double[][] imglinele = areaCoordToImageCoord(linele);
-
-        for (int point=0; point < number; point++) 
-        {
-            xldif = xrow - imglinele[indexLine][point];
-            xedif = xcol - imglinele[indexEle][point];
-            xrlon = iwest*xedif/xblon;
-            xlon = xrlon+xqlon;
-            xrlat = Math.atan(Math.exp(xldif/xblat));
-            xlat = (xrlat/DEGREES_TO_RADIANS - 45.)*2.+xlat1;
-            if (xlon > (360.+leftlon) || xlon < leftlon) 
-            {
-                latlon[indexLat][point] = Double.NaN;
-                latlon[indexLon][point] = Double.NaN;
-            }
-            else
-            {
-                latlon[indexLat][point] = xlat;
-                if (xlon > 180.) xlon = xlon - 360.;
-                if (xlon < -180.) xlon = xlon + 360.;
-                latlon[indexLon][point] = (iwest == 1) ? -xlon  : xlon;
-            }
-        } // end point for loop
-
-        return latlon;
-
-    }
-
-    /**
-     * toLinEle converts lat/long to satellite line/element
-     *
-     * @param  latlon	 array of lat/long pairs. Where latlon[indexLat][]
-     *                    are latitudes and latlon[indexLon][] are longitudes.
-     *
-     * @return linele[][] array of line/element pairs.  Where
-     
-     *                    is an element.  These are in 'file' coordinates
-     *                    (not "image" coordinates);
-     */
-    public double[][] toLinEle(double[][] latlon) 
-    {
-        double xlon;
-        double xlat;
-        double xrlon, xrlat;
-
-        int number = latlon[0].length;
-        double[][] linele = new double[2][number];
-
-        for (int point=0; point < number; point++) 
-        {
-
-            xlat = latlon[indexLat][point];
-            // transform to McIDAS (west positive longitude) coordinates
-            xlon = (iwest == 1) 
-                   ? -latlon[indexLon][point]
-                   : latlon[indexLon][point];
-
-            xrlon = iwest*(xlon-xqlon);
-            if (xrlon > 180.) xrlon -= 360.;
-            if (xrlon < -180.) xrlon += 360.;
-            if (xlat >= 90.) xlat = 89.99;
-            if (xlat <= -90.) xlat = -89.99;
-            xrlat = ((xlat-xlat1)/2 + 45.)*DEGREES_TO_RADIANS;
-            if (xrlat <= 0.0)
-            {
-                linele[indexLine][point] = Double.NaN;
-                linele[indexEle][point] = Double.NaN;
-            }
-            else
-            {
-                linele[indexLine][point] = 
-                    xrow - xblat*Math.log(Math.tan(xrlat));
-                linele[indexEle][point] = xcol - xrlon*xblon;
-            }
-        } // end point loop
-
-        // Return in 'File' coordinates
-        return imageCoordToAreaCoord(linele, linele);
-    }
-
-    /** converts from satellite coordinates to latitude/longitude
-     *
-     * @param  linele	  array of line/element pairs.  Where 
-     *                     linele[indexLine][] is a 'line' and 
-     *                     linele[indexEle][] is an element. These are in 
-     *                     'file' coordinates (not "image" coordinates.)
-     *
-     * @return latlon[][]  array of lat/long pairs. Output array is 
-     *                     latlon[indexLat][] of latitudes and 
-     *                     latlon[indexLon][] of longitudes.
-     *
-     */
-    public float[][] toLatLon(float[][] linele) 
-    {
-
-        double xldif;
-        double xedif;
-        double xlon;
-        double xlat;
-        double xrlon, xrlat;
-
-        int number = linele[0].length;
-        float[][] latlon = new float[2][number];
-
-        // Convert array to Image coordinates for computations
-        float[][] imglinele = areaCoordToImageCoord(linele);
-
-        for (int point=0; point < number; point++) 
-        {
-            xldif = xrow - imglinele[indexLine][point];
-            xedif = xcol - imglinele[indexEle][point];
-            xrlon = iwest*xedif/xblon;
-            xlon = xrlon+xqlon;
-            xrlat = Math.atan(Math.exp(xldif/xblat));
-            xlat = (xrlat/DEGREES_TO_RADIANS - 45.)*2.+xlat1;
-            if (xlon > (360.+leftlon) || xlon < leftlon) 
-            {
-                latlon[indexLat][point] = Float.NaN;
-                latlon[indexLon][point] = Float.NaN;
-            }
-            else
-            {
-                latlon[indexLat][point] = (float) xlat;
-                if (xlon > 180.f) xlon = xlon - 360.f;
-                if (xlon < -180.f) xlon = xlon + 360.f;
-                latlon[indexLon][point] = (float) ((iwest == 1) ? -xlon  : xlon);
-            }
-        } // end point for loop
-
-        return latlon;
-
-    }
-
-    /**
-     * toLinEle converts lat/long to satellite line/element
-     *
-     * @param  latlon	 array of lat/long pairs. Where latlon[indexLat][]
-     *                    are latitudes and latlon[indexLon][] are longitudes.
-     *
-     * @return linele[][] array of line/element pairs.  Where
-     
-     *                    is an element.  These are in 'file' coordinates
-     *                    (not "image" coordinates);
-     */
-    public float[][] toLinEle(float[][] latlon) 
-    {
-        double xlon;
-        double xlat;
-        double xrlon, xrlat;
-
-        int number = latlon[0].length;
-        float[][] linele = new float[2][number];
-
-        for (int point=0; point < number; point++) 
-        {
-
-            xlat = latlon[indexLat][point];
-            // transform to McIDAS (west positive longitude) coordinates
-            xlon = (iwest == 1) 
-                   ? -latlon[indexLon][point]
-                   : latlon[indexLon][point];
-
-            xrlon = iwest*(xlon-xqlon);
-            if (xrlon > 180.) xrlon -= 360.;
-            if (xrlon < -180.) xrlon += 360.;
-            if (xlat >= 90.) xlat = 89.99;
-            if (xlat <= -90.) xlat = -89.99;
-            xrlat = ((xlat-xlat1)/2 + 45.)*DEGREES_TO_RADIANS;
-            if (xrlat <= 0.0)
-            {
-                linele[indexLine][point] = Float.NaN;
-                linele[indexEle][point] = Float.NaN;
-            }
-            else
-            {
-                linele[indexLine][point] =  (float)
-                    (xrow - xblat*Math.log(Math.tan(xrlat)));
-                linele[indexEle][point] = (float) (xcol - xrlon*xblon);
-            }
-        } // end point loop
-
-        // Return in 'File' coordinates
-        return imageCoordToAreaCoord(linele, linele);
-    }
-}
-=======
-//
-// MERCnav.java
-//
-
-/*
-This source file is part of the edu.wisc.ssec.mcidas package and is
-Copyright (C) 1998 - 2017 by Tom Whittaker, Tommy Jasmin, Tom Rink,
-Don Murray, James Kelly, Bill Hibbard, Dave Glowacki, Curtis Rueden
-and others.
- 
-This library is free software; you can redistribute it and/or
-modify it under the terms of the GNU Library General Public
-License as published by the Free Software Foundation; either
-version 2 of the License, or (at your option) any later version.
-
-This library is distributed in the hope that it will be useful,
-but WITHOUT ANY WARRANTY; without even the implied warranty of
-MERCHANTABILITY or FITNESS FOR A PARTICULAR PURPOSE.  See the GNU
-Library General Public License for more details.
-
-You should have received a copy of the GNU Library General Public
-License along with this library; if not, write to the Free
-Software Foundation, Inc., 59 Temple Place - Suite 330, Boston,
-MA 02111-1307, USA
-*/
-
-package edu.wisc.ssec.mcidas;
-
-/**
- * Navigation class for Mercator (MERC) type nav. This code was modified 
- * from the original FORTRAN code (nvxmerc.dlm) on the McIDAS system. 
- * It only supports latitude/longitude to line/element transformations (LL) 
- * and vice/versa. Transform to 'XYZ' not implemented.
- * @see <A HREF="http://www.ssec.wisc.edu/mcidas/doc/prog_man.html">
- *      McIDAS Programmer's Manual</A>
- *
- * @author  Don Murray
- */
-public final class MERCnav extends AREAnav 
-{
-
-    int iwest;
-    int leftlon;
-    double xrow;
-    double xcol;
-    double xlat1;
-    double xspace;
-    double xqlon;
-    double xblat;
-    double xblon;
-
-    /**
-     * Set up for the real math work.  Must pass in the int array
-     * of the MERC nav 'codicil'.
-     *
-     * @param iparms  the nav block from the image file
-     * @throws IllegalArgumentException
-     *           if the nav block is not a MERC type.
-     */
-    public MERCnav (int[] iparms) 
-        throws IllegalArgumentException
-    {
-
-        if (iparms[0] != MERC ) 
-            throw new IllegalArgumentException("Invalid navigation type" + 
-                                                iparms[0]);
-        xrow = iparms[1];
-        xcol = iparms[2];
-        xlat1 = McIDASUtil.integerLatLonToDouble(iparms[3]);
-        xspace = iparms[4]/1000.;
-        xqlon = McIDASUtil.integerLatLonToDouble(iparms[5]);
-        double r = iparms[6]/1000.;
-        iwest = iparms[9];
-        if (iwest >= 0) iwest = 1;
-        xblat = r * Math.cos(xlat1*DEGREES_TO_RADIANS)/xspace;
-        xblon = DEGREES_TO_RADIANS*r/xspace;
-        leftlon = (int) xqlon-180*iwest;
-    }
-
-    /** converts from satellite coordinates to latitude/longitude
-     *
-     * @param  linele	  array of line/element pairs.  Where 
-     *                     linele[indexLine][] is a 'line' and 
-     *                     linele[indexEle][] is an element. These are in 
-     *                     'file' coordinates (not "image" coordinates.)
-     *
-     * @return latlon[][]  array of lat/long pairs. Output array is 
-     *                     latlon[indexLat][] of latitudes and 
-     *                     latlon[indexLon][] of longitudes.
-     *
-     */
-    public double[][] toLatLon(double[][] linele) 
-    {
-
-        double xldif;
-        double xedif;
-        double xlon;
-        double xlat;
-        double xrlat, xrlon;
-
-        int number = linele[0].length;
-        double[][] latlon = new double[2][number];
-
-        // Convert array to Image coordinates for computations
-        double[][] imglinele = areaCoordToImageCoord(linele);
-
-        for (int point=0; point < number; point++) 
-        {
-            xldif = xrow - imglinele[indexLine][point];
-            xedif = xcol - imglinele[indexEle][point];
-            xrlon = iwest*xedif/xblon;
-            xlon = xrlon+xqlon;
-            xrlat = Math.atan(Math.exp(xldif/xblat));
-            xlat = (xrlat/DEGREES_TO_RADIANS - 45.)*2.+xlat1;
-            if (xlon > (360.+leftlon) || xlon < leftlon) 
-            {
-                latlon[indexLat][point] = Double.NaN;
-                latlon[indexLon][point] = Double.NaN;
-            }
-            else
-            {
-                latlon[indexLat][point] = xlat;
-                if (xlon > 180.) xlon = xlon - 360.;
-                if (xlon < -180.) xlon = xlon + 360.;
-                latlon[indexLon][point] = (iwest == 1) ? -xlon  : xlon;
-            }
-        } // end point for loop
-
-        return latlon;
-
-    }
-
-    /**
-     * toLinEle converts lat/long to satellite line/element
-     *
-     * @param  latlon	 array of lat/long pairs. Where latlon[indexLat][]
-     *                    are latitudes and latlon[indexLon][] are longitudes.
-     *
-     * @return linele[][] array of line/element pairs.  Where
-     
-     *                    is an element.  These are in 'file' coordinates
-     *                    (not "image" coordinates);
-     */
-    public double[][] toLinEle(double[][] latlon) 
-    {
-        double xlon;
-        double xlat;
-        double xrlon, xrlat;
-
-        int number = latlon[0].length;
-        double[][] linele = new double[2][number];
-
-        for (int point=0; point < number; point++) 
-        {
-
-            xlat = latlon[indexLat][point];
-            // transform to McIDAS (west positive longitude) coordinates
-            xlon = (iwest == 1) 
-                   ? -latlon[indexLon][point]
-                   : latlon[indexLon][point];
-
-            xrlon = iwest*(xlon-xqlon);
-            if (xrlon > 180.) xrlon -= 360.;
-            if (xrlon < -180.) xrlon += 360.;
-            if (xlat >= 90.) xlat = 89.99;
-            if (xlat <= -90.) xlat = -89.99;
-            xrlat = ((xlat-xlat1)/2 + 45.)*DEGREES_TO_RADIANS;
-            if (xrlat <= 0.0)
-            {
-                linele[indexLine][point] = Double.NaN;
-                linele[indexEle][point] = Double.NaN;
-            }
-            else
-            {
-                linele[indexLine][point] = 
-                    xrow - xblat*Math.log(Math.tan(xrlat));
-                linele[indexEle][point] = xcol - xrlon*xblon;
-            }
-        } // end point loop
-
-        // Return in 'File' coordinates
-        return imageCoordToAreaCoord(linele, linele);
-    }
-
-    /** converts from satellite coordinates to latitude/longitude
-     *
-     * @param  linele	  array of line/element pairs.  Where 
-     *                     linele[indexLine][] is a 'line' and 
-     *                     linele[indexEle][] is an element. These are in 
-     *                     'file' coordinates (not "image" coordinates.)
-     *
-     * @return latlon[][]  array of lat/long pairs. Output array is 
-     *                     latlon[indexLat][] of latitudes and 
-     *                     latlon[indexLon][] of longitudes.
-     *
-     */
-    public float[][] toLatLon(float[][] linele) 
-    {
-
-        double xldif;
-        double xedif;
-        double xlon;
-        double xlat;
-        double xrlon, xrlat;
-
-        int number = linele[0].length;
-        float[][] latlon = new float[2][number];
-
-        // Convert array to Image coordinates for computations
-        float[][] imglinele = areaCoordToImageCoord(linele);
-
-        for (int point=0; point < number; point++) 
-        {
-            xldif = xrow - imglinele[indexLine][point];
-            xedif = xcol - imglinele[indexEle][point];
-            xrlon = iwest*xedif/xblon;
-            xlon = xrlon+xqlon;
-            xrlat = Math.atan(Math.exp(xldif/xblat));
-            xlat = (xrlat/DEGREES_TO_RADIANS - 45.)*2.+xlat1;
-            if (xlon > (360.+leftlon) || xlon < leftlon) 
-            {
-                latlon[indexLat][point] = Float.NaN;
-                latlon[indexLon][point] = Float.NaN;
-            }
-            else
-            {
-                latlon[indexLat][point] = (float) xlat;
-                if (xlon > 180.f) xlon = xlon - 360.f;
-                if (xlon < -180.f) xlon = xlon + 360.f;
-                latlon[indexLon][point] = (float) ((iwest == 1) ? -xlon  : xlon);
-            }
-        } // end point for loop
-
-        return latlon;
-
-    }
-
-    /**
-     * toLinEle converts lat/long to satellite line/element
-     *
-     * @param  latlon	 array of lat/long pairs. Where latlon[indexLat][]
-     *                    are latitudes and latlon[indexLon][] are longitudes.
-     *
-     * @return linele[][] array of line/element pairs.  Where
-     
-     *                    is an element.  These are in 'file' coordinates
-     *                    (not "image" coordinates);
-     */
-    public float[][] toLinEle(float[][] latlon) 
-    {
-        double xlon;
-        double xlat;
-        double xrlon, xrlat;
-
-        int number = latlon[0].length;
-        float[][] linele = new float[2][number];
-
-        for (int point=0; point < number; point++) 
-        {
-
-            xlat = latlon[indexLat][point];
-            // transform to McIDAS (west positive longitude) coordinates
-            xlon = (iwest == 1) 
-                   ? -latlon[indexLon][point]
-                   : latlon[indexLon][point];
-
-            xrlon = iwest*(xlon-xqlon);
-            if (xrlon > 180.) xrlon -= 360.;
-            if (xrlon < -180.) xrlon += 360.;
-            if (xlat >= 90.) xlat = 89.99;
-            if (xlat <= -90.) xlat = -89.99;
-            xrlat = ((xlat-xlat1)/2 + 45.)*DEGREES_TO_RADIANS;
-            if (xrlat <= 0.0)
-            {
-                linele[indexLine][point] = Float.NaN;
-                linele[indexEle][point] = Float.NaN;
-            }
-            else
-            {
-                linele[indexLine][point] =  (float)
-                    (xrow - xblat*Math.log(Math.tan(xrlat)));
-                linele[indexEle][point] = (float) (xcol - xrlon*xblon);
-            }
-        } // end point loop
-
-        // Return in 'File' coordinates
-        return imageCoordToAreaCoord(linele, linele);
-    }
-}
->>>>>>> 3caf8a88
+//
+// MERCnav.java
+//
+
+/*
+This source file is part of the edu.wisc.ssec.mcidas package and is
+Copyright (C) 1998 - 2017 by Tom Whittaker, Tommy Jasmin, Tom Rink,
+Don Murray, James Kelly, Bill Hibbard, Dave Glowacki, Curtis Rueden
+and others.
+ 
+This library is free software; you can redistribute it and/or
+modify it under the terms of the GNU Library General Public
+License as published by the Free Software Foundation; either
+version 2 of the License, or (at your option) any later version.
+
+This library is distributed in the hope that it will be useful,
+but WITHOUT ANY WARRANTY; without even the implied warranty of
+MERCHANTABILITY or FITNESS FOR A PARTICULAR PURPOSE.  See the GNU
+Library General Public License for more details.
+
+You should have received a copy of the GNU Library General Public
+License along with this library; if not, write to the Free
+Software Foundation, Inc., 59 Temple Place - Suite 330, Boston,
+MA 02111-1307, USA
+*/
+
+package edu.wisc.ssec.mcidas;
+
+/**
+ * Navigation class for Mercator (MERC) type nav. This code was modified 
+ * from the original FORTRAN code (nvxmerc.dlm) on the McIDAS system. 
+ * It only supports latitude/longitude to line/element transformations (LL) 
+ * and vice/versa. Transform to 'XYZ' not implemented.
+ * @see <A HREF="http://www.ssec.wisc.edu/mcidas/doc/prog_man.html">
+ *      McIDAS Programmer's Manual</A>
+ *
+ * @author  Don Murray
+ */
+public final class MERCnav extends AREAnav 
+{
+
+    int iwest;
+    int leftlon;
+    double xrow;
+    double xcol;
+    double xlat1;
+    double xspace;
+    double xqlon;
+    double xblat;
+    double xblon;
+
+    /**
+     * Set up for the real math work.  Must pass in the int array
+     * of the MERC nav 'codicil'.
+     *
+     * @param iparms  the nav block from the image file
+     * @throws IllegalArgumentException
+     *           if the nav block is not a MERC type.
+     */
+    public MERCnav (int[] iparms) 
+        throws IllegalArgumentException
+    {
+
+        if (iparms[0] != MERC ) 
+            throw new IllegalArgumentException("Invalid navigation type" + 
+                                                iparms[0]);
+        xrow = iparms[1];
+        xcol = iparms[2];
+        xlat1 = McIDASUtil.integerLatLonToDouble(iparms[3]);
+        xspace = iparms[4]/1000.;
+        xqlon = McIDASUtil.integerLatLonToDouble(iparms[5]);
+        double r = iparms[6]/1000.;
+        iwest = iparms[9];
+        if (iwest >= 0) iwest = 1;
+        xblat = r * Math.cos(xlat1*DEGREES_TO_RADIANS)/xspace;
+        xblon = DEGREES_TO_RADIANS*r/xspace;
+        leftlon = (int) xqlon-180*iwest;
+    }
+
+    /** converts from satellite coordinates to latitude/longitude
+     *
+     * @param  linele	  array of line/element pairs.  Where 
+     *                     linele[indexLine][] is a 'line' and 
+     *                     linele[indexEle][] is an element. These are in 
+     *                     'file' coordinates (not "image" coordinates.)
+     *
+     * @return latlon[][]  array of lat/long pairs. Output array is 
+     *                     latlon[indexLat][] of latitudes and 
+     *                     latlon[indexLon][] of longitudes.
+     *
+     */
+    public double[][] toLatLon(double[][] linele) 
+    {
+
+        double xldif;
+        double xedif;
+        double xlon;
+        double xlat;
+        double xrlat, xrlon;
+
+        int number = linele[0].length;
+        double[][] latlon = new double[2][number];
+
+        // Convert array to Image coordinates for computations
+        double[][] imglinele = areaCoordToImageCoord(linele);
+
+        for (int point=0; point < number; point++) 
+        {
+            xldif = xrow - imglinele[indexLine][point];
+            xedif = xcol - imglinele[indexEle][point];
+            xrlon = iwest*xedif/xblon;
+            xlon = xrlon+xqlon;
+            xrlat = Math.atan(Math.exp(xldif/xblat));
+            xlat = (xrlat/DEGREES_TO_RADIANS - 45.)*2.+xlat1;
+            if (xlon > (360.+leftlon) || xlon < leftlon) 
+            {
+                latlon[indexLat][point] = Double.NaN;
+                latlon[indexLon][point] = Double.NaN;
+            }
+            else
+            {
+                latlon[indexLat][point] = xlat;
+                if (xlon > 180.) xlon = xlon - 360.;
+                if (xlon < -180.) xlon = xlon + 360.;
+                latlon[indexLon][point] = (iwest == 1) ? -xlon  : xlon;
+            }
+        } // end point for loop
+
+        return latlon;
+
+    }
+
+    /**
+     * toLinEle converts lat/long to satellite line/element
+     *
+     * @param  latlon	 array of lat/long pairs. Where latlon[indexLat][]
+     *                    are latitudes and latlon[indexLon][] are longitudes.
+     *
+     * @return linele[][] array of line/element pairs.  Where
+     
+     *                    is an element.  These are in 'file' coordinates
+     *                    (not "image" coordinates);
+     */
+    public double[][] toLinEle(double[][] latlon) 
+    {
+        double xlon;
+        double xlat;
+        double xrlon, xrlat;
+
+        int number = latlon[0].length;
+        double[][] linele = new double[2][number];
+
+        for (int point=0; point < number; point++) 
+        {
+
+            xlat = latlon[indexLat][point];
+            // transform to McIDAS (west positive longitude) coordinates
+            xlon = (iwest == 1) 
+                   ? -latlon[indexLon][point]
+                   : latlon[indexLon][point];
+
+            xrlon = iwest*(xlon-xqlon);
+            if (xrlon > 180.) xrlon -= 360.;
+            if (xrlon < -180.) xrlon += 360.;
+            if (xlat >= 90.) xlat = 89.99;
+            if (xlat <= -90.) xlat = -89.99;
+            xrlat = ((xlat-xlat1)/2 + 45.)*DEGREES_TO_RADIANS;
+            if (xrlat <= 0.0)
+            {
+                linele[indexLine][point] = Double.NaN;
+                linele[indexEle][point] = Double.NaN;
+            }
+            else
+            {
+                linele[indexLine][point] = 
+                    xrow - xblat*Math.log(Math.tan(xrlat));
+                linele[indexEle][point] = xcol - xrlon*xblon;
+            }
+        } // end point loop
+
+        // Return in 'File' coordinates
+        return imageCoordToAreaCoord(linele, linele);
+    }
+
+    /** converts from satellite coordinates to latitude/longitude
+     *
+     * @param  linele	  array of line/element pairs.  Where 
+     *                     linele[indexLine][] is a 'line' and 
+     *                     linele[indexEle][] is an element. These are in 
+     *                     'file' coordinates (not "image" coordinates.)
+     *
+     * @return latlon[][]  array of lat/long pairs. Output array is 
+     *                     latlon[indexLat][] of latitudes and 
+     *                     latlon[indexLon][] of longitudes.
+     *
+     */
+    public float[][] toLatLon(float[][] linele) 
+    {
+
+        double xldif;
+        double xedif;
+        double xlon;
+        double xlat;
+        double xrlon, xrlat;
+
+        int number = linele[0].length;
+        float[][] latlon = new float[2][number];
+
+        // Convert array to Image coordinates for computations
+        float[][] imglinele = areaCoordToImageCoord(linele);
+
+        for (int point=0; point < number; point++) 
+        {
+            xldif = xrow - imglinele[indexLine][point];
+            xedif = xcol - imglinele[indexEle][point];
+            xrlon = iwest*xedif/xblon;
+            xlon = xrlon+xqlon;
+            xrlat = Math.atan(Math.exp(xldif/xblat));
+            xlat = (xrlat/DEGREES_TO_RADIANS - 45.)*2.+xlat1;
+            if (xlon > (360.+leftlon) || xlon < leftlon) 
+            {
+                latlon[indexLat][point] = Float.NaN;
+                latlon[indexLon][point] = Float.NaN;
+            }
+            else
+            {
+                latlon[indexLat][point] = (float) xlat;
+                if (xlon > 180.f) xlon = xlon - 360.f;
+                if (xlon < -180.f) xlon = xlon + 360.f;
+                latlon[indexLon][point] = (float) ((iwest == 1) ? -xlon  : xlon);
+            }
+        } // end point for loop
+
+        return latlon;
+
+    }
+
+    /**
+     * toLinEle converts lat/long to satellite line/element
+     *
+     * @param  latlon	 array of lat/long pairs. Where latlon[indexLat][]
+     *                    are latitudes and latlon[indexLon][] are longitudes.
+     *
+     * @return linele[][] array of line/element pairs.  Where
+     
+     *                    is an element.  These are in 'file' coordinates
+     *                    (not "image" coordinates);
+     */
+    public float[][] toLinEle(float[][] latlon) 
+    {
+        double xlon;
+        double xlat;
+        double xrlon, xrlat;
+
+        int number = latlon[0].length;
+        float[][] linele = new float[2][number];
+
+        for (int point=0; point < number; point++) 
+        {
+
+            xlat = latlon[indexLat][point];
+            // transform to McIDAS (west positive longitude) coordinates
+            xlon = (iwest == 1) 
+                   ? -latlon[indexLon][point]
+                   : latlon[indexLon][point];
+
+            xrlon = iwest*(xlon-xqlon);
+            if (xrlon > 180.) xrlon -= 360.;
+            if (xrlon < -180.) xrlon += 360.;
+            if (xlat >= 90.) xlat = 89.99;
+            if (xlat <= -90.) xlat = -89.99;
+            xrlat = ((xlat-xlat1)/2 + 45.)*DEGREES_TO_RADIANS;
+            if (xrlat <= 0.0)
+            {
+                linele[indexLine][point] = Float.NaN;
+                linele[indexEle][point] = Float.NaN;
+            }
+            else
+            {
+                linele[indexLine][point] =  (float)
+                    (xrow - xblat*Math.log(Math.tan(xrlat)));
+                linele[indexEle][point] = (float) (xcol - xrlon*xblon);
+            }
+        } // end point loop
+
+        // Return in 'File' coordinates
+        return imageCoordToAreaCoord(linele, linele);
+    }
+}