//
// ShadowFunctionOrSetTypeJ3D.java
//

/*
VisAD system for interactive analysis and visualization of numerical
data.  Copyright (C) 1996 - 2017 Bill Hibbard, Curtis Rueden, Tom
Rink, Dave Glowacki, Steve Emmerson, Tom Whittaker, Don Murray, and
Tommy Jasmin.

This library is free software; you can redistribute it and/or
modify it under the terms of the GNU Library General Public
License as published by the Free Software Foundation; either
version 2 of the License, or (at your option) any later version.

This library is distributed in the hope that it will be useful,
but WITHOUT ANY WARRANTY; without even the implied warranty of
MERCHANTABILITY or FITNESS FOR A PARTICULAR PURPOSE.  See the GNU
Library General Public License for more details.

You should have received a copy of the GNU Library General Public
License along with this library; if not, write to the Free
Software Foundation, Inc., 59 Temple Place - Suite 330, Boston,
MA 02111-1307, USA
*/

package visad.java3d;

import visad.*;
import visad.util.ThreadManager;

import org.jogamp.java3d.*;

import java.util.ArrayList;
import java.util.List;
import java.util.Vector;

import java.rmi.*;

import java.awt.image.*;


/**
   The ShadowFunctionOrSetTypeJ3D is an abstract parent for
   ShadowFunctionTypeJ3D and ShadowSetTypeJ3D.<P>
*/
public class ShadowFunctionOrSetTypeJ3D extends ShadowTypeJ3D {

  ShadowRealTupleTypeJ3D Domain;
  ShadowTypeJ3D Range; // null for ShadowSetTypeJ3D

  private Vector AccumulationVector = new Vector();
  boolean post = false;

  boolean doTrajectory = false;
  boolean isAnimation1d = false;
  int domainLength = 0;
  Set anim1DdomainSet;
  Set domainSet;

  double trajVisibilityTimeWindow;
  FlowControl flowCntrl = null;
  ScalarMap flowMap = null;
  TrajectoryParams trajParams;
  
  
  List<BranchGroup> branches = null;
  Switch swit = null;
  Switch switB = null;
  TrajectoryAVHandlerJ3D avHandler = null;

  public ShadowFunctionOrSetTypeJ3D(MathType t, DataDisplayLink link,
                                    ShadowType parent)
      throws VisADException, RemoteException {
    super(t, link, parent);
    if (this instanceof ShadowFunctionTypeJ3D) {
      Domain = (ShadowRealTupleTypeJ3D)
               ((FunctionType) Type).getDomain().buildShadowType(link, this);
      Range = (ShadowTypeJ3D)
              ((FunctionType) Type).getRange().buildShadowType(link, this);
      adaptedShadowType =
        new ShadowFunctionType(t, link, getAdaptedParent(parent),
                       (ShadowRealTupleType) Domain.getAdaptedShadowType(),
                       Range.getAdaptedShadowType());
    }
    else {
      Domain = (ShadowRealTupleTypeJ3D)
               ((SetType) Type).getDomain().buildShadowType(Link, this);
      Range = null;
      adaptedShadowType =
        new ShadowSetType(t, link, getAdaptedParent(parent),
                       (ShadowRealTupleType) Domain.getAdaptedShadowType());
    }
  }

  public ShadowRealTupleTypeJ3D getDomain() {
    return Domain;
  }

  public ShadowTypeJ3D getRange() {
    return Range;
  }

  /** clear AccumulationVector */
  public void preProcess() throws VisADException {
    AccumulationVector.removeAllElements();
    if (this instanceof ShadowFunctionTypeJ3D) {
      Range.preProcess();
    }
  }

  /** transform data into a Java3D scene graph;
      add generated scene graph components as children of group;
      value_array are inherited valueArray values;
      default_values are defaults for each display.DisplayRealTypeVector;
      return true if need post-process */
  public boolean doTransform(Object group, Data data, final float[] value_array,
                             final float[] default_values, final DataRenderer renderer)
         throws VisADException, RemoteException {

      
    boolean isTerminal = adaptedShadowType.getIsTerminal();
    
    ScalarMap timeMap = null; // used in the animation case to get control
    DataDisplayLink[] link_s = renderer.getLinks();
    DataDisplayLink link = link_s[0];
    Vector scalarMaps = link.getSelectedMapVector();

    
    // only determine if it's an animation if non-terminal. isTerminal will
    // only be determined if there are scalar maps - defaults to false
    if (!isTerminal && !scalarMaps.isEmpty()) {
      // determine if it's an animation
      MathType mtype = data.getType();
      if (mtype instanceof FunctionType) {
        int ani_map_idx = 0;
        FunctionType function = (FunctionType) mtype;
        RealTupleType functionD = function.getDomain();
        for (int kk = 0; kk < scalarMaps.size(); kk++) {
          ScalarMap scalarMap = (ScalarMap) scalarMaps.elementAt(kk);
          String scalar_name = scalarMap.getScalarName();
          if (scalar_name.equals(((RealType) functionD.getComponent(0)).getName())) {
            if (((scalarMap.getDisplayScalar()).equals(Display.Animation))
                && (functionD.getDimension() == 1)) {
              isAnimation1d = true;
              ani_map_idx = kk;
            }
          }
        }
        // animation domain
        timeMap = (ScalarMap) scalarMaps.elementAt(ani_map_idx);
      }
      
      
      // check for trajectory
      for (int kk=0; kk<scalarMaps.size(); kk++) {
        ScalarMap scalarMap = (ScalarMap) scalarMaps.elementAt(kk);
        DisplayRealType dspType = scalarMap.getDisplayScalar();
        boolean isFlow = false;
        if (dspType.equals(Display.Flow1X) || dspType.equals(Display.Flow1Y) || dspType.equals(Display.Flow1Z)) {
          isFlow = true;
        }
        else if (dspType.equals(Display.Flow2X) || dspType.equals(Display.Flow2Y) || dspType.equals(Display.Flow2Z)) {
          isFlow = true;
        }
      
        if (isFlow) {
          flowCntrl = (FlowControl) scalarMap.getControl();
          flowMap = scalarMap;
          if (flowCntrl.trajectoryEnabled()) {
            doTrajectory = true;
            trajParams = flowCntrl.getTrajectoryParams();
            trajVisibilityTimeWindow = trajParams.getTrajVisibilityTimeWindow();
            break;
          }
          else {
            doTrajectory = false;
          }

        }
      }
    }

    // animation logic
    if (isAnimation1d) {
      
      // analyze data's domain (its a Field)
      domainSet = ((Field) data).getDomainSet();
      anim1DdomainSet = domainSet;

      // create and add switch with nodes for animation images
      domainLength = domainSet.getLength(); // num of domain nodes
      swit = (Switch) makeSwitch(domainLength);
      AnimationControlJ3D control = (AnimationControlJ3D)timeMap.getControl();
      
      if (!doTrajectory) {
        addSwitch(group, swit, control, domainSet, renderer);
      }
      else {
        double[] times = TrajectoryManager.getTimes((Gridded1DSet)anim1DdomainSet);
        java.util.Arrays.sort(times);
        int len = times.length;
        double avgTimeStep = (times[len-1] - times[0])/(len-1);
        int numNodes = (int) (trajVisibilityTimeWindow/avgTimeStep);
        int[] whichVisible = new int[numNodes];
        for (int i=0; i<numNodes; i++) whichVisible[i] = -((numNodes-1) - i);

        avHandler = new TrajectoryAVHandlerJ3D(swit, domainLength, whichVisible, trajParams.getDirection());
        ((AVControlJ3D) control).addPair(swit, domainSet, renderer, avHandler);
        ((AVControlJ3D) control).init();
        
        BranchGroup branch = new BranchGroup();
        branch.setCapability(BranchGroup.ALLOW_DETACH);
        branch.setCapability(BranchGroup.ALLOW_CHILDREN_READ);
        branch.addChild((Switch) swit);
        
        ((Group) group).addChild(branch);

        // this node holds the trajectory tracer display geometry
        switB = (Switch) makeSwitch(domainLength);
        addSwitch(group, switB, control, domainSet, renderer);
      }

      branches = new ArrayList<BranchGroup>();
      for (int i=0; i<domainLength; i++) {
          //BranchGroup node = (BranchGroup) swit.getChild(i);
          BranchGroup branch = (BranchGroup) makeBranch();
          branches.add(branch);
      }

      ThreadManager threadManager = new ThreadManager("animation rendering");
      for (int i=0; i<domainLength; i++) {
          final BranchGroup branch = (BranchGroup) branches.get(i);
          final Data sample  = ((Field) data).getSample(i);
          final BranchGroup node = (BranchGroup) swit.getChild(i);
          threadManager.addRunnable(new ThreadManager.MyRunnable() {
                  public void run()  throws Exception {
                      recurseRange(branch, sample,
                                   value_array, default_values, renderer);
                      if (!doTrajectory) {
                        node.addChild(branch);          
                      }
                  }
              });
      }

      if (doTrajectory) {
        post = true;
        threadManager.runSequentially();
      }
      else {
        post = false;
        threadManager.runInParallel();
      }
    }
    else {
      ShadowFunctionOrSetType shadow = (ShadowFunctionOrSetType)adaptedShadowType;
      post = shadow.doTransform(group, data, value_array, default_values, renderer, this); 
    }
    
    ensureNotEmpty(group);
    return post;
  }

  /**
   * Get the possibly adjusted texture width.
   * @param data_width The initial texture width.
   * @return If <code>DisplayImplJ3D.TEXTURE_NPOT</code> then return
   *  <code>data_width</code>, otherwise return the minimum power of two greater
   *  than <code>data_width</code>.
   * @see DisplayImplJ3D#TEXTURE_NPOT
   */
  public int textureWidth(int data_width) {
    if (DisplayImplJ3D.TEXTURE_NPOT) return data_width;
    // must be a power of 2 in Java3D
    int texture_width = 1;
    while (texture_width < data_width) texture_width *= 2;
    return texture_width;
  }

  /**
   * Get the possibly adjusted texture height.
   * @param data_height The initial texture height.
   * @return If <code>DisplayImplJ3D.TEXTURE_NPOT</code> then return
   *  <code>data_height</code>, otherwise return the minimum power of two greater
   *  than <code>data_height</code>.
   * @see DisplayImplJ3D#TEXTURE_NPOT
   */
  public int textureHeight(int data_height) {
    if (DisplayImplJ3D.TEXTURE_NPOT) return data_height;
    // must be a power of 2 in Java3D
    int texture_height = 1;
    while (texture_height < data_height) texture_height *= 2;
    return texture_height;
  }

  /**
   * Get the possibly adjusted texture depth.
   * @param data_depth The initial texture depth.
   * @return If <code>DisplayImplJ3D.TEXTURE_NPOT</code> then return
   *  <code>data_depth</code>, otherwise return the minimum power of two greater
   *  than <code>data_depth</code>.
   * @see DisplayImplJ3D#TEXTURE_NPOT
   */
  public int textureDepth(int data_depth) {
    if (DisplayImplJ3D.TEXTURE_NPOT) return data_depth;
    // must be a power of 2 in Java3D
    int texture_depth = 1;
    while (texture_depth < data_depth) texture_depth *= 2;
    return texture_depth;
  }

  public void adjustZ(float[] coordinates) {
    if (display.getDisplayRenderer().getMode2D()) {
      for (int i=2; i<coordinates.length; i+=3) {
        coordinates[i] = DisplayImplJ3D.BACK2D;
      }
    }
  }

  public int getImageComponentType(int buffImgType) {
    if (buffImgType == BufferedImage.TYPE_4BYTE_ABGR) {
      return ImageComponent2D.FORMAT_RGBA8;
    }
    else if (buffImgType == BufferedImage.TYPE_3BYTE_BGR) {
      return ImageComponent2D.FORMAT_RGB8;
    }
    else if (buffImgType == BufferedImage.TYPE_BYTE_GRAY) {
      return ImageComponent2D.FORMAT_CHANNEL8;
    }
    return ImageComponent2D.FORMAT_RGBA8;
  }

  public int getTextureType(int buffImgType) {
    if (buffImgType == BufferedImage.TYPE_4BYTE_ABGR) {
      return Texture2D.RGBA;
    }
    else if (buffImgType == BufferedImage.TYPE_3BYTE_BGR) {
      return Texture2D.RGB;
    }
    else if (buffImgType == BufferedImage.TYPE_BYTE_GRAY) {
      return Texture2D.LUMINANCE;
    }
    return Texture2D.RGBA;
  }

  public void setTexCoords(float[] texCoords, float ratiow, float ratioh) {
    setTexCoords(texCoords, ratiow, ratioh, false);
  }

  public void setTexCoords(float[] texCoords, float ratiow, float ratioh, boolean yUp) {
    if (!yUp) { // the default
      // corner 0
      texCoords[0] = 0.0f;
      texCoords[1] = 1.0f;
      // corner 1
      texCoords[2] = ratiow;
      texCoords[3] = 1.0f;
      // corner 2
      texCoords[4] = ratiow;
      texCoords[5] = 1.0f - ratioh;
      // corner 3
      texCoords[6] = 0.0f;
      texCoords[7] = 1.0f - ratioh;
    }
    else {  // yUp = true, for imageByReference=true
      // corner 0
      texCoords[0] = 0.0f;
      texCoords[1] = 0.0f;
      // corner 1
      texCoords[2] = 0.0f;
      texCoords[3] = ratioh;
      // corner 2
      texCoords[4] = ratiow;
      texCoords[5] = ratioh;
      // corner 3
      texCoords[6] = ratiow;
      texCoords[7] = 0.0f;
    }
  }

  public float[] setTex3DCoords(int length, int axis, float ratiow,
                                float ratioh, float ratiod) {
    // need to flip Y and Z in X and Y views?
    float[] texCoords = new float[12 * length];
    if (axis == 2) {
      for (int i=0; i<length; i++) {
        int i12 = i * 12;
        float depth = 0.0f + (ratiod - 0.0f) * i / (length - 1.0f);
        // corner 0
        texCoords[i12] = 0.0f;
        texCoords[i12 + 1] = 1.0f;
        texCoords[i12 + 2] = depth;
        // corner 1
        texCoords[i12 + 3] = ratiow;
        texCoords[i12 + 4] = 1.0f;
        texCoords[i12 + 5] = depth;
        // corner 2
        texCoords[i12 + 6] = ratiow;
        texCoords[i12 + 7] = 1.0f - ratioh;
        texCoords[i12 + 8] = depth;
        // corner 3
        texCoords[i12 + 9] = 0.0f;
        texCoords[i12 + 10] = 1.0f - ratioh;
        texCoords[i12 + 11] = depth;
      }
    }
    else if (axis == 1) {
      for (int i=0; i<length; i++) {
        int i12 = i * 12;
        float height = 1.0f - ratioh * i / (length - 1.0f);
        // corner 0
        texCoords[i12] = 0.0f;
        texCoords[i12 + 1] = height;
        texCoords[i12 + 2] = 0.0f;
        // corner 1
        texCoords[i12 + 3] = ratiow;
        texCoords[i12 + 4] = height;
        texCoords[i12 + 5] = 0.0f;
        // corner 2
        texCoords[i12 + 6] = ratiow;
        texCoords[i12 + 7] = height;
        texCoords[i12 + 8] = ratiod;
        // corner 3
        texCoords[i12 + 9] = 0.0f;
        texCoords[i12 + 10] = height;
        texCoords[i12 + 11] = ratiod;
      }
    }
    else if (axis == 0) {
      for (int i=0; i<length; i++) {
        int i12 = i * 12;
        float width = 0.0f + (ratiow - 0.0f) * i / (length - 1.0f);
        // corner 0
        texCoords[i12] = width;
        texCoords[i12 + 1] = 1.0f;
        texCoords[i12 + 2] = 0.0f;
        // corner 1
        texCoords[i12 + 3] = width;
        texCoords[i12 + 4] = 1.0f - ratioh;
        texCoords[i12 + 5] = 0.0f;
        // corner 2
        texCoords[i12 + 6] = width;
        texCoords[i12 + 7] = 1.0f - ratioh;
        texCoords[i12 + 8] = ratiod;
        // corner 3
        texCoords[i12 + 9] = width;
        texCoords[i12 + 10] = 1.0f;
        texCoords[i12 + 11] = ratiod;
      }
    }
    return texCoords;
  }

  // WLH 17 March 2000
  private static float EPS = 0.00f;

  public float[] setTexStackCoords(int length, int axis, float ratiow,
                                   float ratioh, float ratiod) {
    float[] texCoords = new float[8 * length];
    if (axis == 2) {
      for (int i=0; i<length; i++) {
        int i8 = i * 8;
        // corner 0
        texCoords[i8] = 0.0f + EPS;
        texCoords[i8 + 1] = 1.0f - EPS;
        // corner 1
        texCoords[i8 + 2] = ratiow - EPS;
        texCoords[i8 + 3] = 1.0f - EPS;
        // corner 2
        texCoords[i8 + 4] = ratiow - EPS;
        texCoords[i8 + 5] = 1.0f - ratioh + EPS;
        // corner 3
        texCoords[i8 + 6] = 0.0f + EPS;
        texCoords[i8 + 7] = 1.0f - ratioh + EPS;
      }
    }
    else if (axis == 1) {
      // WLH 23 Feb 2000 - flip Z
      for (int i=0; i<length; i++) {
        int i8 = i * 8;
        // corner 0
        texCoords[i8] = 0.0f + EPS;
        texCoords[i8 + 1] = 1.0f - EPS;
        // corner 1
        texCoords[i8 + 2] = ratiow - EPS;
        texCoords[i8 + 3] = 1.0f - EPS;
        // corner 2
        texCoords[i8 + 4] = ratiow - EPS;
        texCoords[i8 + 5] = 1.0f - ratiod + EPS;
        // corner 3
        texCoords[i8 + 6] = 0.0f + EPS;
        texCoords[i8 + 7] = 1.0f - ratiod + EPS;
      }
    }
    else if (axis == 0) {
      // WLH 23 Feb 2000 - flip Y and Z
      for (int i=0; i<length; i++) {
        int i8 = i * 8;
        // corner 0
        texCoords[i8] = 0.0f + EPS;
        texCoords[i8 + 1] = 1.0f - EPS;
        // corner 1
        texCoords[i8 + 2] = ratioh - EPS;
        texCoords[i8 + 3] = 1.0f - EPS;
        // corner 2
        texCoords[i8 + 4] = ratioh - EPS;
        texCoords[i8 + 5] = 1.0f - ratiod + EPS;
        // corner 3
        texCoords[i8 + 6] = 0.0f + EPS;
        texCoords[i8 + 7] = 1.0f - ratiod + EPS;
      }
    }
/* WLH 17 March 2000
    if (axis == 2) {
      for (int i=0; i<length; i++) {
        int i8 = i * 8;
        // corner 0
        texCoords[i8] = 0.0f;
        texCoords[i8 + 1] = 1.0f;
        // corner 1
        texCoords[i8 + 2] = ratiow;
        texCoords[i8 + 3] = 1.0f;
        // corner 2
        texCoords[i8 + 4] = ratiow;
        texCoords[i8 + 5] = 1.0f - ratioh;
        // corner 3
        texCoords[i8 + 6] = 0.0f;
        texCoords[i8 + 7] = 1.0f - ratioh;
      }
    }
    else if (axis == 1) {
      // WLH 23 Feb 2000 - flip Z
      for (int i=0; i<length; i++) {
        int i8 = i * 8;
        // corner 0
        texCoords[i8] = 0.0f;
        texCoords[i8 + 1] = 1.0f;
        // corner 1
        texCoords[i8 + 2] = ratiow;
        texCoords[i8 + 3] = 1.0f;
        // corner 2
        texCoords[i8 + 4] = ratiow;
        texCoords[i8 + 5] = 1.0f - ratiod;
        // corner 3
        texCoords[i8 + 6] = 0.0f;
        texCoords[i8 + 7] = 1.0f - ratiod;
      }
    }
    else if (axis == 0) {
      // WLH 23 Feb 2000 - flip Y and Z
      for (int i=0; i<length; i++) {
        int i8 = i * 8;
        // corner 0
        texCoords[i8] = 0.0f;
        texCoords[i8 + 1] = 1.0f;
        // corner 1
        texCoords[i8 + 2] = ratioh;
        texCoords[i8 + 3] = 1.0f;
        // corner 2
        texCoords[i8 + 4] = ratioh;
        texCoords[i8 + 5] = 1.0f - ratiod;
        // corner 3
        texCoords[i8 + 6] = 0.0f;
        texCoords[i8 + 7] = 1.0f - ratiod;
      }
    }
*/
    return texCoords;
  }

  public Vector getTextMaps(int i, int[] textIndices) {
    if (i < 0) {
      return ((ShadowTextTypeJ3D) Range).getSelectedMapVector();
    }
    else {
      ShadowTextTypeJ3D text = (ShadowTextTypeJ3D)
        ((ShadowTupleTypeJ3D) Range).getComponent(textIndices[i]);
      return text.getSelectedMapVector();
    }
  }

  public void textureToGroup(Object group, VisADGeometryArray array,
                            BufferedImage image, GraphicsModeControl mode,
                            float constant_alpha, float[] constant_color,
                            int texture_width, int texture_height, boolean byReference, boolean yUp, VisADImageTile tile) throws VisADException {
    textureToGroup(group, array, image, mode, constant_alpha, constant_color, texture_width, texture_height, byReference, yUp, tile, false);
  }

  public void textureToGroup(Object group, VisADGeometryArray array,
                            BufferedImage image, GraphicsModeControl mode,
                            float constant_alpha, float[] constant_color,
                            int texture_width, int texture_height) throws VisADException {
    textureToGroup(group, array, image, mode, constant_alpha, constant_color, texture_width, texture_height, false, false, null, false);
  }

  public void textureToGroup(Object group, VisADGeometryArray array,
                            BufferedImage image, GraphicsModeControl mode,
                            float constant_alpha, float[] constant_color,
                            int texture_width, int texture_height, 
                            boolean byReference, boolean yUp, VisADImageTile tile, boolean smoothen)
         throws VisADException {
    GeometryArray geometry = display.makeGeometry(array);
    // System.out.println("texture geometry");
    // create basic Appearance
    TransparencyAttributes c_alpha = null;

    if (constant_alpha == 1.0f) {
      // constant opaque alpha = NONE
      c_alpha = null;
    }
    else if (constant_alpha == constant_alpha) {
      	//12NOV2012: GHANSHAM Use inversed alpha for 3 byte buffered images too
        int image_type = image.getType();
        boolean inversed_alpha = (image_type == BufferedImage.TYPE_3BYTE_BGR) || (image_type == BufferedImage.TYPE_BYTE_GRAY);
      	c_alpha = new TransparencyAttributes(TransparencyAttributes.BLENDED,
                                (inversed_alpha)? (1.0f - constant_alpha): constant_alpha);
      c_alpha.setCapability(TransparencyAttributes.ALLOW_VALUE_WRITE); //REUSE GEOMETRY/COLORBYTE REQUIREMENT
    }
    else {
      c_alpha = new TransparencyAttributes();
      c_alpha.setTransparencyMode(TransparencyAttributes.BLENDED);
      c_alpha.setCapability(TransparencyAttributes.ALLOW_VALUE_WRITE); //REUSE GEOMETRY/COLORBYTE REQUIREMENT
    }
    ColoringAttributes c_color = null;
    if (constant_color != null && constant_color.length == 3) {
      c_color = new ColoringAttributes();
      c_color.setColor(constant_color[0], constant_color[1], constant_color[2]);
    }
    Appearance appearance =
      makeAppearance(mode, c_alpha, null, geometry, false);
    appearance.setCapability(Appearance.ALLOW_TRANSPARENCY_ATTRIBUTES_WRITE); //REUSE GEOMETRY/COLORBYTE REQUIREMENT
    // create TextureAttributes
    TextureAttributes texture_attributes = new TextureAttributes();

    // WLH 20 June 2001
    if (smoothen) {
      texture_attributes.setTextureMode(TextureAttributes.MODULATE);
    } else {
      texture_attributes.setTextureMode(TextureAttributes.REPLACE);
    }

    texture_attributes.setPerspectiveCorrectionMode(TextureAttributes.NICEST);
    appearance.setTextureAttributes(texture_attributes);
    // create Texture2D
// TextureLoader uses 1st argument = 1
/*
System.out.println("Texture.BASE_LEVEL = " + Texture.BASE_LEVEL); // 1
System.out.println("Texture.RGBA = " + Texture.RGBA); // 6
*/
    Texture2D texture = new Texture2D(Texture.BASE_LEVEL, getTextureType(image.getType()),
                                      texture_width, texture_height);
    texture.setCapability(Texture.ALLOW_IMAGE_READ);
    ImageComponent2D image2d =
      new ImageComponent2D(getImageComponentType(image.getType()), image, byReference, yUp);
    image2d.setCapability(ImageComponent.ALLOW_IMAGE_READ);
    if (byReference) {
      image2d.setCapability(ImageComponent.ALLOW_IMAGE_WRITE);
    }
    texture.setImage(0, image2d);

    //
    // from TextureLoader
    // TextureLoader uses 3 for both setMinFilter and setMagFilter
/*
System.out.println("Texture.FASTEST = " + Texture.FASTEST); // 0
System.out.println("Texture.NICEST = " + Texture.NICEST); // 1
System.out.println("Texture.BASE_LEVEL_POINT = " + Texture.BASE_LEVEL_POINT); // 2
System.out.println("Texture.BASE_LEVEL_LINEAR = " + Texture.BASE_LEVEL_LINEAR); // 3
*/
/* for interpolation:
    texture.setMinFilter(Texture.BASE_LEVEL_LINEAR);
    texture.setMagFilter(Texture.BASE_LEVEL_LINEAR);
*/
    if (smoothen) {
      texture.setMinFilter(Texture.BASE_LEVEL_LINEAR);
      texture.setMagFilter(Texture.BASE_LEVEL_LINEAR);
    } else {
      texture.setMinFilter(Texture.BASE_LEVEL_POINT);
      texture.setMagFilter(Texture.BASE_LEVEL_POINT);
    }

    texture.setEnable(true);
    // end of from TextureLoader
    //
    Shape3D shape = new Shape3D(geometry, appearance);
    shape.setCapability(Shape3D.ALLOW_GEOMETRY_READ);
    shape.setCapability(Shape3D.ALLOW_GEOMETRY_WRITE);	//REUSE GEOMETRY/COLORBYTE REQUIREMENT
    shape.setCapability(Shape3D.ALLOW_APPEARANCE_READ);
    appearance.setTexture(texture);
    appearance.setCapability(Appearance.ALLOW_TEXTURE_READ);
    appearance.setCapability(Appearance.ALLOW_TEXTURE_WRITE);  //REUSE GEOMETRY/COLORBYTE REQUIREMENT

    // WLH 6 April 2000
    // ((Group) group).addChild(shape);
    BranchGroup branch = new BranchGroup();
    branch.setCapability(BranchGroup.ALLOW_DETACH);
    branch.setCapability(BranchGroup.ALLOW_CHILDREN_READ);
    branch.addChild(shape);
    if (((Group) group).numChildren() > 0) {
      ((Group) group).setChild(branch, 0);
    }
    else {
      ((Group) group).addChild(branch);
    }

    if (tile != null) {
      tile.setImageComponent(image2d);
    }
  }

  public void texture3DToGroup(Object group, VisADGeometryArray arrayX,
                    VisADGeometryArray arrayY, VisADGeometryArray arrayZ,
                    VisADGeometryArray arrayXrev,
                    VisADGeometryArray arrayYrev,
                    VisADGeometryArray arrayZrev,
                    BufferedImage[] images, GraphicsModeControl mode,
                    float constant_alpha, float[] constant_color,
                    int texture_width, int texture_height,
                    int texture_depth, DataRenderer renderer)
         throws VisADException {

    GeometryArray geometryX = display.makeGeometry(arrayX);
    GeometryArray geometryY = display.makeGeometry(arrayY);
    GeometryArray geometryZ = display.makeGeometry(arrayZ);
    GeometryArray geometryXrev = display.makeGeometry(arrayXrev);
    GeometryArray geometryYrev = display.makeGeometry(arrayYrev);
    GeometryArray geometryZrev = display.makeGeometry(arrayZrev);
    // System.out.println("texture geometry");
    // create basic Appearance
    TransparencyAttributes c_alpha = null;

    if (constant_alpha == 1.0f) {
      // constant opaque alpha = NONE
      c_alpha = null;
    }
    else if (constant_alpha == constant_alpha) {
      // c_alpha = new TransparencyAttributes(mode.getTransparencyMode(),
      c_alpha = new TransparencyAttributes(TransparencyAttributes.BLENDED,
                                           constant_alpha);
    }
    else {
      c_alpha = new TransparencyAttributes();
      c_alpha.setTransparencyMode(TransparencyAttributes.BLENDED);
    }
    ColoringAttributes c_color = null;
    if (constant_color != null && constant_color.length == 3) {
      c_color = new ColoringAttributes();
      c_color.setColor(constant_color[0], constant_color[1], constant_color[2]);
    }
    Appearance appearance =
      makeAppearance(mode, c_alpha, null, geometryX, true);
    // create TextureAttributes
    TextureAttributes texture_attributes = new TextureAttributes();
    // texture_attributes.setTextureMode(TextureAttributes.REPLACE);
    texture_attributes.setTextureMode(TextureAttributes.MODULATE);
    texture_attributes.setPerspectiveCorrectionMode(
                          TextureAttributes.NICEST);
    appearance.setTextureAttributes(texture_attributes);
    // create Texture2D
// TextureLoader uses 1st argument = 1
/*
System.out.println("Texture.BASE_LEVEL = " + Texture.BASE_LEVEL); // 1
System.out.println("Texture.RGBA = " + Texture.RGBA); // 6
*/
    Texture3D texture = new Texture3D(Texture.BASE_LEVEL, Texture.RGBA,
                          texture_width, texture_height, texture_depth);
    texture.setCapability(Texture.ALLOW_IMAGE_READ);
    ImageComponent3D image3d =
      new ImageComponent3D(ImageComponent.FORMAT_RGBA, texture_width,
                           texture_height, texture_depth);
    image3d.setCapability(ImageComponent.ALLOW_IMAGE_READ);
    for (int i=0; i<texture_depth; i++) {
      image3d.set(i, images[i]);
      images[i] = null; // take out the garbage
    }
    texture.setImage(0, image3d);
    //
    // from TextureLoader
    // TextureLoader uses 3 for both setMinFilter and setMagFilter
/*
System.out.println("Texture.FASTEST = " + Texture.FASTEST); // 0
System.out.println("Texture.NICEST = " + Texture.NICEST); // 1
System.out.println("Texture.BASE_LEVEL_POINT = " + Texture.BASE_LEVEL_POINT); // 2
System.out.println("Texture.BASE_LEVEL_LINEAR = " + Texture.BASE_LEVEL_LINEAR); // 3
*/
/* for interpolation: */
    texture.setMinFilter(Texture.BASE_LEVEL_LINEAR);
    texture.setMagFilter(Texture.BASE_LEVEL_LINEAR);
/* for sampling:
    texture.setMinFilter(Texture.BASE_LEVEL_POINT);
    texture.setMagFilter(Texture.BASE_LEVEL_POINT);
*/
    texture.setEnable(true);
    // end of from TextureLoader

    // OK to share appearance ??
    Shape3D shapeX = new Shape3D(geometryX, appearance);
    shapeX.setCapability(Shape3D.ALLOW_APPEARANCE_READ);
    Shape3D shapeY = new Shape3D(geometryY, appearance);
    shapeY.setCapability(Shape3D.ALLOW_APPEARANCE_READ);
    Shape3D shapeZ = new Shape3D(geometryZ, appearance);
    shapeZ.setCapability(Shape3D.ALLOW_APPEARANCE_READ);
    Shape3D shapeXrev = new Shape3D(geometryXrev, appearance);
    Shape3D shapeYrev = new Shape3D(geometryYrev, appearance);
    Shape3D shapeZrev = new Shape3D(geometryZrev, appearance);
    appearance.setTexture(texture);
    appearance.setCapability(Appearance.ALLOW_TEXTURE_READ);

    shapeX.setCapability(Shape3D.ALLOW_GEOMETRY_READ);
    shapeX.setCapability(Shape3D.ALLOW_APPEARANCE_READ);
    shapeY.setCapability(Shape3D.ALLOW_GEOMETRY_READ);
    shapeY.setCapability(Shape3D.ALLOW_APPEARANCE_READ);
    shapeZ.setCapability(Shape3D.ALLOW_GEOMETRY_READ);
    shapeZ.setCapability(Shape3D.ALLOW_APPEARANCE_READ);
    shapeXrev.setCapability(Shape3D.ALLOW_GEOMETRY_READ);
    shapeXrev.setCapability(Shape3D.ALLOW_APPEARANCE_READ);
    shapeYrev.setCapability(Shape3D.ALLOW_GEOMETRY_READ);
    shapeYrev.setCapability(Shape3D.ALLOW_APPEARANCE_READ);
    shapeZrev.setCapability(Shape3D.ALLOW_GEOMETRY_READ);
    shapeZrev.setCapability(Shape3D.ALLOW_APPEARANCE_READ);
    
    Switch swit = (Switch) makeSwitch();
    swit.addChild(shapeX);
    swit.addChild(shapeY);
    swit.addChild(shapeZ);
    swit.addChild(shapeXrev);
    swit.addChild(shapeYrev);
    swit.addChild(shapeZrev);

    // WLH 6 April 2000
    // ((Group) group).addChild(swit);
    BranchGroup branch = new BranchGroup();
    branch.setCapability(BranchGroup.ALLOW_DETACH);
    branch.setCapability(BranchGroup.ALLOW_CHILDREN_READ);
    branch.addChild(swit);
    if (((Group) group).numChildren() > 0) {
      ((Group) group).setChild(branch, 0);
    }
    else {
      ((Group) group).addChild(branch);
    }

    ProjectionControlJ3D control =
      (ProjectionControlJ3D) display.getProjectionControl();
    control.addPair(swit, renderer);
  }

  public void textureStackToGroup(Object group, VisADGeometryArray arrayX,
                    VisADGeometryArray arrayY, VisADGeometryArray arrayZ,
                    VisADGeometryArray arrayXrev,
                    VisADGeometryArray arrayYrev,
                    VisADGeometryArray arrayZrev,
                    BufferedImage[] imagesX,
                    BufferedImage[] imagesY,
                    BufferedImage[] imagesZ,
                    GraphicsModeControl mode,
                    float constant_alpha, float[] constant_color,
                    int texture_width, int texture_height,
                    int texture_depth, DataRenderer renderer)
         throws VisADException {

    GeometryArray[] geometryX = makeGeometrys(arrayX);
    GeometryArray[] geometryY = makeGeometrys(arrayY);
    GeometryArray[] geometryZ = makeGeometrys(arrayZ);
/* not needed ??
    GeometryArray[] geometryXrev = makeGeometrys(arrayXrev);
    GeometryArray[] geometryYrev = makeGeometrys(arrayYrev);
    GeometryArray[] geometryZrev = makeGeometrys(arrayZrev);
*/

    int nx = arrayX.coordinates.length;
    boolean flipX = (arrayX.coordinates[0] > arrayX.coordinates[nx-3]);
    int ny = arrayY.coordinates.length;
    boolean flipY = (arrayY.coordinates[1] > arrayY.coordinates[ny-2]);
    int nz = arrayZ.coordinates.length;
    boolean flipZ = (arrayZ.coordinates[2] > arrayZ.coordinates[nz-1]);
    // System.out.println("flipX = " + flipX + " flipY = " + flipY +
    //                    " flipZ = " + flipZ);

    // create Attributes for Appearances
    TransparencyAttributes c_alpha = null;
    if (constant_alpha == 1.0f) {
      // constant opaque alpha = NONE
      c_alpha = null;
    }
    else if (constant_alpha == constant_alpha) {
      // c_alpha = new TransparencyAttributes(mode.getTransparencyMode(),
      c_alpha = new TransparencyAttributes(TransparencyAttributes.BLENDED,
                                           constant_alpha);
    }
    else {
      c_alpha = new TransparencyAttributes();
      c_alpha.setTransparencyMode(TransparencyAttributes.BLENDED);
    }
    ColoringAttributes c_color = null;
    if (constant_color != null && constant_color.length == 3) {
      c_color = new ColoringAttributes();
      c_color.setColor(constant_color[0], constant_color[1], constant_color[2]);
    }
    TextureAttributes texture_attributes = new TextureAttributes();

    // WLH 17 March 2000
    // texture_attributes.setTextureMode(TextureAttributes.MODULATE);
    texture_attributes.setTextureMode(TextureAttributes.REPLACE);

    texture_attributes.setPerspectiveCorrectionMode(
                          TextureAttributes.NICEST);

    int transparencyMode = mode.getTransparencyMode();

    OrderedGroup branchX = new OrderedGroup();
    branchX.setCapability(Group.ALLOW_CHILDREN_READ);
    int data_depth = geometryX.length;
    Shape3D[] shapeX = new Shape3D[data_depth];
    for (int ii=0; ii<data_depth; ii++) {
      int i = flipX ? data_depth-1-ii : ii;
      int width = imagesX[i].getWidth();
      int height = imagesX[i].getHeight();
      Texture2D texture = new Texture2D(Texture.BASE_LEVEL, Texture.RGBA,
                                        width, height);
      texture.setCapability(Texture.ALLOW_IMAGE_READ);
      ImageComponent2D image2d =
        new ImageComponent2D(ImageComponent.FORMAT_RGBA, imagesX[i]);
      image2d.setCapability(ImageComponent.ALLOW_IMAGE_READ);
      texture.setImage(0, image2d);
      Appearance appearance =
        makeAppearance(mode, c_alpha, null, geometryX[i], true);
      appearance.setTextureAttributes(texture_attributes);
      // WLH 17 March 2000
      if (transparencyMode == TransparencyAttributes.FASTEST) {
        texture.setMinFilter(Texture.BASE_LEVEL_POINT);
        texture.setMagFilter(Texture.BASE_LEVEL_POINT);
      }
      else {
        texture.setBoundaryModeS(Texture.CLAMP);
        texture.setBoundaryModeT(Texture.CLAMP);
        texture.setMinFilter(Texture.BASE_LEVEL_LINEAR);
        texture.setMagFilter(Texture.BASE_LEVEL_LINEAR);
      }
      texture.setEnable(true);
      appearance.setTexture(texture);
      appearance.setCapability(Appearance.ALLOW_TEXTURE_READ);
      shapeX[i] = new Shape3D(geometryX[i], appearance);
      shapeX[i].setCapability(Shape3D.ALLOW_GEOMETRY_READ);
      shapeX[i].setCapability(Shape3D.ALLOW_APPEARANCE_READ);
      branchX.addChild(shapeX[i]);
    }
    OrderedGroup branchXrev = new OrderedGroup();
    branchXrev.setCapability(Group.ALLOW_CHILDREN_READ);
    for (int ii=data_depth-1; ii>=0; ii--) {
      int i = flipX ? data_depth-1-ii : ii;
      int width = imagesX[i].getWidth();
      int height = imagesX[i].getHeight();
      Texture2D texture = new Texture2D(Texture.BASE_LEVEL, Texture.RGBA,
                                        width, height);
      texture.setCapability(Texture.ALLOW_IMAGE_READ);
      ImageComponent2D image2d =
        new ImageComponent2D(ImageComponent.FORMAT_RGBA, imagesX[i]);
      image2d.setCapability(ImageComponent.ALLOW_IMAGE_READ);
      texture.setImage(0, image2d);
      Appearance appearance =
        makeAppearance(mode, c_alpha, null, geometryX[i], true);
      appearance.setTextureAttributes(texture_attributes);
      // WLH 17 March 2000
      if (transparencyMode == TransparencyAttributes.FASTEST) {
        texture.setMinFilter(Texture.BASE_LEVEL_POINT);
        texture.setMagFilter(Texture.BASE_LEVEL_POINT);
      }
      else {
        texture.setBoundaryModeS(Texture.CLAMP);
        texture.setBoundaryModeT(Texture.CLAMP);
        texture.setMinFilter(Texture.BASE_LEVEL_LINEAR);
        texture.setMagFilter(Texture.BASE_LEVEL_LINEAR);
      }
      texture.setEnable(true);
      appearance.setTexture(texture);
      appearance.setCapability(Appearance.ALLOW_TEXTURE_READ);
      shapeX[i] = new Shape3D(geometryX[i], appearance);
      shapeX[i].setCapability(Shape3D.ALLOW_GEOMETRY_READ);
      shapeX[i].setCapability(Shape3D.ALLOW_APPEARANCE_READ);
      branchXrev.addChild(shapeX[i]);
    }
    shapeX = null;

    OrderedGroup branchY = new OrderedGroup();
    branchY.setCapability(Group.ALLOW_CHILDREN_READ);
    int data_height = geometryY.length;
    Shape3D[] shapeY = new Shape3D[data_height];
    for (int ii=0; ii<data_height; ii++) {
      int i = flipY ? data_height-1-ii : ii;
      int width = imagesY[i].getWidth();
      int height = imagesY[i].getHeight();
      Texture2D texture = new Texture2D(Texture.BASE_LEVEL, Texture.RGBA,
                                        width, height);
      texture.setCapability(Texture.ALLOW_IMAGE_READ);
      // flip texture on Y axis
      ImageComponent2D image2d =
        new ImageComponent2D(ImageComponent.FORMAT_RGBA, imagesY[i]);
      image2d.setCapability(ImageComponent.ALLOW_IMAGE_READ);
      texture.setImage(0, image2d);
      Appearance appearance =
        makeAppearance(mode, c_alpha, null, geometryY[i], true);
      appearance.setTextureAttributes(texture_attributes);
      // WLH 17 March 2000
      if (transparencyMode == TransparencyAttributes.FASTEST) {
        texture.setMinFilter(Texture.BASE_LEVEL_POINT);
        texture.setMagFilter(Texture.BASE_LEVEL_POINT);
      }
      else {
        texture.setBoundaryModeS(Texture.CLAMP);
        texture.setBoundaryModeT(Texture.CLAMP);
        texture.setMinFilter(Texture.BASE_LEVEL_LINEAR);
        texture.setMagFilter(Texture.BASE_LEVEL_LINEAR);
      }
      texture.setEnable(true);
      appearance.setTexture(texture);
      appearance.setCapability(Appearance.ALLOW_TEXTURE_READ);
      shapeY[i] = new Shape3D(geometryY[i], appearance);
      shapeY[i].setCapability(Shape3D.ALLOW_GEOMETRY_READ);
      shapeY[i].setCapability(Shape3D.ALLOW_APPEARANCE_READ);
      branchY.addChild(shapeY[i]);
    }
    OrderedGroup branchYrev = new OrderedGroup();
    branchYrev.setCapability(Group.ALLOW_CHILDREN_READ);
    for (int ii=data_height-1; ii>=0; ii--) {
      int i = flipY ? data_height-1-ii : ii;
      int width = imagesY[i].getWidth();
      int height = imagesY[i].getHeight();
      Texture2D texture = new Texture2D(Texture.BASE_LEVEL, Texture.RGBA,
                                        width, height);
      texture.setCapability(Texture.ALLOW_IMAGE_READ);
      // flip texture on Y axis
      ImageComponent2D image2d =
        new ImageComponent2D(ImageComponent.FORMAT_RGBA, imagesY[i]);
      image2d.setCapability(ImageComponent.ALLOW_IMAGE_READ);
      texture.setImage(0, image2d);
      Appearance appearance =
        makeAppearance(mode, c_alpha, null, geometryY[i], true);
      appearance.setTextureAttributes(texture_attributes);
      // WLH 17 March 2000
      if (transparencyMode == TransparencyAttributes.FASTEST) {
        texture.setMinFilter(Texture.BASE_LEVEL_POINT);
        texture.setMagFilter(Texture.BASE_LEVEL_POINT);
      }
      else {
        texture.setBoundaryModeS(Texture.CLAMP);
        texture.setBoundaryModeT(Texture.CLAMP);
        texture.setMinFilter(Texture.BASE_LEVEL_LINEAR);
        texture.setMagFilter(Texture.BASE_LEVEL_LINEAR);
      }
      texture.setEnable(true);
      appearance.setTexture(texture);
      appearance.setCapability(Appearance.ALLOW_TEXTURE_READ);
      shapeY[i] = new Shape3D(geometryY[i], appearance);
      shapeY[i].setCapability(Shape3D.ALLOW_GEOMETRY_READ);
      shapeY[i].setCapability(Shape3D.ALLOW_APPEARANCE_READ);
      branchYrev.addChild(shapeY[i]);
    }
    shapeY = null;

    OrderedGroup branchZ = new OrderedGroup();
    branchZ.setCapability(Group.ALLOW_CHILDREN_READ);
    int data_width = geometryZ.length;
    Shape3D[] shapeZ = new Shape3D[data_width];
    for (int ii=0; ii<data_width; ii++) {
      int i = flipZ ? data_width-1-ii : ii;
      int width = imagesZ[i].getWidth();
      int height = imagesZ[i].getHeight();
      Texture2D texture = new Texture2D(Texture.BASE_LEVEL, Texture.RGBA,
                                        width, height);
      texture.setCapability(Texture.ALLOW_IMAGE_READ);
      ImageComponent2D image2d =
        new ImageComponent2D(ImageComponent.FORMAT_RGBA, imagesZ[i]);
      image2d.setCapability(ImageComponent.ALLOW_IMAGE_READ);
      texture.setImage(0, image2d);
      Appearance appearance =
        makeAppearance(mode, c_alpha, null, geometryZ[i], true);
      appearance.setTextureAttributes(texture_attributes);
      // WLH 17 March 2000
      if (transparencyMode == TransparencyAttributes.FASTEST) {
        texture.setMinFilter(Texture.BASE_LEVEL_POINT);
        texture.setMagFilter(Texture.BASE_LEVEL_POINT);
      }
      else {
        texture.setBoundaryModeS(Texture.CLAMP);
        texture.setBoundaryModeT(Texture.CLAMP);
        texture.setMinFilter(Texture.BASE_LEVEL_LINEAR);
        texture.setMagFilter(Texture.BASE_LEVEL_LINEAR);
      }
      texture.setEnable(true);
      appearance.setTexture(texture);
      appearance.setCapability(Appearance.ALLOW_TEXTURE_READ);
      shapeZ[i] = new Shape3D(geometryZ[i], appearance);
      shapeZ[i].setCapability(Shape3D.ALLOW_GEOMETRY_READ);
      shapeZ[i].setCapability(Shape3D.ALLOW_APPEARANCE_READ);
      branchZ.addChild(shapeZ[i]);
    }
    OrderedGroup branchZrev = new OrderedGroup();
    branchZrev.setCapability(Group.ALLOW_CHILDREN_READ);
    for (int ii=data_width-1; ii>=0; ii--) {
      int i = flipZ ? data_width-1-ii : ii;
      int width = imagesZ[i].getWidth();
      int height = imagesZ[i].getHeight();
      Texture2D texture = new Texture2D(Texture.BASE_LEVEL, Texture.RGBA,
                                        width, height);
      texture.setCapability(Texture.ALLOW_IMAGE_READ);
      ImageComponent2D image2d =
        new ImageComponent2D(ImageComponent.FORMAT_RGBA, imagesZ[i]);
      image2d.setCapability(ImageComponent.ALLOW_IMAGE_READ);
      texture.setImage(0, image2d);
      Appearance appearance =
        makeAppearance(mode, c_alpha, null, geometryZ[i], true);
      appearance.setTextureAttributes(texture_attributes);
      // WLH 17 March 2000
      if (transparencyMode == TransparencyAttributes.FASTEST) {
        texture.setMinFilter(Texture.BASE_LEVEL_POINT);
        texture.setMagFilter(Texture.BASE_LEVEL_POINT);
      }
      else {
        texture.setBoundaryModeS(Texture.CLAMP);
        texture.setBoundaryModeT(Texture.CLAMP);
        texture.setMinFilter(Texture.BASE_LEVEL_LINEAR);
        texture.setMagFilter(Texture.BASE_LEVEL_LINEAR);
      }
      texture.setEnable(true);
      appearance.setTexture(texture);
      appearance.setCapability(Appearance.ALLOW_TEXTURE_READ);
      shapeZ[i] = new Shape3D(geometryZ[i], appearance);
      shapeZ[i].setCapability(Shape3D.ALLOW_GEOMETRY_READ);
      shapeZ[i].setCapability(Shape3D.ALLOW_APPEARANCE_READ);
      branchZrev.addChild(shapeZ[i]);
    }
    shapeZ = null;

    Switch swit = (Switch) makeSwitch();
    swit.addChild(branchX);
    swit.addChild(branchY);
    swit.addChild(branchZ);
    swit.addChild(branchXrev);
    swit.addChild(branchYrev);
    swit.addChild(branchZrev);

    // WLH 6 April 2000
    // ((Group) group).addChild(swit);
    BranchGroup branch = new BranchGroup();
    branch.setCapability(BranchGroup.ALLOW_DETACH);
    branch.setCapability(BranchGroup.ALLOW_CHILDREN_READ);
    branch.addChild(swit);
    if (((Group) group).numChildren() > 0) {
      ((Group) group).setChild(branch, 0);
    }
    else {
      ((Group) group).addChild(branch);
    }

    ProjectionControlJ3D control =
      (ProjectionControlJ3D) display.getProjectionControl();
    control.addPair(swit, renderer);
  }

/*
  GeometryArray[] makeGeometrys(VisADGeometryArray array)
                  throws VisADException {
    int count = array.vertexCount;
    int depth = count / 4;
    int color_length = array.colors.length / count;
    int tex_length = array.texCoords.length / count;

    GeometryArray[] geometrys = new GeometryArray[depth];
    for (int d=0; d<depth; d++) {
      int i12 = d * 4 * 3;
      int i4c = d * 4 * color_length;
      int i4t = d * 4 * tex_length;
      VisADQuadArray qarray = new VisADQuadArray();
      qarray.vertexCount = 4;
      qarray.coordinates = new float[12];
      qarray.texCoords = new float[tex_length * 4];
      qarray.colors = new byte[color_length * 4];
      qarray.normals = new float[12];
      for (int i=0; i<12; i++) {
        qarray.coordinates[i] = array.coordinates[i12 + i];
        qarray.normals[i] = array.normals[i12 + i];
      }
      for (int i=0; i<4*color_length; i++) {
        qarray.colors[i] = array.colors[i4c + i];
      }
      for (int i=0; i<4*tex_length; i++) {
        qarray.texCoords[i] = array.texCoords[i4t + i];
      }
      geometrys[d] = display.makeGeometry(qarray);
    }
    return geometrys;
  }
*/

  public GeometryArray[] makeGeometrys(VisADGeometryArray array)
                  throws VisADException {
    int count = array.vertexCount;
    int depth = count / 4;
    VisADGeometryArray[] qarrays = makeVisADGeometrys(array);
    GeometryArray[] geometrys = new GeometryArray[depth];
    for (int d=0; d<depth; d++) {
      geometrys[d] = display.makeGeometry(qarrays[d]);
    }
    return geometrys;
  }

  public VisADGeometryArray[] makeVisADGeometrys(VisADGeometryArray array)
                  throws VisADException {
    int count = array.vertexCount;
    int depth = count / 4;
    int color_length = array.colors.length / count;
    int tex_length = array.texCoords.length / count;

    VisADGeometryArray[] geometrys = new VisADGeometryArray[depth];
    for (int d=0; d<depth; d++) {
      int i12 = d * 4 * 3;
      int i4c = d * 4 * color_length;
      int i4t = d * 4 * tex_length;
      VisADQuadArray qarray = new VisADQuadArray();
      qarray.vertexCount = 4;
      qarray.coordinates = new float[12];
      qarray.texCoords = new float[tex_length * 4];
      qarray.colors = new byte[color_length * 4];
      qarray.normals = new float[12];
      for (int i=0; i<12; i++) {
        qarray.coordinates[i] = array.coordinates[i12 + i];
        qarray.normals[i] = array.normals[i12 + i];
      }
      for (int i=0; i<4*color_length; i++) {
        qarray.colors[i] = array.colors[i4c + i];
      }
      for (int i=0; i<4*tex_length; i++) {
        qarray.texCoords[i] = array.texCoords[i4t + i];
      }
      geometrys[d] = qarray;
    }
    return geometrys;
  }

  public Object makeSwitch() {
    Switch swit = new Switch(Switch.CHILD_MASK);
    swit.setCapability(Switch.ALLOW_SWITCH_READ);
    swit.setCapability(Switch.ALLOW_SWITCH_WRITE);
    swit.setCapability(BranchGroup.ALLOW_DETACH);
    swit.setCapability(Group.ALLOW_CHILDREN_READ);
    swit.setCapability(Group.ALLOW_CHILDREN_WRITE);
    return swit;
  }

  public Object makeSwitch(int length) throws VisADException {
    Switch swit = (Switch)makeSwitch();

//  -TDR
    swit.setCapability(BranchGroup.ALLOW_CHILDREN_EXTEND);
    for (int i=0; i<length; i++) {
      BranchGroup node = new BranchGroup();
      node.setCapability(BranchGroup.ALLOW_DETACH);
      node.setCapability(BranchGroup.ALLOW_CHILDREN_EXTEND);
      node.setCapability(BranchGroup.ALLOW_CHILDREN_READ);
      node.setCapability(BranchGroup.ALLOW_CHILDREN_WRITE);
      ensureNotEmpty(node);
      addToSwitch(swit, node);
    }
    return swit;
  }
  
  public Object makeBranch() {
    BranchGroup branch = new BranchGroup();
    branch.setCapability(BranchGroup.ALLOW_DETACH);
    branch.setCapability(BranchGroup.ALLOW_CHILDREN_READ);
    return branch;
  }

  public void addToGroup(Object group, Object branch)
         throws VisADException {
/* WLH 18 Aug 98
   empty BranchGroup or Shape3D may cause NullPointerException
   from Shape3DRetained.setLive
*/
    ensureNotEmpty((BranchGroup) branch);
    ((BranchGroup) group).addChild((BranchGroup) branch);
  }

  public void addToSwitch(Object swit, Object branch)
         throws VisADException {
/* WLH 18 Aug 98
   empty BranchGroup or Shape3D may cause NullPointerException
   from Shape3DRetained.setLive
*/
    ensureNotEmpty((BranchGroup) branch);
    ((Switch) swit).addChild((BranchGroup) branch);
  }

  public void addSwitch(Object group, Object swit, Control control,
                        Set domain_set, DataRenderer renderer)
         throws VisADException {
    ((AVControlJ3D) control).addPair((Switch) swit, domain_set, renderer);
    ((AVControlJ3D) control).init();
    // WLH 06 Feb 06 - fix problem adding a new switch to an existing group
    // ((Group) group).addChild((Switch) swit);
    BranchGroup branch = new BranchGroup();
    branch.setCapability(BranchGroup.ALLOW_DETACH);
    branch.setCapability(BranchGroup.ALLOW_CHILDREN_READ);
    branch.addChild((Switch) swit);
    ((Group) group).addChild(branch);

  }

  public boolean recurseRange(Object group, Data data, float[] value_array,
                             float[] default_values, DataRenderer renderer)
         throws VisADException, RemoteException {
    return Range.doTransform(group, data, value_array,
                             default_values, renderer);
  }

  public boolean wantIndexed() {
/* doesn't seem to matter to memory use
    return true;
*/
    return false;
  }

  public void postProcessTraj() throws VisADException {
    try {
       doTrajectory();
    } catch (Exception e) {
       e.printStackTrace();
    }
  }
  
  /** render accumulated Vector of value_array-s to
      and add to group; then clear AccumulationVector */
  public void postProcess(Object group) throws VisADException {
    if (doTrajectory) {
      postProcessTraj();
      return;
    }
    
    if (((ShadowFunctionOrSetType) adaptedShadowType).getFlat()) {
      int LevelOfDifficulty = getLevelOfDifficulty();
      if (LevelOfDifficulty == LEGAL) {
        throw new UnimplementedException("terminal LEGAL unimplemented: " +
                                         "ShadowFunctionOrSetTypeJ3D.postProcess");
      }
      else {
        // includes !isTerminal
        // nothing to do
      }
    }
    else {
      if (this instanceof ShadowFunctionTypeJ3D) {
        Range.postProcess(group);
      }
    }
    AccumulationVector.removeAllElements();
  }

  private void doTrajectory() throws VisADException, RemoteException {
    ArrayList<FlowInfo> flowInfoList = Range.getAdaptedShadowType().getFlowInfo();
    int dataDomainLength = anim1DdomainSet.getLength();
    boolean trcrEnabled = trajParams.getMarkerEnabled();
    int trajForm = trajParams.getTrajectoryForm();
    boolean autoSizeTrcr = true;
    float trcrSize = trajParams.getMarkerSize();
    double trajRefreshInterval = trajParams.getTrajRefreshInterval();
    int direction = trajParams.getDirection();
    
    DataRenderer renderer = getLink().getRenderer();
    ProjectionControl pCntrl = renderer.getDisplay().getProjectionControl();
    MouseBehavior mouseBehav = renderer.getDisplay().getMouseBehavior();
    FixGeomSizeAppearance listener = null;
    
<<<<<<< HEAD
    TrajectoryManager trajMan = new TrajectoryManager(renderer, trajParams, flowInfoList, dataDomainLength);
    
    trcrEnabled = trcrEnabled && (trajForm == TrajectoryManager.LINE);    
=======
    double[] times = TrajectoryManager.getTimes((Gridded1DSet)anim1DdomainSet);
    double[] timeSteps = TrajectoryManager.getTimeSteps((Gridded1DSet)anim1DdomainSet);
    
    TrajectoryManager trajMan = new TrajectoryManager(renderer, trajParams, flowInfoList, dataDomainLength, times[0], altitudeToDisplayZ);
    
    trcrEnabled = (trcrEnabled && (trajForm == TrajectoryManager.LINE)) && trajForm != TrajectoryManager.POINT;
>>>>>>> 3caf8a88
    
    if (autoSizeTrcr && trcrEnabled) {
      listener = new FixGeomSizeAppearanceJ3D(pCntrl, this, mouseBehav);
      trajMan.setListener(pCntrl, listener, flowCntrl);
      listener.lock();
    }
    double[] dspScale = TrajectoryManager.getScale(mouseBehav, pCntrl); // current dispaly scale
    double scale = dspScale[0];
    
    trajMan.initCleanUp(flowMap, flowCntrl, pCntrl, display);
    
    double trcrSizeRatio = 1;

    double timeAccum = 0;

    VisADGeometryArray array = null;
    VisADGeometryArray trcrArray = null;
    VisADGeometryArray[] auxArray = new VisADGeometryArray[1];
    ArrayList<float[]> achrArrays = null;
    
    for (int k=0; k<dataDomainLength; k++) {
      int i = (direction < 0) ? ((dataDomainLength-1) - k) : k;
      
      FlowInfo info = flowInfoList.get(i);
      
      array = trajMan.computeTrajectories(k, timeAccum, times, timeSteps, auxArray);
      if (trajMan.getNumberOfTrajectories() > 0) {
        achrArrays = new ArrayList<float[]>();
        trcrArray = trajMan.makeTracerGeometry(achrArrays, direction, trcrSize, dspScale, true);
        trcrArray = TrajectoryManager.scaleGeometry(trcrArray, achrArrays, (float)(1.0/scale));      
      }
      
      GraphicsModeControl mode = (GraphicsModeControl) info.mode.clone();

      // something weird with this, everything being removed ?
      //array = (VisADLineArray) array.removeMissing();
      
      if ((k==0) || (timeAccum >= trajRefreshInterval)) { // for non steady state trajectories (refresh frequency)
        avHandler.setNoneVisibleIndex(i);
        timeAccum = 0.0;
      }
      timeAccum += timeSteps[i];

      if (trcrEnabled) {
        Object group = switB.getChild(i);
        BranchGroup trcrBG = addToDetachableGroup(group, trcrArray, mode, info.constant_alpha, info.constant_color);
        if (listener != null && trcrArray != null) {
          listener.add(trcrBG, trcrArray, achrArrays, mode, info.constant_alpha, info.constant_color);
        }
      }

      BranchGroup branch = (BranchGroup) branches.get(i);
      addToGroup(branch, array, mode, info.constant_alpha, info.constant_color);
      BranchGroup node = (BranchGroup) swit.getChild(i);
      node.addChild(branch);
      
      if (auxArray[0] != null) {
        BranchGroup auxBrnch = (BranchGroup) makeBranch();
        addToGroup(auxBrnch, auxArray[0], mode, info.constant_alpha, info.constant_color);  
        ((BranchGroup)switB.getChild(i)).addChild(auxBrnch);
      }

    } //---  domain length (time steps) outer time loop  -------------------------
        
    if (listener != null) {
       if (listener.isLocked()) {
          listener.update();
          listener.unlock();
       }
    }
  }
}<|MERGE_RESOLUTION|>--- conflicted
+++ resolved
@@ -29,7 +29,7 @@
 import visad.*;
 import visad.util.ThreadManager;
 
-import org.jogamp.java3d.*;
+import javax.media.j3d.*;
 
 import java.util.ArrayList;
 import java.util.List;
@@ -62,6 +62,7 @@
   FlowControl flowCntrl = null;
   ScalarMap flowMap = null;
   TrajectoryParams trajParams;
+  ScalarMap altitudeToDisplayZ;
   
   
   List<BranchGroup> branches = null;
@@ -155,6 +156,15 @@
       // check for trajectory
       for (int kk=0; kk<scalarMaps.size(); kk++) {
         ScalarMap scalarMap = (ScalarMap) scalarMaps.elementAt(kk);
+        if (scalarMap.getScalarName().equals(RealType.Altitude.getName())) {
+           DisplayRealType dspType = scalarMap.getDisplayScalar();
+           RealType[] rtypes = dspType.getTuple().getCoordinateSystem().getReference().getRealComponents();
+           for (int t=0; t<rtypes.length; t++) {
+              if (rtypes[t].equals(Display.ZAxis)) {
+                 altitudeToDisplayZ = scalarMap;
+              }
+           }
+        }
         DisplayRealType dspType = scalarMap.getDisplayScalar();
         boolean isFlow = false;
         if (dspType.equals(Display.Flow1X) || dspType.equals(Display.Flow1Y) || dspType.equals(Display.Flow1Z)) {
@@ -1372,18 +1382,12 @@
     MouseBehavior mouseBehav = renderer.getDisplay().getMouseBehavior();
     FixGeomSizeAppearance listener = null;
     
-<<<<<<< HEAD
-    TrajectoryManager trajMan = new TrajectoryManager(renderer, trajParams, flowInfoList, dataDomainLength);
-    
-    trcrEnabled = trcrEnabled && (trajForm == TrajectoryManager.LINE);    
-=======
     double[] times = TrajectoryManager.getTimes((Gridded1DSet)anim1DdomainSet);
     double[] timeSteps = TrajectoryManager.getTimeSteps((Gridded1DSet)anim1DdomainSet);
     
     TrajectoryManager trajMan = new TrajectoryManager(renderer, trajParams, flowInfoList, dataDomainLength, times[0], altitudeToDisplayZ);
     
     trcrEnabled = (trcrEnabled && (trajForm == TrajectoryManager.LINE)) && trajForm != TrajectoryManager.POINT;
->>>>>>> 3caf8a88
     
     if (autoSizeTrcr && trcrEnabled) {
       listener = new FixGeomSizeAppearanceJ3D(pCntrl, this, mouseBehav);
