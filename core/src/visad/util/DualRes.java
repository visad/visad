<<<<<<< HEAD
//
// DualRes.java
//

/*
VisAD system for interactive analysis and visualization of numerical
data.  Copyright (C) 1996 - 2018 Bill Hibbard, Curtis Rueden, Tom
Rink, Dave Glowacki, Steve Emmerson, Tom Whittaker, Don Murray, and
Tommy Jasmin.

This library is free software; you can redistribute it and/or
modify it under the terms of the GNU Library General Public
License as published by the Free Software Foundation; either
version 2 of the License, or (at your option) any later version.

This library is distributed in the hope that it will be useful,
but WITHOUT ANY WARRANTY; without even the implied warranty of
MERCHANTABILITY or FITNESS FOR A PARTICULAR PURPOSE.  See the GNU
Library General Public License for more details.

You should have received a copy of the GNU Library General Public
License along with this library; if not, write to the Free
Software Foundation, Inc., 59 Temple Place - Suite 330, Boston,
MA 02111-1307, USA
*/

package visad.util;

import java.rmi.RemoteException;
import visad.*;

/**
 * Maintains two representations for a given data reference: one at
 * high (normal) resolution, and one at low (scaled-down) resolution.
 * When greater rendering speed is necessary, programs can utilize the
 * computed low-resolution data. When more detail is required, programs
 * can switch back to the hi-resolution data.
 */
public class DualRes {

  /** Debugging flag. */
  public static boolean DEBUG = false;

  /** High-resolution data reference. */
  protected DataReferenceImpl hi_ref;
  
  /** Low-resolution data reference. */
  protected DataReferenceImpl lo_ref;

  /** Computational cell that scales down high-resolution data. */
  private CellImpl cell;

  /** Scale factor for low-resolution data. */
  private double scale = 0.5;

  /** Rescales a field by the given scale factor. */
  public static FieldImpl rescale(FieldImpl field, double scale)
    throws VisADException, RemoteException
  {
    Set set = field.getDomainSet();
    if (!(set instanceof LinearSet)) return null;
    LinearSet lset = (LinearSet) set;
    int dim = set.getDimension();

    // compute new lengths
    int[] lengths = new int[dim];
    for (int i=0; i<dim; i++) {
      Linear1DSet lin1set = lset.getLinear1DComponent(i);
      lengths[i] = (int) (lin1set.getLength() * scale);
      if (lengths[i] < 1) lengths[i] = 1;
    }

    return rescale(field, lengths);
  }

  /** Rescales a field by the given scale factor. */
  public static FieldImpl rescale(FieldImpl field, int[] lengths)
    throws VisADException, RemoteException
  {
    Set set = field.getDomainSet();
    if (!(set instanceof LinearSet)) return null;
    LinearSet lset = (LinearSet) set;
    int dim = set.getDimension();
    if (lengths.length != dim) {
      throw new VisADException("bad lengths dimension");
    }

    // scale set to new resolution
    Linear1DSet[] lin_sets = new Linear1DSet[dim];
    for (int i=0; i<dim; i++) {
      Linear1DSet lin1set = lset.getLinear1DComponent(i);
      MathType type = lin1set.getType();
      double first = lin1set.getFirst();
      double last = lin1set.getLast();
      CoordinateSystem coord_sys = lin1set.getCoordinateSystem();
      Unit[] units = lin1set.getSetUnits();

      lin_sets[i] = new Linear1DSet(type,
        first, last, lengths[i], coord_sys, units, null);
    }

    // compute new linear set at new resolution
    MathType type = set.getType();
    CoordinateSystem coord_sys = set.getCoordinateSystem();
    Unit[] units = set.getSetUnits();
    Set nset;
    if (dim == 1) {
      nset = lin_sets[0];
    }
    else if (dim == 2) {
      nset = new Linear2DSet(type, lin_sets, coord_sys, units, null);
    }
    else if (dim == 3) {
      nset = new Linear3DSet(type, lin_sets, coord_sys, units, null);
    }
    else {
      nset = new LinearNDSet(type, lin_sets, coord_sys, units, null);
    }

    // rescale data
    return (FieldImpl)
      field.resample(nset, Data.WEIGHTED_AVERAGE, Data.NO_ERRORS);
  }

  /**
   * Constructs an object to maintain both high- and low-resolution
   * representations for the referenced data.
   */
  public DualRes(DataReferenceImpl ref)
    throws VisADException, RemoteException
  {
    hi_ref = ref;
    lo_ref = new DataReferenceImpl("DualRes_ref");

    cell = new CellImpl() {
      public void doAction() {
        try {
          // compute low-resolution data representation
          Data data = hi_ref.getData();
          if (data == null || !(data instanceof FieldImpl)) return;
          FieldImpl field = (FieldImpl) data;

          // check if data is a timestack
          FunctionType ftype = (FunctionType) data.getType();
          RealTupleType domain = ftype.getDomain();
          MathType range = ftype.getRange();
          FieldImpl downfield;
          if (domain.getDimension() == 1 && range instanceof FunctionType) {
            // timestack; downsample each range component
            downfield = new FieldImpl(ftype, field.getDomainSet());
            int len = field.getLength();
            for (int i=0; i<len; i++) {
              Data sample = field.getSample(i);
              if (!(sample instanceof FieldImpl)) return;
              downfield.setSample(i, rescale((FieldImpl) sample, scale));
            }
          }
          else downfield = rescale(field, scale);
          lo_ref.setData(downfield);
        }
        catch (VisADException exc) { if (DEBUG) exc.printStackTrace(); }
        catch (RemoteException exc) { if (DEBUG) exc.printStackTrace(); }
      }
    };
    cell.addReference(hi_ref);
  }

  /**
   * Sets the factor by which the low-resolution representation is
   * scaled down from the high-resolution one.
   */
  public void setResolutionScale(double scale) throws VisADException {
    if (scale > 1) this.scale = 1.0 / scale;
    else {
      throw new VisADException(
        "DualRes: scale factor must be greater than 1");
    }
  }

  /**
   * Gets the factor by which the low-resolution representation is
   * scaled down from the high-resolution one.
   */
  public double getResolutionScale() { return 1.0 / scale; }

  /** Gets the DataReference corresponding to the full-resolution data. */
  public DataReferenceImpl getHighResReference() { return hi_ref; }

  /** Gets the DataReference corresponding to the scaled-down data. */
  public DataReferenceImpl getLowResReference() { return lo_ref; }

}
=======
//
// DualRes.java
//

/*
VisAD system for interactive analysis and visualization of numerical
data.  Copyright (C) 1996 - 2015 Bill Hibbard, Curtis Rueden, Tom
Rink, Dave Glowacki, Steve Emmerson, Tom Whittaker, Don Murray, and
Tommy Jasmin.

This library is free software; you can redistribute it and/or
modify it under the terms of the GNU Library General Public
License as published by the Free Software Foundation; either
version 2 of the License, or (at your option) any later version.

This library is distributed in the hope that it will be useful,
but WITHOUT ANY WARRANTY; without even the implied warranty of
MERCHANTABILITY or FITNESS FOR A PARTICULAR PURPOSE.  See the GNU
Library General Public License for more details.

You should have received a copy of the GNU Library General Public
License along with this library; if not, write to the Free
Software Foundation, Inc., 59 Temple Place - Suite 330, Boston,
MA 02111-1307, USA
*/

package visad.util;

import java.rmi.RemoteException;
import visad.*;

/**
 * Maintains two representations for a given data reference: one at
 * high (normal) resolution, and one at low (scaled-down) resolution.
 * When greater rendering speed is necessary, programs can utilize the
 * computed low-resolution data. When more detail is required, programs
 * can switch back to the hi-resolution data.
 */
public class DualRes {

  /** Debugging flag. */
  public static boolean DEBUG = false;

  /** High-resolution data reference. */
  protected DataReferenceImpl hi_ref;
  
  /** Low-resolution data reference. */
  protected DataReferenceImpl lo_ref;

  /** Computational cell that scales down high-resolution data. */
  private CellImpl cell;

  /** Scale factor for low-resolution data. */
  private double scale = 0.5;

  /** Rescales a field by the given scale factor. */
  public static FieldImpl rescale(FieldImpl field, double scale)
    throws VisADException, RemoteException
  {
    Set set = field.getDomainSet();
    if (!(set instanceof LinearSet)) return null;
    LinearSet lset = (LinearSet) set;
    int dim = set.getDimension();

    // compute new lengths
    int[] lengths = new int[dim];
    for (int i=0; i<dim; i++) {
      Linear1DSet lin1set = lset.getLinear1DComponent(i);
      lengths[i] = (int) (lin1set.getLength() * scale);
      if (lengths[i] < 1) lengths[i] = 1;
    }

    return rescale(field, lengths);
  }

  /** Rescales a field by the given scale factor. */
  public static FieldImpl rescale(FieldImpl field, int[] lengths)
    throws VisADException, RemoteException
  {
    Set set = field.getDomainSet();
    if (!(set instanceof LinearSet)) return null;
    LinearSet lset = (LinearSet) set;
    int dim = set.getDimension();
    if (lengths.length != dim) {
      throw new VisADException("bad lengths dimension");
    }

    // scale set to new resolution
    Linear1DSet[] lin_sets = new Linear1DSet[dim];
    for (int i=0; i<dim; i++) {
      Linear1DSet lin1set = lset.getLinear1DComponent(i);
      MathType type = lin1set.getType();
      double first = lin1set.getFirst();
      double last = lin1set.getLast();
      CoordinateSystem coord_sys = lin1set.getCoordinateSystem();
      Unit[] units = lin1set.getSetUnits();

      lin_sets[i] = new Linear1DSet(type,
        first, last, lengths[i], coord_sys, units, null);
    }

    // compute new linear set at new resolution
    MathType type = set.getType();
    CoordinateSystem coord_sys = set.getCoordinateSystem();
    Unit[] units = set.getSetUnits();
    Set nset;
    if (dim == 1) {
      nset = lin_sets[0];
    }
    else if (dim == 2) {
      nset = new Linear2DSet(type, lin_sets, coord_sys, units, null);
    }
    else if (dim == 3) {
      nset = new Linear3DSet(type, lin_sets, coord_sys, units, null);
    }
    else {
      nset = new LinearNDSet(type, lin_sets, coord_sys, units, null);
    }

    // rescale data
    return (FieldImpl)
      field.resample(nset, Data.WEIGHTED_AVERAGE, Data.NO_ERRORS);
  }

  /**
   * Constructs an object to maintain both high- and low-resolution
   * representations for the referenced data.
   */
  public DualRes(DataReferenceImpl ref)
    throws VisADException, RemoteException
  {
    hi_ref = ref;
    lo_ref = new DataReferenceImpl("DualRes_ref");

    cell = new CellImpl() {
      public void doAction() {
        try {
          // compute low-resolution data representation
          Data data = hi_ref.getData();
          if (data == null || !(data instanceof FieldImpl)) return;
          FieldImpl field = (FieldImpl) data;

          // check if data is a timestack
          FunctionType ftype = (FunctionType) data.getType();
          RealTupleType domain = ftype.getDomain();
          MathType range = ftype.getRange();
          FieldImpl downfield;
          if (domain.getDimension() == 1 && range instanceof FunctionType) {
            // timestack; downsample each range component
            downfield = new FieldImpl(ftype, field.getDomainSet());
            int len = field.getLength();
            for (int i=0; i<len; i++) {
              Data sample = field.getSample(i);
              if (!(sample instanceof FieldImpl)) return;
              downfield.setSample(i, rescale((FieldImpl) sample, scale));
            }
          }
          else downfield = rescale(field, scale);
          lo_ref.setData(downfield);
        }
        catch (VisADException exc) { if (DEBUG) exc.printStackTrace(); }
        catch (RemoteException exc) { if (DEBUG) exc.printStackTrace(); }
      }
    };
    cell.addReference(hi_ref);
  }

  /**
   * Sets the factor by which the low-resolution representation is
   * scaled down from the high-resolution one.
   */
  public void setResolutionScale(double scale) throws VisADException {
    if (scale > 1) this.scale = 1.0 / scale;
    else {
      throw new VisADException(
        "DualRes: scale factor must be greater than 1");
    }
  }

  /**
   * Gets the factor by which the low-resolution representation is
   * scaled down from the high-resolution one.
   */
  public double getResolutionScale() { return 1.0 / scale; }

  /** Gets the DataReference corresponding to the full-resolution data. */
  public DataReferenceImpl getHighResReference() { return hi_ref; }

  /** Gets the DataReference corresponding to the scaled-down data. */
  public DataReferenceImpl getLowResReference() { return lo_ref; }

}
>>>>>>> 130e939f
<|MERGE_RESOLUTION|>--- conflicted
+++ resolved
@@ -1,4 +1,3 @@
-<<<<<<< HEAD
 //
 // DualRes.java
 //
@@ -190,198 +189,4 @@
   /** Gets the DataReference corresponding to the scaled-down data. */
   public DataReferenceImpl getLowResReference() { return lo_ref; }
 
-}
-=======
-//
-// DualRes.java
-//
-
-/*
-VisAD system for interactive analysis and visualization of numerical
-data.  Copyright (C) 1996 - 2015 Bill Hibbard, Curtis Rueden, Tom
-Rink, Dave Glowacki, Steve Emmerson, Tom Whittaker, Don Murray, and
-Tommy Jasmin.
-
-This library is free software; you can redistribute it and/or
-modify it under the terms of the GNU Library General Public
-License as published by the Free Software Foundation; either
-version 2 of the License, or (at your option) any later version.
-
-This library is distributed in the hope that it will be useful,
-but WITHOUT ANY WARRANTY; without even the implied warranty of
-MERCHANTABILITY or FITNESS FOR A PARTICULAR PURPOSE.  See the GNU
-Library General Public License for more details.
-
-You should have received a copy of the GNU Library General Public
-License along with this library; if not, write to the Free
-Software Foundation, Inc., 59 Temple Place - Suite 330, Boston,
-MA 02111-1307, USA
-*/
-
-package visad.util;
-
-import java.rmi.RemoteException;
-import visad.*;
-
-/**
- * Maintains two representations for a given data reference: one at
- * high (normal) resolution, and one at low (scaled-down) resolution.
- * When greater rendering speed is necessary, programs can utilize the
- * computed low-resolution data. When more detail is required, programs
- * can switch back to the hi-resolution data.
- */
-public class DualRes {
-
-  /** Debugging flag. */
-  public static boolean DEBUG = false;
-
-  /** High-resolution data reference. */
-  protected DataReferenceImpl hi_ref;
-  
-  /** Low-resolution data reference. */
-  protected DataReferenceImpl lo_ref;
-
-  /** Computational cell that scales down high-resolution data. */
-  private CellImpl cell;
-
-  /** Scale factor for low-resolution data. */
-  private double scale = 0.5;
-
-  /** Rescales a field by the given scale factor. */
-  public static FieldImpl rescale(FieldImpl field, double scale)
-    throws VisADException, RemoteException
-  {
-    Set set = field.getDomainSet();
-    if (!(set instanceof LinearSet)) return null;
-    LinearSet lset = (LinearSet) set;
-    int dim = set.getDimension();
-
-    // compute new lengths
-    int[] lengths = new int[dim];
-    for (int i=0; i<dim; i++) {
-      Linear1DSet lin1set = lset.getLinear1DComponent(i);
-      lengths[i] = (int) (lin1set.getLength() * scale);
-      if (lengths[i] < 1) lengths[i] = 1;
-    }
-
-    return rescale(field, lengths);
-  }
-
-  /** Rescales a field by the given scale factor. */
-  public static FieldImpl rescale(FieldImpl field, int[] lengths)
-    throws VisADException, RemoteException
-  {
-    Set set = field.getDomainSet();
-    if (!(set instanceof LinearSet)) return null;
-    LinearSet lset = (LinearSet) set;
-    int dim = set.getDimension();
-    if (lengths.length != dim) {
-      throw new VisADException("bad lengths dimension");
-    }
-
-    // scale set to new resolution
-    Linear1DSet[] lin_sets = new Linear1DSet[dim];
-    for (int i=0; i<dim; i++) {
-      Linear1DSet lin1set = lset.getLinear1DComponent(i);
-      MathType type = lin1set.getType();
-      double first = lin1set.getFirst();
-      double last = lin1set.getLast();
-      CoordinateSystem coord_sys = lin1set.getCoordinateSystem();
-      Unit[] units = lin1set.getSetUnits();
-
-      lin_sets[i] = new Linear1DSet(type,
-        first, last, lengths[i], coord_sys, units, null);
-    }
-
-    // compute new linear set at new resolution
-    MathType type = set.getType();
-    CoordinateSystem coord_sys = set.getCoordinateSystem();
-    Unit[] units = set.getSetUnits();
-    Set nset;
-    if (dim == 1) {
-      nset = lin_sets[0];
-    }
-    else if (dim == 2) {
-      nset = new Linear2DSet(type, lin_sets, coord_sys, units, null);
-    }
-    else if (dim == 3) {
-      nset = new Linear3DSet(type, lin_sets, coord_sys, units, null);
-    }
-    else {
-      nset = new LinearNDSet(type, lin_sets, coord_sys, units, null);
-    }
-
-    // rescale data
-    return (FieldImpl)
-      field.resample(nset, Data.WEIGHTED_AVERAGE, Data.NO_ERRORS);
-  }
-
-  /**
-   * Constructs an object to maintain both high- and low-resolution
-   * representations for the referenced data.
-   */
-  public DualRes(DataReferenceImpl ref)
-    throws VisADException, RemoteException
-  {
-    hi_ref = ref;
-    lo_ref = new DataReferenceImpl("DualRes_ref");
-
-    cell = new CellImpl() {
-      public void doAction() {
-        try {
-          // compute low-resolution data representation
-          Data data = hi_ref.getData();
-          if (data == null || !(data instanceof FieldImpl)) return;
-          FieldImpl field = (FieldImpl) data;
-
-          // check if data is a timestack
-          FunctionType ftype = (FunctionType) data.getType();
-          RealTupleType domain = ftype.getDomain();
-          MathType range = ftype.getRange();
-          FieldImpl downfield;
-          if (domain.getDimension() == 1 && range instanceof FunctionType) {
-            // timestack; downsample each range component
-            downfield = new FieldImpl(ftype, field.getDomainSet());
-            int len = field.getLength();
-            for (int i=0; i<len; i++) {
-              Data sample = field.getSample(i);
-              if (!(sample instanceof FieldImpl)) return;
-              downfield.setSample(i, rescale((FieldImpl) sample, scale));
-            }
-          }
-          else downfield = rescale(field, scale);
-          lo_ref.setData(downfield);
-        }
-        catch (VisADException exc) { if (DEBUG) exc.printStackTrace(); }
-        catch (RemoteException exc) { if (DEBUG) exc.printStackTrace(); }
-      }
-    };
-    cell.addReference(hi_ref);
-  }
-
-  /**
-   * Sets the factor by which the low-resolution representation is
-   * scaled down from the high-resolution one.
-   */
-  public void setResolutionScale(double scale) throws VisADException {
-    if (scale > 1) this.scale = 1.0 / scale;
-    else {
-      throw new VisADException(
-        "DualRes: scale factor must be greater than 1");
-    }
-  }
-
-  /**
-   * Gets the factor by which the low-resolution representation is
-   * scaled down from the high-resolution one.
-   */
-  public double getResolutionScale() { return 1.0 / scale; }
-
-  /** Gets the DataReference corresponding to the full-resolution data. */
-  public DataReferenceImpl getHighResReference() { return hi_ref; }
-
-  /** Gets the DataReference corresponding to the scaled-down data. */
-  public DataReferenceImpl getLowResReference() { return lo_ref; }
-
-}
->>>>>>> 130e939f
+}