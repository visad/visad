--- conflicted
+++ resolved
@@ -1,465 +1,231 @@
-<<<<<<< HEAD
-//
-// StepWidget.java
-//
-
-/*
-VisAD system for interactive analysis and visualization of numerical
-data.  Copyright (C) 1996 - 2015 Bill Hibbard, Curtis Rueden, Tom
-Rink, Dave Glowacki, Steve Emmerson, Tom Whittaker, Don Murray, and
-Tommy Jasmin.
-
-This library is free software; you can redistribute it and/or
-modify it under the terms of the GNU Library General Public
-License as published by the Free Software Foundation; either
-version 2 of the License, or (at your option) any later version.
-
-This library is distributed in the hope that it will be useful,
-but WITHOUT ANY WARRANTY; without even the implied warranty of
-MERCHANTABILITY or FITNESS FOR A PARTICULAR PURPOSE.  See the GNU
-Library General Public License for more details.
-
-You should have received a copy of the GNU Library General Public
-License along with this library; if not, write to the Free
-Software Foundation, Inc., 59 Temple Place - Suite 330, Boston,
-MA 02111-1307, USA
-*/
-
-package visad.util;
-
-import java.awt.*;
-import java.awt.event.*;
-import javax.swing.*;
-import javax.swing.event.*;
-import javax.swing.plaf.basic.BasicArrowButton;
-
-/**
- * StepWidget is a slider GUI component with
- * directional step arrows at either end.
- */
-public class StepWidget extends JPanel
-  implements ActionListener, ChangeListener
-{
-
-  protected static final boolean DEBUG = false;
-  private static final int BUTTON_WIDTH = 25;
-  private static final int BUTTON_HEIGHT = 25;
-  private static final int GAP = 5;
-  private static final Dimension buttonSize =
-    new Dimension(BUTTON_WIDTH, BUTTON_HEIGHT);
-
-  protected JSlider step;
-  private boolean horiz;
-  protected JButton forward;
-  protected JButton back;
-
-  protected int min = 1;
-  protected int max = 1;
-  protected int cur = 1;
-
-  /** Constructs a StepWidget. */
-  public StepWidget(boolean horizontal) {
-    // determine orientation
-    horiz = horizontal;
-    int mainLayout, subLayout;
-    int backDir, stepDir, forwardDir;
-    Dimension gap;
-    Component glue1, glue2, glue3, glue4;
-    if (horizontal) {
-      mainLayout = BoxLayout.X_AXIS;
-      subLayout = BoxLayout.Y_AXIS;
-      backDir = BasicArrowButton.WEST;
-      stepDir = JSlider.HORIZONTAL;
-      forwardDir = BasicArrowButton.EAST;
-      gap = new Dimension(GAP, 0);
-      glue1 = Box.createVerticalGlue();
-      glue2 = Box.createVerticalGlue();
-      glue3 = Box.createVerticalGlue();
-      glue4 = Box.createVerticalGlue();
-    }
-    else {
-      mainLayout = BoxLayout.Y_AXIS;
-      subLayout = BoxLayout.X_AXIS;
-      backDir = BasicArrowButton.NORTH;
-      stepDir = JSlider.VERTICAL;
-      forwardDir = BasicArrowButton.SOUTH;
-      gap = new Dimension(0, GAP);
-      glue1 = Box.createHorizontalGlue();
-      glue2 = Box.createHorizontalGlue();
-      glue3 = Box.createHorizontalGlue();
-      glue4 = Box.createHorizontalGlue();
-    }
-
-    // create panels
-    JPanel before = new JPanel();
-    JPanel after = new JPanel();
-    setLayout(new BoxLayout(this, mainLayout));
-    before.setLayout(new BoxLayout(before, subLayout));
-    after.setLayout(new BoxLayout(after, subLayout));
-
-    // create components
-    back = new BasicArrowButton(backDir) {
-      public Dimension getPreferredSize() { return buttonSize; }
-      public Dimension getMaximumSize() { return buttonSize; }
-    };
-    step = new JSlider(stepDir, min, max, cur);
-    forward = new BasicArrowButton(forwardDir) {
-      public Dimension getPreferredSize() { return buttonSize; }
-      public Dimension getMaximumSize() { return buttonSize; }
-    };
-    step.setPaintTicks(true);
-    step.setAlignmentX(JButton.LEFT_ALIGNMENT);
-
-    // lay out components
-    add(before);
-    add(Box.createRigidArea(gap));
-    add(step);
-    add(Box.createRigidArea(gap));
-    add(after);
-    before.add(glue1);
-    before.add(back);
-    before.add(glue2);
-    after.add(glue3);
-    after.add(forward);
-    after.add(glue4);
-
-    // listen for GUI events
-    back.addActionListener(this);
-    forward.addActionListener(this);
-    step.addChangeListener(this);
-
-    // disable controls
-    setEnabled(false);
-  }
-
-  /** Returns the minimum size of the widget. */
-  public Dimension getMinimumSize() {
-    Dimension min = getPreferredSize();
-    return horiz ? new Dimension(0, min.height + 4 * GAP) :
-      new Dimension(min.width, 0);
-  }
-
-  /** Returns the maximum size of the widget. */
-  public Dimension getMaximumSize() {
-    Dimension max = getPreferredSize();
-    return horiz ? new Dimension(Integer.MAX_VALUE, max.height + 4 * GAP) :
-      new Dimension(max.width, Integer.MAX_VALUE);
-  }
-
-  /** Gets the current value of the widget. */
-  public int getValue() { return step.getValue(); }
-
-  /** Gets the minimum value of the widget. */
-  public int getMinimum() { return step.getMinimum(); }
-
-  /** Gets the maximum value of the widget. */
-  public int getMaximum() { return step.getMaximum(); }
-
-  /** Sets the current value of the widget. */
-  public void setValue(int cur) {
-    this.cur = cur;
-    step.setValue(cur);
-  }
-
-  /** Enables or disables the widget. */
-  public void setEnabled(boolean enabled) {
-    step.setEnabled(enabled);
-    back.setEnabled(enabled);
-    forward.setEnabled(enabled);
-  }
-
-  /** Sets the minimum, maximum and current values of the slider. */
-  public void setBounds(int min, int max, int cur) {
-    this.min = min;
-    this.max = max;
-    this.cur = cur;
-
-    step.setMinimum(min);
-    step.setMaximum(max);
-    step.setValue(cur);
-
-    int maj;
-    if (max < 4) maj = 1;
-    else if (max < 20) maj = max / 4;
-    else if (max < 30) maj = max / 6;
-    else maj = max / 8;
-
-    step.setMajorTickSpacing(maj);
-    step.setMinorTickSpacing(maj / 4);
-    step.setPaintLabels(true);
-  }
-
-  /** Adds a ChangeListener to the widget. */
-  public void addChangeListener(ChangeListener l) {
-    step.addChangeListener(l);
-  }
-
-  /** Removes a ChangeListener from the widget. */
-  public void removeChangeListener(ChangeListener l) {
-    step.removeChangeListener(l);
-  }
-
-  /** ActionListener method used with JButtons. */
-  public void actionPerformed(ActionEvent e) {
-    boolean direction = (e.getSource() == back);
-    if (horiz == direction) {
-      // move back
-      cur--;
-      if (cur < min) cur = max;
-    }
-    else {
-      // move forward
-      cur++;
-      if (cur > max) cur = min;
-    }
-    step.setValue(cur);
-    updateStep();
-  }
-
-  /** ChangeListener method used with JSlider. */
-  public void stateChanged(ChangeEvent e) {
-    cur = step.getValue();
-    updateStep();
-  }
-
-  /**
-   * Takes action when the slider's current value changes.
-   *
-   * This method is a stub that can be overridden to define behavior.
-   */
-  protected void updateStep() { }
-
-}
-=======
-//
-// StepWidget.java
-//
-
-/*
-VisAD system for interactive analysis and visualization of numerical
-data.  Copyright (C) 1996 - 2017 Bill Hibbard, Curtis Rueden, Tom
-Rink, Dave Glowacki, Steve Emmerson, Tom Whittaker, Don Murray, and
-Tommy Jasmin.
-
-This library is free software; you can redistribute it and/or
-modify it under the terms of the GNU Library General Public
-License as published by the Free Software Foundation; either
-version 2 of the License, or (at your option) any later version.
-
-This library is distributed in the hope that it will be useful,
-but WITHOUT ANY WARRANTY; without even the implied warranty of
-MERCHANTABILITY or FITNESS FOR A PARTICULAR PURPOSE.  See the GNU
-Library General Public License for more details.
-
-You should have received a copy of the GNU Library General Public
-License along with this library; if not, write to the Free
-Software Foundation, Inc., 59 Temple Place - Suite 330, Boston,
-MA 02111-1307, USA
-*/
-
-package visad.util;
-
-import java.awt.*;
-import java.awt.event.*;
-import javax.swing.*;
-import javax.swing.event.*;
-import javax.swing.plaf.basic.BasicArrowButton;
-
-/**
- * StepWidget is a slider GUI component with
- * directional step arrows at either end.
- */
-public class StepWidget extends JPanel
-  implements ActionListener, ChangeListener
-{
-
-  protected static final boolean DEBUG = false;
-  private static final int BUTTON_WIDTH = 25;
-  private static final int BUTTON_HEIGHT = 25;
-  private static final int GAP = 5;
-  private static final Dimension buttonSize =
-    new Dimension(BUTTON_WIDTH, BUTTON_HEIGHT);
-
-  protected JSlider step;
-  private boolean horiz;
-  protected JButton forward;
-  protected JButton back;
-
-  protected int min = 1;
-  protected int max = 1;
-  protected int cur = 1;
-
-  /** Constructs a StepWidget. */
-  public StepWidget(boolean horizontal) {
-    // determine orientation
-    horiz = horizontal;
-    int mainLayout, subLayout;
-    int backDir, stepDir, forwardDir;
-    Dimension gap;
-    Component glue1, glue2, glue3, glue4;
-    if (horizontal) {
-      mainLayout = BoxLayout.X_AXIS;
-      subLayout = BoxLayout.Y_AXIS;
-      backDir = BasicArrowButton.WEST;
-      stepDir = JSlider.HORIZONTAL;
-      forwardDir = BasicArrowButton.EAST;
-      gap = new Dimension(GAP, 0);
-      glue1 = Box.createVerticalGlue();
-      glue2 = Box.createVerticalGlue();
-      glue3 = Box.createVerticalGlue();
-      glue4 = Box.createVerticalGlue();
-    }
-    else {
-      mainLayout = BoxLayout.Y_AXIS;
-      subLayout = BoxLayout.X_AXIS;
-      backDir = BasicArrowButton.NORTH;
-      stepDir = JSlider.VERTICAL;
-      forwardDir = BasicArrowButton.SOUTH;
-      gap = new Dimension(0, GAP);
-      glue1 = Box.createHorizontalGlue();
-      glue2 = Box.createHorizontalGlue();
-      glue3 = Box.createHorizontalGlue();
-      glue4 = Box.createHorizontalGlue();
-    }
-
-    // create panels
-    JPanel before = new JPanel();
-    JPanel after = new JPanel();
-    setLayout(new BoxLayout(this, mainLayout));
-    before.setLayout(new BoxLayout(before, subLayout));
-    after.setLayout(new BoxLayout(after, subLayout));
-
-    // create components
-    back = new BasicArrowButton(backDir) {
-      public Dimension getPreferredSize() { return buttonSize; }
-      public Dimension getMaximumSize() { return buttonSize; }
-    };
-    step = new JSlider(stepDir, min, max, cur);
-    forward = new BasicArrowButton(forwardDir) {
-      public Dimension getPreferredSize() { return buttonSize; }
-      public Dimension getMaximumSize() { return buttonSize; }
-    };
-    step.setPaintTicks(true);
-    step.setAlignmentX(JButton.LEFT_ALIGNMENT);
-
-    // lay out components
-    add(before);
-    add(Box.createRigidArea(gap));
-    add(step);
-    add(Box.createRigidArea(gap));
-    add(after);
-    before.add(glue1);
-    before.add(back);
-    before.add(glue2);
-    after.add(glue3);
-    after.add(forward);
-    after.add(glue4);
-
-    // listen for GUI events
-    back.addActionListener(this);
-    forward.addActionListener(this);
-    step.addChangeListener(this);
-
-    // disable controls
-    setEnabled(false);
-  }
-
-  /** Returns the minimum size of the widget. */
-  public Dimension getMinimumSize() {
-    Dimension min = getPreferredSize();
-    return horiz ? new Dimension(0, min.height + 4 * GAP) :
-      new Dimension(min.width, 0);
-  }
-
-  /** Returns the maximum size of the widget. */
-  public Dimension getMaximumSize() {
-    Dimension max = getPreferredSize();
-    return horiz ? new Dimension(Integer.MAX_VALUE, max.height + 4 * GAP) :
-      new Dimension(max.width, Integer.MAX_VALUE);
-  }
-
-  /** Gets the current value of the widget. */
-  public int getValue() { return step.getValue(); }
-
-  /** Gets the minimum value of the widget. */
-  public int getMinimum() { return step.getMinimum(); }
-
-  /** Gets the maximum value of the widget. */
-  public int getMaximum() { return step.getMaximum(); }
-
-  /** Sets the current value of the widget. */
-  public void setValue(int cur) {
-    this.cur = cur;
-    step.setValue(cur);
-  }
-
-  /** Enables or disables the widget. */
-  public void setEnabled(boolean enabled) {
-    step.setEnabled(enabled);
-    back.setEnabled(enabled);
-    forward.setEnabled(enabled);
-  }
-
-  /** Sets the minimum, maximum and current values of the slider. */
-  public void setBounds(int min, int max, int cur) {
-    this.min = min;
-    this.max = max;
-    this.cur = cur;
-
-    step.setMinimum(min);
-    step.setMaximum(max);
-    step.setValue(cur);
-
-    int maj;
-    if (max < 4) maj = 1;
-    else if (max < 20) maj = max / 4;
-    else if (max < 30) maj = max / 6;
-    else maj = max / 8;
-
-    step.setMajorTickSpacing(maj);
-    step.setMinorTickSpacing(maj / 4);
-    step.setPaintLabels(true);
-  }
-
-  /** Adds a ChangeListener to the widget. */
-  public void addChangeListener(ChangeListener l) {
-    step.addChangeListener(l);
-  }
-
-  /** Removes a ChangeListener from the widget. */
-  public void removeChangeListener(ChangeListener l) {
-    step.removeChangeListener(l);
-  }
-
-  /** ActionListener method used with JButtons. */
-  public void actionPerformed(ActionEvent e) {
-    boolean direction = (e.getSource() == back);
-    if (horiz == direction) {
-      // move back
-      cur--;
-      if (cur < min) cur = max;
-    }
-    else {
-      // move forward
-      cur++;
-      if (cur > max) cur = min;
-    }
-    step.setValue(cur);
-    updateStep();
-  }
-
-  /** ChangeListener method used with JSlider. */
-  public void stateChanged(ChangeEvent e) {
-    cur = step.getValue();
-    updateStep();
-  }
-
-  /**
-   * Takes action when the slider's current value changes.
-   *
-   * This method is a stub that can be overridden to define behavior.
-   */
-  protected void updateStep() { }
-
-}
->>>>>>> 3caf8a88
+//
+// StepWidget.java
+//
+
+/*
+VisAD system for interactive analysis and visualization of numerical
+data.  Copyright (C) 1996 - 2017 Bill Hibbard, Curtis Rueden, Tom
+Rink, Dave Glowacki, Steve Emmerson, Tom Whittaker, Don Murray, and
+Tommy Jasmin.
+
+This library is free software; you can redistribute it and/or
+modify it under the terms of the GNU Library General Public
+License as published by the Free Software Foundation; either
+version 2 of the License, or (at your option) any later version.
+
+This library is distributed in the hope that it will be useful,
+but WITHOUT ANY WARRANTY; without even the implied warranty of
+MERCHANTABILITY or FITNESS FOR A PARTICULAR PURPOSE.  See the GNU
+Library General Public License for more details.
+
+You should have received a copy of the GNU Library General Public
+License along with this library; if not, write to the Free
+Software Foundation, Inc., 59 Temple Place - Suite 330, Boston,
+MA 02111-1307, USA
+*/
+
+package visad.util;
+
+import java.awt.*;
+import java.awt.event.*;
+import javax.swing.*;
+import javax.swing.event.*;
+import javax.swing.plaf.basic.BasicArrowButton;
+
+/**
+ * StepWidget is a slider GUI component with
+ * directional step arrows at either end.
+ */
+public class StepWidget extends JPanel
+  implements ActionListener, ChangeListener
+{
+
+  protected static final boolean DEBUG = false;
+  private static final int BUTTON_WIDTH = 25;
+  private static final int BUTTON_HEIGHT = 25;
+  private static final int GAP = 5;
+  private static final Dimension buttonSize =
+    new Dimension(BUTTON_WIDTH, BUTTON_HEIGHT);
+
+  protected JSlider step;
+  private boolean horiz;
+  protected JButton forward;
+  protected JButton back;
+
+  protected int min = 1;
+  protected int max = 1;
+  protected int cur = 1;
+
+  /** Constructs a StepWidget. */
+  public StepWidget(boolean horizontal) {
+    // determine orientation
+    horiz = horizontal;
+    int mainLayout, subLayout;
+    int backDir, stepDir, forwardDir;
+    Dimension gap;
+    Component glue1, glue2, glue3, glue4;
+    if (horizontal) {
+      mainLayout = BoxLayout.X_AXIS;
+      subLayout = BoxLayout.Y_AXIS;
+      backDir = BasicArrowButton.WEST;
+      stepDir = JSlider.HORIZONTAL;
+      forwardDir = BasicArrowButton.EAST;
+      gap = new Dimension(GAP, 0);
+      glue1 = Box.createVerticalGlue();
+      glue2 = Box.createVerticalGlue();
+      glue3 = Box.createVerticalGlue();
+      glue4 = Box.createVerticalGlue();
+    }
+    else {
+      mainLayout = BoxLayout.Y_AXIS;
+      subLayout = BoxLayout.X_AXIS;
+      backDir = BasicArrowButton.NORTH;
+      stepDir = JSlider.VERTICAL;
+      forwardDir = BasicArrowButton.SOUTH;
+      gap = new Dimension(0, GAP);
+      glue1 = Box.createHorizontalGlue();
+      glue2 = Box.createHorizontalGlue();
+      glue3 = Box.createHorizontalGlue();
+      glue4 = Box.createHorizontalGlue();
+    }
+
+    // create panels
+    JPanel before = new JPanel();
+    JPanel after = new JPanel();
+    setLayout(new BoxLayout(this, mainLayout));
+    before.setLayout(new BoxLayout(before, subLayout));
+    after.setLayout(new BoxLayout(after, subLayout));
+
+    // create components
+    back = new BasicArrowButton(backDir) {
+      public Dimension getPreferredSize() { return buttonSize; }
+      public Dimension getMaximumSize() { return buttonSize; }
+    };
+    step = new JSlider(stepDir, min, max, cur);
+    forward = new BasicArrowButton(forwardDir) {
+      public Dimension getPreferredSize() { return buttonSize; }
+      public Dimension getMaximumSize() { return buttonSize; }
+    };
+    step.setPaintTicks(true);
+    step.setAlignmentX(JButton.LEFT_ALIGNMENT);
+
+    // lay out components
+    add(before);
+    add(Box.createRigidArea(gap));
+    add(step);
+    add(Box.createRigidArea(gap));
+    add(after);
+    before.add(glue1);
+    before.add(back);
+    before.add(glue2);
+    after.add(glue3);
+    after.add(forward);
+    after.add(glue4);
+
+    // listen for GUI events
+    back.addActionListener(this);
+    forward.addActionListener(this);
+    step.addChangeListener(this);
+
+    // disable controls
+    setEnabled(false);
+  }
+
+  /** Returns the minimum size of the widget. */
+  public Dimension getMinimumSize() {
+    Dimension min = getPreferredSize();
+    return horiz ? new Dimension(0, min.height + 4 * GAP) :
+      new Dimension(min.width, 0);
+  }
+
+  /** Returns the maximum size of the widget. */
+  public Dimension getMaximumSize() {
+    Dimension max = getPreferredSize();
+    return horiz ? new Dimension(Integer.MAX_VALUE, max.height + 4 * GAP) :
+      new Dimension(max.width, Integer.MAX_VALUE);
+  }
+
+  /** Gets the current value of the widget. */
+  public int getValue() { return step.getValue(); }
+
+  /** Gets the minimum value of the widget. */
+  public int getMinimum() { return step.getMinimum(); }
+
+  /** Gets the maximum value of the widget. */
+  public int getMaximum() { return step.getMaximum(); }
+
+  /** Sets the current value of the widget. */
+  public void setValue(int cur) {
+    this.cur = cur;
+    step.setValue(cur);
+  }
+
+  /** Enables or disables the widget. */
+  public void setEnabled(boolean enabled) {
+    step.setEnabled(enabled);
+    back.setEnabled(enabled);
+    forward.setEnabled(enabled);
+  }
+
+  /** Sets the minimum, maximum and current values of the slider. */
+  public void setBounds(int min, int max, int cur) {
+    this.min = min;
+    this.max = max;
+    this.cur = cur;
+
+    step.setMinimum(min);
+    step.setMaximum(max);
+    step.setValue(cur);
+
+    int maj;
+    if (max < 4) maj = 1;
+    else if (max < 20) maj = max / 4;
+    else if (max < 30) maj = max / 6;
+    else maj = max / 8;
+
+    step.setMajorTickSpacing(maj);
+    step.setMinorTickSpacing(maj / 4);
+    step.setPaintLabels(true);
+  }
+
+  /** Adds a ChangeListener to the widget. */
+  public void addChangeListener(ChangeListener l) {
+    step.addChangeListener(l);
+  }
+
+  /** Removes a ChangeListener from the widget. */
+  public void removeChangeListener(ChangeListener l) {
+    step.removeChangeListener(l);
+  }
+
+  /** ActionListener method used with JButtons. */
+  public void actionPerformed(ActionEvent e) {
+    boolean direction = (e.getSource() == back);
+    if (horiz == direction) {
+      // move back
+      cur--;
+      if (cur < min) cur = max;
+    }
+    else {
+      // move forward
+      cur++;
+      if (cur > max) cur = min;
+    }
+    step.setValue(cur);
+    updateStep();
+  }
+
+  /** ChangeListener method used with JSlider. */
+  public void stateChanged(ChangeEvent e) {
+    cur = step.getValue();
+    updateStep();
+  }
+
+  /**
+   * Takes action when the slider's current value changes.
+   *
+   * This method is a stub that can be overridden to define behavior.
+   */
+  protected void updateStep() { }
+
+}