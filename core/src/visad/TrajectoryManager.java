/*
 * To change this license header, choose License Headers in Project Properties.
 * To change this template file, choose Tools | Templates
 * and open the template in the editor.
 */
package visad;

import visad.util.CubicInterpolator;
import java.rmi.RemoteException;
import java.util.ArrayList;
import java.util.HashMap;
import java.util.Iterator;


/**
 *
 * @author rink
 */
public class TrajectoryManager {
  static float[][] circle;
  private int coordCnt = 0;
  private int colorCnt = 0;
  private int vertCnt = 0;
  private int totNpairs = 0;

  private int dataDomainLength;
  private float[] coordinates = null;
  private byte[] colors = null;
  private int clrDim = 3;

  private int numSpatialPts;
  private boolean[] markGrid;
  private int[] markGridTime;

  private int cnt=0;
  
  public static boolean doStartOffset = false;
  public static int[] o_j = new int[] {0, 0, 1, 1}; 
  public static int[] o_i = new int[] {0, 1, 0, 1};
  
  float[][] startPts;
  byte[][] startClrs;
  
  
  public static final int LINE = TrajectoryParams.LINE;
  public static final int RIBBON = TrajectoryParams.RIBBON;
  public static final int CYLINDER = TrajectoryParams.CYLINDER;
  public static final int DEFORM_RIBBON = TrajectoryParams.DEFORM_RIBBON;
  public static final int POINT = TrajectoryParams.POINT;
  
  double trajVisibilityTimeWindow;
  double trajRefreshInterval;
  double trajLifetime;
  boolean manualIntrpPts;
  boolean trajDoIntrp = true;
  boolean trajCachingEnabled = false;
  float trcrSize = 1f;
  boolean trcrEnabled;
  int numIntrpPts;
  int trajSkip;
  TrajectoryParams.SmoothParams smoothParams;
  int direction;
  int trajForm = LINE; // Default
  float cylWidth = 0.01f;
  float ribbonWidthFac = 1f;
  int zStart = 0;
  int zSkip = 0;
  
  float[] intrpU;
  float[] intrpV;
  float[] intrpW;
  CubicInterpolator uInterp;
  CubicInterpolator vInterp;
  CubicInterpolator wInterp;
  float[][] values0;
  float[][] values1;
  float[][] values2;
  float[][] values3;
  float[][] values0_last;
  
  RealTupleType startPointType = Display.DisplaySpatialCartesianTuple;
  
  ArrayList<FlowInfo> flowInfoList;
  
  ArrayList<Trajectory> trajectories;
  
  //- Listener per FlowControl for ProjectionControl events to auto resize tracer geometry.
  public static HashMap<FlowControl, ControlListener> scaleChangeListeners = new HashMap<FlowControl, ControlListener>();
  
  // Listener for ScalarMapControlEvent.CONTROL_REMOVED to remove above classes for garbage collection.
  public static HashMap<ScalarMap, ScalarMapListener> removeListeners = new HashMap<ScalarMap, ScalarMapListener>();
  
  
<<<<<<< HEAD

  public TrajectoryManager(DataRenderer renderer, TrajectoryParams trajParams, ArrayList<FlowInfo> flowInfoList, int dataDomainLength) throws VisADException {
=======
  public TrajectoryManager(DataRenderer renderer, TrajectoryParams trajParams, ArrayList<FlowInfo> flowInfoList, int dataDomainLength, double time) throws VisADException {
    this(renderer, trajParams, flowInfoList, dataDomainLength, time, null);
  }
  
  public TrajectoryManager(DataRenderer renderer, TrajectoryParams trajParams, ArrayList<FlowInfo> flowInfoList, int dataDomainLength, double time, ScalarMap altToZ) throws VisADException {
>>>>>>> 3caf8a88
      this.flowInfoList = flowInfoList;
      this.dataDomainLength = dataDomainLength;
      trajVisibilityTimeWindow = trajParams.getTrajVisibilityTimeWindow();
      trajRefreshInterval = trajParams.getTrajRefreshInterval();
      trajLifetime = trajRefreshInterval; // Default. Should be greater than or equal to refresh interval
      manualIntrpPts = trajParams.getManualIntrpPts();
      numIntrpPts = trajParams.getNumIntrpPts();
      trajSkip = trajParams.getStartSkip();
      smoothParams = trajParams.getSmoothParams();
      direction = trajParams.getDirection();
      startPts = trajParams.getStartPoints();
      trajDoIntrp = trajParams.getDoIntrp();
      trcrSize = trajParams.getMarkerSize();
      trcrEnabled = trajParams.getMarkerEnabled();
      trajCachingEnabled = trajParams.getCachingEnabled();
      trajForm = trajParams.getTrajectoryForm();
      cylWidth = trajParams.getCylinderWidth();
      ribbonWidthFac = trajParams.getRibbonWidthFactor();
      zStart = trajParams.getZStartIndex();
      zSkip = trajParams.getZStartSkip();
      startPointType = trajParams.getStartType();
      if (!trajDoIntrp) {
        numIntrpPts = 1;
      }
            
      //ArrayList<FlowInfo> flowInfoList = Range.getAdaptedShadowType().getFlowInfo();
      FlowInfo info = flowInfoList.get(0);
      Gridded3DSet spatial_set0 = (Gridded3DSet) info.spatial_set;
      GriddedSet spatialSetTraj = makeSpatialSetTraj(spatial_set0);

      byte[][] color_values = info.color_values;
      if (info.trajColors != null) color_values = info.trajColors;
      clrDim = color_values.length;

      numSpatialPts = spatial_set0.getLength();
      markGrid = new boolean[numSpatialPts];
      markGridTime = new int[numSpatialPts];
      java.util.Arrays.fill(markGrid, false);
      java.util.Arrays.fill(markGridTime, 0);
<<<<<<< HEAD
=======
      
      startClrs = new byte[clrDim][];
      
      if (startPts == null) {
        try {
          startPts = getStartPointsFromFile(renderer, altToZ, startClrs);
        }
        catch (Exception e) {
          e.printStackTrace();
        }
      }
>>>>>>> 3caf8a88

      if (startPts == null) { //get from domain set
        float[][] vec;
        if (true) {
           float[][] flowVals = convertFlowUnit(info.flow_values, info.flow_units);
           vec = ShadowType.adjustFlowToEarth(info.which, flowVals, spatial_set0.getSamples(false), 1f, renderer);
        }
        startPts = new float[3][];
        getStartPointsFromDomain(trajForm, trajSkip, zStart, zSkip, spatial_set0, color_values, startPts, startClrs, vec, ribbonWidthFac);
      }
      else {
        if (!startPointType.equals(Display.DisplaySpatialCartesianTuple)) {
          throw new VisADException("startPointType must be convertable"
                  + " with (Display.XAxis, Display.YAxis, Display.ZAxis) ");
        }
        /* TODO: assuming earth navigated display coordinate system*/
        /*
        CoordinateSystem dspCoordSys = getLink().getRenderer().getDisplayCoordinateSystem();
        float[][] fltVals = new float[startPts.length][startPts[0].length];
        for (int i=0; i<fltVals.length; i++) {
          System.arraycopy(startPts[i], 0, fltVals[i], 0, fltVals[i].length);
        }
        startPts = dspCoordSys.toReference(fltVals);
        */

        int[] clrIdxs;
        if (spatialSetTraj.getManifoldDimension() == 2) {
            clrIdxs = spatialSetTraj.valueToIndex(new float[][] {startPts[0], startPts[1]});
        } else {
            clrIdxs = spatialSetTraj.valueToIndex(startPts);
        }
        int num = clrIdxs.length;
        startClrs[0] = new byte[num];
        startClrs[1] = new byte[num];
        startClrs[2] = new byte[num];
        if (clrDim == 4) startClrs[3] = new byte[num];
        for (int i=0; i<num; i++) {
          int clrIdx = clrIdxs[i];
          if (clrIdx < 0) continue;
          startClrs[0][i] = color_values[0][clrIdx];
          startClrs[1][i] = color_values[1][clrIdx];
          startClrs[2][i] = color_values[2][clrIdx];
          if (clrDim == 4) startClrs[3][i] = color_values[3][clrIdx];
        }
      }
      
      intrpU = new float[numSpatialPts];
      intrpV = new float[numSpatialPts];
      intrpW = new float[numSpatialPts];

      uInterp = new CubicInterpolator(trajDoIntrp, numSpatialPts);
      vInterp = new CubicInterpolator(trajDoIntrp, numSpatialPts);
      wInterp = new CubicInterpolator(trajDoIntrp, numSpatialPts);

      values0 = null;
      values1 = null;
      values2 = null;
      values3 = null;
      values0_last = null;
      
      /* initialize and create a Trajectory for each start point */
      trajectories = new ArrayList<Trajectory>();
      java.util.Arrays.fill(markGrid, false);
      makeTrajectories(direction*time, startPts, startClrs, spatialSetTraj);
  }  
  
  public void addPair(float[] startPt, float[] stopPt, byte[] startColor, byte[] stopColor) {
        
     coordinates[coordCnt++] = startPt[0];
     coordinates[coordCnt++] = startPt[1];
     coordinates[coordCnt++] = startPt[2];
     vertCnt++;

     coordinates[coordCnt++] =  stopPt[0];
     coordinates[coordCnt++] =  stopPt[1];
     coordinates[coordCnt++] =  stopPt[2];
     vertCnt++;
     
     totNpairs++;

     int clrDim = startColor.length;

     colors[colorCnt++] = startColor[0];
     colors[colorCnt++] = startColor[1];
     colors[colorCnt++] = startColor[2];
     if (clrDim == 4) {
       colors[colorCnt++] = startColor[3];
     }

     colors[colorCnt++] = stopColor[0];
     colors[colorCnt++] = stopColor[1];
     colors[colorCnt++] = stopColor[2];
     if (clrDim == 4) {
       colors[colorCnt++] = stopColor[3];
     }
  }
  
  public int getCoordinateCount() {
    return coordCnt;
  }
   
  public int getColorCount() {
    return colorCnt;   
  }
  
  public int getNumberOfTrajectories() {
     return trajectories.size();
  }
  
  public static int getNumIntrpPts(FlowInfo info, float maxSpd, double timeStep) throws VisADException {
    int numIntrpPts;

    float[][] del = computeDisplacement(info, new float[][] {{0f}, {0f}, {0f}}, new float[][] {{maxSpd},{0f},{0f}}, (float)timeStep);
    double intrvl = (del[0][0]/0.10);

    if (intrvl < 2) {
      numIntrpPts = 2;
    }
    else {
      numIntrpPts = (int) intrvl;
    }

    return numIntrpPts;
  }
       
  public static float[][] computeDisplacement(FlowInfo info, float[][] spatial_values, float[][] flow_values, float timeStep) throws VisADException {
    return ShadowType.adjustFlowToEarth(info.which, flow_values, spatial_values, info.flowScale,
                                        info.renderer, false, true, timeStep);
  }
  
  public VisADGeometryArray computeTrajectories(int k, double timeAccum, double[] times, double[] timeSteps, VisADGeometryArray[] auxArray) throws VisADException, RemoteException {
       int i = (direction < 0) ? ((dataDomainLength-1) - k) : k;

       VisADGeometryArray array = null;
       FlowInfo info = flowInfoList.get(i);
       byte[][] color_values = info.color_values;
       Gridded3DSet spatial_set = (Gridded3DSet) info.spatial_set;
       GriddedSet spatialSetTraj = makeSpatialSetTraj(spatial_set);

       if (!manualIntrpPts && trajDoIntrp) {
         numIntrpPts = getNumIntrpPts(info, 50f, timeSteps[i]);
       }

       float timeStep = (float) timeSteps[i]/numIntrpPts;

       if ((timeAccum >= trajRefreshInterval)) { // for non steady state trajectories (refresh frequency)
          trajectories = new ArrayList<Trajectory>();
          java.util.Arrays.fill(markGrid, false);
          makeTrajectories(direction*times[i], startPts, startClrs, spatialSetTraj);
       }
       
       if (trajForm == POINT) {
          array = makePointGeometry();
       }

       // commented out when not using markGrid logic for starting/ending trajs
       //Trajectory.makeTrajectories(times[i], trajectories, 6, color_values, setLocs, lens);
       /*
       Trajectory.checkTime(i); // for steady-state only
       if ((i % 4) == 0) { // use for steady-state wind field
         Trajectory.makeTrajectories(direction*times[i], trajectories, trajSkip, color_values, setLocs, lens);
       }
       */

       double x0 = (double) direction*i;
       double x1 = (double) direction*(i+direction*1);
       double x2 = (double) direction*(i+direction*2);


       // Even time steps: access fields, update interpolator and compute.
       // Odd time steps: just compute for second half of 3 point (2 gap) interval.
       if ((k % 2) == 0) {
         FlowInfo flwInfo;

         if (values0 == null) {
           flwInfo = flowInfoList.get(i);
           values0 = convertFlowUnit(flwInfo.flow_values, flwInfo.flow_units);
         }

         if (values1 == null) {
           flwInfo = flowInfoList.get(i+direction*1);
           values1 = convertFlowUnit(flwInfo.flow_values, flwInfo.flow_units);
         }

         // make sure we don't access more data than we have, but keep iterating and 
         // computing to the end to use the data we've already pulled in.
         if (k < dataDomainLength-3) {
             flwInfo = flowInfoList.get(i+direction*2);
             values2 = convertFlowUnit(flwInfo.flow_values, flwInfo.flow_units);

             // smoothing done here -----------------------
             flwInfo = flowInfoList.get(i+direction*3);
             values3 = convertFlowUnit(flwInfo.flow_values, flwInfo.flow_units);

             if (values0_last != null) {
               values0 = smooth(values0_last, values0, values1, smoothParams);
             }
             values1 = smooth(values0, values1, values2, smoothParams);
             values2 = smooth(values1, values2, values3, smoothParams);
             // ------- end smoothing

             // update interpolator 
             uInterp.next(x0, x1, x2, values0[0], values1[0], values2[0]);
             vInterp.next(x0, x1, x2, values0[1], values1[1], values2[1]);
             wInterp.next(x0, x1, x2, values0[2], values1[2], values2[2]);
         }

         if (k == dataDomainLength-3) { // make sure we smoothly handle the last three time steps
             uInterp.next(x0, x1, x2, values0[0], values1[0], values2[0]);
             vInterp.next(x0, x1, x2, values0[1], values1[1], values2[1]);
             wInterp.next(x0, x1, x2, values0[2], values1[2], values2[2]);
         }
       }
       else {
         values0_last = values1;
         values0 = values2;
         values1 = values3;

         if (k == dataDomainLength-3) { // make sure we smootly handle the last three time steps
             uInterp.next(x0, x1, x2, values0[0], values1[0], values2[0]);
             vInterp.next(x0, x1, x2, values0[1], values1[1], values2[1]);
             wInterp.next(x0, x1, x2, values0[2], values1[2], values2[2]);
         }
       }

       int numTrajectories = trajectories.size();
       
       reset();

       for (int ti=0; ti<numIntrpPts; ti++) { // additional points per domain time step
         double dst = (x1 - x0)/numIntrpPts;
         double xt = x0 + dst*ti;

         updateInterpolators();

         uInterp.interpolate(xt, intrpU);
         vInterp.interpolate(xt, intrpV);
         wInterp.interpolate(xt, intrpW);

         for (int t=0; t<numTrajectories; t++) {
           Trajectory traj = trajectories.get(t);
           traj.currentTimeIndex = direction*i;
           traj.currentTime = direction*times[i];
           traj.forward(info, new float[][] {intrpU, intrpV, intrpW}, color_values, spatialSetTraj, direction, timeStep);
         }

       } // inner time loop (time interpolation)
<<<<<<< HEAD

       VisADGeometryArray array = null;
=======
       
       values0_last = values0;
       values0 = values1;
       values1 = values2;
       values2 = values3;       
>>>>>>> 3caf8a88
       
       switch (trajForm) {
         case LINE:
           array = makeGeometry();
           clean();
           break;
         case RIBBON:
           array = makeFixedWidthRibbon();
           clean();
           break;
         case CYLINDER:
           array = makeCylinder(auxArray);
           clean();
           break;
         case DEFORM_RIBBON:
           array = makeDeformableRibbon();
           cleanDefStrp();
           break;
       }

       return array;
  } 
  
  public void makeTrajectories(double time, float[][] startPts, byte[][] color_values, GriddedSet spatial_set) throws VisADException  {
     int num = startPts[0].length;
     clrDim = color_values.length;

     // determine grid relative positions of start points
     int manifoldDimension = spatial_set.getManifoldDimension();
     int[][] indices = new int[num][];
     float[][] weights = new float[num][];

     if (manifoldDimension == 2) {
       spatial_set.valueToInterp(new float[][] {startPts[0], startPts[1]}, indices, weights);
     }
     else if (manifoldDimension == 3) {
       spatial_set.valueToInterp(new float[][] {startPts[0], startPts[1], startPts[2]}, indices, weights);
     }

     for (int k=0; k<num; k++) {
        // initialize a new trajectory
        float startX = startPts[0][k];
        float startY = startPts[1][k];
        float startZ = startPts[2][k];

        byte[] startColor = new byte[clrDim];
        startColor[0] = color_values[0][k];
        startColor[1] = color_values[1][k];
        startColor[2] = color_values[2][k];
        if (clrDim == 4) {
           startColor[3] = color_values[3][k];
        }

        if (indices[k] != null) {
          Trajectory traj = new Trajectory(this, startX, startY, startZ, indices[k], weights[k], startColor, time);
          trajectories.add(traj);
        }
     }
  }
  
  /* Set internal counters to zero. Replace internal arrays and initialize to NaN. */
  public void reset() {
     int numTrajectories = trajectories.size();
     int maxNumVerts = numTrajectories*numIntrpPts;
     
     coordCnt = 0; 
     colorCnt = 0;
     vertCnt = 0;
     totNpairs = 0;
     maxNumVerts *= 2; // one each for start and stop

     if (coordinates == null || coordinates.length != 3*maxNumVerts) {
       coordinates = new float[3*maxNumVerts];
     }
     if (colors == null || colors.length != clrDim*maxNumVerts) {
       colors = new byte[clrDim*maxNumVerts];
     }
     java.util.Arrays.fill(coordinates, Float.NaN);
     java.util.Arrays.fill(colors, (byte)0);
  

     /* reset instance pair counter to zero */
     for (int k=0; k<trajectories.size(); k++) {
         Trajectory traj = trajectories.get(k);
         traj.npairs = 0;
     }
  }
  
  /* For steady-state trajectories (animated streamlines) only */
  public void checkTime(int timeIdx) {
    for (int k=0; k<markGridTime.length; k++) {
      if ((timeIdx - markGridTime[k]) > 4) {
        markGridTime[k] = timeIdx;
        markGrid[k] = false;
      }
    }
  }
  
  /* Remove trajectories from list:
       (1) That have left the grid (marked offGrid).
       (2) That have time length (duration) greater than some threshold.
   */
  public void clean() {
    ArrayList<Trajectory> newList = new ArrayList<Trajectory>();
    Iterator<Trajectory> iter = trajectories.iterator();
    while (iter.hasNext() ) {
      Trajectory traj = iter.next();
      if (!traj.offGrid && ((traj.currentTime - traj.initialTime) < trajLifetime)) {
        newList.add(traj);
      }
    }
    trajectories = newList;
  }
  
  public void cleanDefStrp() {
    Iterator<Trajectory> iter = trajectories.iterator();
    ArrayList<Trajectory>  removeList = new ArrayList<Trajectory>();

    while (iter.hasNext() ) {
      Trajectory traj = iter.next();
      if (traj.offGrid || ((traj.currentTime - traj.initialTime) > trajLifetime)) {
        int idxA;
        int idxB;
        int idx = trajectories.indexOf(traj);
        if ((idx % 2) == 0) {
           idxA = idx;
           idxB = idx+1;
        }
        else {
           idxB = idx;
           idxA = idx-1;
        }
        removeList.add(trajectories.get(idxA));
        removeList.add(trajectories.get(idxB));
      }
    }
    for (int t=0; t<removeList.size(); t++) {
       trajectories.remove(removeList.get(t));
    }
  }  
    
  public void updateInterpolators() {
    boolean[] needed = new boolean[numSpatialPts];
    java.util.Arrays.fill(needed, false);
    for (int k=0; k<trajectories.size(); k++) {
       Trajectory traj = trajectories.get(k);
       if (!traj.offGrid) {
          int[] cell = traj.startCell;
          for (int t=0; t<cell.length; t++) {
             needed[cell[t]] = true;
          }
       }
    }
    uInterp.update(needed);
    vInterp.update(needed);
    wInterp.update(needed);
  }
  
  public static GriddedSet makeSpatialSetTraj(Gridded3DSet spatial_set) throws VisADException {
    int manifoldDim = spatial_set.getManifoldDimension();
    int[] lens = spatial_set.getLengths();
    float[][] setLocs = spatial_set.getSamples(false);
    GriddedSet spatialSetTraj;
    if (manifoldDim == 2) {
      spatialSetTraj = new Gridded2DSet(RealTupleType.SpatialCartesian2DTuple,
                new float[][] {setLocs[0], setLocs[1]}, lens[0], lens[1]);
    } else {
      spatialSetTraj = spatial_set;
    }
    return spatialSetTraj;
  }
  
  public static double[] getScale(MouseBehavior mouseBehav, ProjectionControl pCntrl) {
    double[] matrix = pCntrl.getMatrix();
    double[] rot = new double[3];
    double[] trans = new double[3];
    double[] scale = new double[3];

    mouseBehav.instance_unmake_matrix(rot, scale, trans, matrix);
    return scale;     
  }
  
  public void getStartPointsFromDomain(int trajForm, int skip, int zstart, int zskip, Gridded3DSet spatial_set, byte[][] color_values, float[][] startPts, byte[][] startClrs, float[][] flowValues, float ribbonWidthFac) throws VisADException {
      int manifoldDim = spatial_set.getManifoldDimension();
      int[] lens = spatial_set.getLengths();
      int lenX = lens[0];
      int lenY = lens[1];
      int lenZ;
      if (manifoldDim == 3) {
          lenZ = lens[2];
          if (zskip <= 0) {
            zskip = 1;
          }
          getStartPointsFromDomain3D(trajForm, skip, zstart, zskip, spatial_set.getSamples(false), lenX, lenY, lenZ, color_values, startPts, startClrs, flowValues, ribbonWidthFac);
      }
      else if (manifoldDim == 2) {
          getStartPointsFromDomain2D(trajForm, skip, spatial_set.getSamples(false), lenX, lenY, color_values, startPts, startClrs, flowValues, ribbonWidthFac);
      }
  }

  public void getStartPointsFromDomain3D(int trajForm, int skip, int zstart, int skipZ, float[][] locs, int lenX, int lenY, int lenZ, byte[][] color_values, float[][] startPts, byte[][] startClrs, float[][] flowValues, float ribbonWidthFac) throws VisADException {
      int len2D = lenX*lenY;

      float[][] locs2D = new float[3][len2D];
      float[][] pts = new float[3][];

      int clrDim = startClrs.length;
      byte[][] clrs2D = new byte[clrDim][len2D];
      byte[][] clrs = new byte[clrDim][];

      int lenA = 0;

      for (int k=zstart; k<lenZ; k+=skipZ) {
          System.arraycopy(locs[0], k*len2D, locs2D[0], 0, len2D);
          System.arraycopy(locs[1], k*len2D, locs2D[1], 0, len2D);
          System.arraycopy(locs[2], k*len2D, locs2D[2], 0, len2D);

          System.arraycopy(color_values[0], k*len2D, clrs2D[0], 0, len2D);
          System.arraycopy(color_values[1], k*len2D, clrs2D[1], 0, len2D);
          System.arraycopy(color_values[2], k*len2D, clrs2D[2], 0, len2D);
          if (clrDim == 4) {
            System.arraycopy(color_values[3], k*len2D, clrs2D[3], 0, len2D);                
          }

          getStartPointsFromDomain2D(trajForm, skip, locs2D, lenX, lenY, clrs2D, pts, clrs, flowValues, ribbonWidthFac);

          int lenB = pts[0].length;
          float[][] tmpPts = new float[3][lenA+lenB];
          byte[][] tmpClrs = new byte[clrDim][lenA+lenB];

          if  (lenA > 0) {
             System.arraycopy(startPts[0], 0, tmpPts[0], 0, lenA);   
             System.arraycopy(startPts[1], 0, tmpPts[1], 0, lenA);
             System.arraycopy(startPts[2], 0, tmpPts[2], 0, lenA);     
             System.arraycopy(startClrs[0], 0, tmpClrs[0], 0, lenA);
             System.arraycopy(startClrs[1], 0, tmpClrs[1], 0, lenA);
             System.arraycopy(startClrs[2], 0, tmpClrs[2], 0, lenA);    
             if (clrDim == 4) {
                System.arraycopy(startClrs[3], 0, tmpClrs[3], 0, lenA);                  
             }
          }
          System.arraycopy(pts[0], 0, tmpPts[0], lenA, lenB);
          System.arraycopy(pts[1], 0, tmpPts[1], lenA, lenB);            
          System.arraycopy(pts[2], 0, tmpPts[2], lenA, lenB);

          System.arraycopy(clrs[0], 0, tmpClrs[0], lenA, lenB);
          System.arraycopy(clrs[1], 0, tmpClrs[1], lenA, lenB);
          System.arraycopy(clrs[2], 0, tmpClrs[2], lenA, lenB);       
          if (clrDim == 4) {
             System.arraycopy(clrs[3], 0, tmpClrs[3], lenA, lenB);
          }

          startPts[0] = tmpPts[0];
          startPts[1] = tmpPts[1];
          startPts[2] = tmpPts[2];

          startClrs[0] = tmpClrs[0];
          startClrs[1] = tmpClrs[1];
          startClrs[2] = tmpClrs[2];
          if (clrDim == 4) {
             startClrs[3] = tmpClrs[3];
          }

          lenA = startPts[0].length;
      }
  }

  public void getStartPointsFromDomain2D(int trajForm, int skip, float[][] setLocs, int lenX, int lenY, byte[][] color_values, float[][] startPts, byte[][] startClrs, float[][] flowValues, float ribbonWidthFac) throws VisADException {
     int clrDim = color_values.length;
     int m = 0;
     if (doStartOffset) {
       m = cnt % 4;
       cnt++;
     }

     int jA = 1+o_j[m]*(skip/2);
     int jB = lenY-skip;
     int iA = 1+o_i[m]*(skip/2);
     int iB = lenX-skip;

     int numJ = 1 + ((jB-1)-jA)/skip;
     int numI = 1 + ((iB-1)-iA)/skip;
     int num = numJ*numI;

     if (trajForm == TrajectoryParams.DEFORM_RIBBON) {
       num *= 2;
     }

     startPts[0] = new float[num];
     startPts[1] = new float[num];
     startPts[2] = new float[num];

     startClrs[0] = new byte[num];
     startClrs[1] = new byte[num];
     startClrs[2] = new byte[num];
     if (clrDim == 4) {
        startClrs[3] = new byte[num];
     }

     float[] norm = new float[] {0f, 0f, 1f};
     float[] traj = new float[3];
     float width = ribbonWidthFac*0.006f;

     num = 0;
     for (int j=1+o_j[m]*(skip/2); j<lenY-skip; j+=skip) {
       for (int i=1+o_i[m]*(skip/2); i<lenX-skip; i+=skip) {

         int k = j*lenX + i;


         if (trajForm == TrajectoryParams.DEFORM_RIBBON) {         
           float u = flowValues[0][k];
           float v = flowValues[1][k];

           traj[0] = u;
           traj[1] = v;
           traj[2] = 0f;
           float mag = (float) Math.sqrt(u*u+v*v);
           traj[0] /= mag;
           traj[1] /= mag;
           float[] norm_x_traj = AxB(norm, traj);

           if (!markGrid[k]) {
             startPts[0][num] = width*norm_x_traj[0] + setLocs[0][k];
             startPts[1][num] = width*norm_x_traj[1] + setLocs[1][k];
             startPts[2][num] = width*norm_x_traj[2] + setLocs[2][k];

             startClrs[0][num] = color_values[0][k];
             startClrs[1][num] = color_values[1][k];
             startClrs[2][num] = color_values[2][k];
             if (clrDim == 4) {
               startClrs[3][num] = color_values[3][k];
             }
             num++;

             startPts[0][num] = -width*norm_x_traj[0] + setLocs[0][k];
             startPts[1][num] = -width*norm_x_traj[1] + setLocs[1][k];
             startPts[2][num] = -width*norm_x_traj[2] + setLocs[2][k];

             startClrs[0][num] = color_values[0][k];
             startClrs[1][num] = color_values[1][k];
             startClrs[2][num] = color_values[2][k];
             if (clrDim == 4) {
               startClrs[3][num] = color_values[3][k];
             }
             num++;
           }
         }
         else {
            if (!markGrid[k]) {
              startPts[0][num] = setLocs[0][k];
              startPts[1][num] = setLocs[1][k];
              startPts[2][num] = setLocs[2][k];

              startClrs[0][num] = color_values[0][k];
              startClrs[1][num] = color_values[1][k];
              startClrs[2][num] = color_values[2][k];
              if (clrDim == 4) {
                startClrs[3][num] = color_values[3][k];
              }
              num++;
            }
         }

       }
     }

     /* For animated Streamllines TODO
     for (int k=0; k<markGrid.length; k++) {
        markGrid[k] = false;
     }
     */
  }  
  
  public static float[][] convertFlowUnit(float[][] values, Unit[] units) throws VisADException {
    // Flow units must be convertible to m s-1 for trajectory computation
    Unit meterPerSecond = CommonUnit.meterPerSecond;

    float[] valsX = values[0];
    if (Unit.canConvert(units[0], meterPerSecond)) {
       valsX = meterPerSecond.toThis(values[0], units[0]);
    }

    float[] valsY = values[1];
    if (Unit.canConvert(units[1], meterPerSecond)) {
       valsY = meterPerSecond.toThis(values[1], units[1]);
    }

    float[] valsZ = values[2];
    if (Unit.canConvert(units[2], meterPerSecond)) {
       valsZ = meterPerSecond.toThis(values[2], units[2]);
    }

    return new float[][] {valsX, valsY, valsZ};
  }
  
  public static float[][] smooth(float[][] values0, float[][] values1, float[][] values2, TrajectoryParams.SmoothParams smoothParams) {

    float w0 = smoothParams.w0;
    float w1 = smoothParams.w1;
    float w2 = smoothParams.w2;

    int numPts = values0[0].length;
    float[][] new_values = new float[3][numPts];

    for (int k=0; k<numPts; k++) {
      new_values[0][k] = w0*values0[0][k] + w1*values1[0][k] + w2*values2[0][k];
      new_values[1][k] = w0*values0[1][k] + w1*values1[1][k] + w2*values2[1][k];
      new_values[2][k] = w0*values0[2][k] + w1*values1[2][k] + w2*values2[2][k];
    }

    return new_values;
  }  
  
  public void setListener(ProjectionControl pCntrl, ControlListener listener, FlowControl flowCntrl) {
    if (scaleChangeListeners.containsKey(flowCntrl)) {
      ControlListener value = scaleChangeListeners.get(flowCntrl);
      pCntrl.removeControlListener(value);
      scaleChangeListeners.put(flowCntrl, listener);
    }
    else {
      scaleChangeListeners.put(flowCntrl, listener);
    }
    pCntrl.addControlListener(listener);
  }
  
  public static double[] getTimeSteps(Gridded1DSet timeSet) throws VisADException {
    double[] timePts;
    if (timeSet instanceof Gridded1DDoubleSet) {
      timePts = (timeSet.getDoubles())[0];
    }
    else {
      timePts = (Set.floatToDouble(timeSet.getSamples()))[0];
    }

    double[] timeSteps = new double[timePts.length];
    Unit[] setUnits = timeSet.getSetUnits();
    timePts = CommonUnit.secondsSinceTheEpoch.toThis(timePts, setUnits[0]);
    for (int t=0; t<timePts.length-1; t++) { 
      timeSteps[t] = timePts[t+1]-timePts[t];
    }
    timeSteps[timePts.length-1] = timeSteps[timePts.length-2];
    return timeSteps;
  }

  public static double[] getTimes(Gridded1DSet timeSet) throws VisADException {
    double[] timePts;
    if (timeSet instanceof Gridded1DDoubleSet) {
      timePts = (timeSet.getDoubles())[0];
    }
    else {
      timePts = (Set.floatToDouble(timeSet.getSamples()))[0];
    }

    Unit[] setUnits = timeSet.getSetUnits();
    timePts = CommonUnit.secondsSinceTheEpoch.toThis(timePts, setUnits[0]);
    return timePts;
  }
  
  public static VisADGeometryArray scaleGeometry(VisADGeometryArray array, ArrayList<float[]> anchors, float scale) {
     int nShapes = anchors.size();
     int numVertsPerShape = array.vertexCount/nShapes;

     VisADGeometryArray scldArray = new VisADTriangleArray();
     scldArray.coordinates = new float[3*array.vertexCount];
     scldArray.colors = array.colors;
     scldArray.normals = array.normals;
     scldArray.vertexCount = array.vertexCount;

     for (int k=0; k<nShapes; k++) {
        float[] ancrPt = anchors.get(k);
        for (int t=0; t<numVertsPerShape; t++) {
           int idx = k*numVertsPerShape*3 + 3*t;
           float x0 = array.coordinates[idx];
           float y0 = array.coordinates[idx + 1];
           float z0 = array.coordinates[idx + 2];

           float x1 = (x0 - ancrPt[0])*scale;
           float y1 = (y0 - ancrPt[1])*scale;
           float z1 = (z0 - ancrPt[2])*scale;

           scldArray.coordinates[idx] = x1 + ancrPt[0];
           scldArray.coordinates[idx+1] = y1 + ancrPt[1];
           scldArray.coordinates[idx+2] = z1 + ancrPt[2];
        }           
     }

     return scldArray;
  }
  
  public static float[] AxB(float[] A, float[] B) {
    float[] axb = new float[3];

    axb[0] =   A[1] * B[2] - A[2] * B[1];
    axb[1] = -(A[0] * B[2] - A[2] * B[0]);
    axb[2] =   A[0] * B[1] - A[1] * B[0];

    return axb;
  }

  public static float AdotB(float[] A, float[] B) {
    float ab = A[0]*B[0] + A[1]*B[1] + A[2]*B[2];
    return ab;
  }

  public static double[] getRotatedVecInPlane(double[] T, double[] S, double[] P, double[] V, double theta, double[] rotV) {
     if (rotV == null) rotV = new double[3];

     double s = V[0]*Math.cos(theta) + V[1]*Math.sin(theta);
     double t = V[0]*Math.sin(theta) + V[1]*Math.cos(theta);

     double x = P[0] + s*S[0] + t*T[0];
     double y = P[1] + s*S[1] + t*T[1];
     double z = P[2] + s*S[2] + t*T[2];

     rotV[0] = x;
     rotV[1] = y;
     rotV[2] = z;

     return rotV;
  } 
  
  public VisADGeometryArray makeGeometry() {
    VisADLineArray array = new VisADLineArray();
    float[] newCoords = new float[coordCnt];
    byte[] newColors = new byte[colorCnt];
    System.arraycopy(coordinates, 0, newCoords, 0, newCoords.length);
    System.arraycopy(colors, 0, newColors, 0, newColors.length);
    array.coordinates = newCoords;
    array.colors = newColors;
    array.vertexCount = vertCnt;

    return array;
  }

  public VisADGeometryArray makeFixedWidthRibbon() {
     VisADTriangleArray array = new VisADTriangleArray();

     int ntrajs = trajectories.size();

     int num = totNpairs*6;

     float[] newCoords = new float[num*3*2];
     byte[] newColors = new byte[num*clrDim*2];
     float[] newNormals = new float[num*3*2];

     float[] uvecPath = new float[3];
     float[] ptA = new float[3];
     float[] ptB = new float[3];
     float[] ptC = new float[3];
     float[] ptD = new float[3];
     float[] ptAA = new float[3];
     float[] ptBB = new float[3];
     float[] ptCC = new float[3];
     float[] ptDD = new float[3];
     float[] norm = new float[] {0f, 0f, 1f};


     int numVert=0;
     byte r0,g0,b0,r1,g1,b1;
     byte a0 = -1;
     byte a1 = -1;

     float width = ribbonWidthFac*0.006f;

     for (int t=0; t<ntrajs; t++) {
       Trajectory traj = trajectories.get(t);
       for (int k=0; k<traj.npairs; k++) {

         int i = traj.indexes[k];
         int ci = 2*clrDim*i/6;

         float x0 = coordinates[i];
         float y0 = coordinates[i+1];
         float z0 = coordinates[i+2];
         float x1 = coordinates[i+3];
         float y1 = coordinates[i+4];
         float z1 = coordinates[i+5];

         if (clrDim == 3) {
           r0 = colors[ci];
           g0 = colors[ci+1];
           b0 = colors[ci+2];
           r1 = colors[ci+3];
           g1 = colors[ci+4];
           b1 = colors[ci+5];
         }
         else {
           r0 = colors[ci];
           g0 = colors[ci+1];
           b0 = colors[ci+2];
           a0 = colors[ci+3];
           r1 = colors[ci+4];
           g1 = colors[ci+5];
           b1 = colors[ci+6];    
           a1 = colors[ci+7];
         }

         float mag = (x1-x0)*(x1-x0) + (y1-y0)*(y1-y0) + (z1-z0)*(z1-z0);
         mag = (float) Math.sqrt(mag);
         uvecPath[0] = (x1-x0)/mag;
         uvecPath[1] = (y1-y0)/mag;
         uvecPath[2] = (z1-z0)/mag;

         float[] norm_x_trj = AxB(norm, uvecPath);

         float[] trj_x_norm_x_trj = AxB(uvecPath, norm_x_trj);

         // fixed width ribbon. Horz: A,B,C,D Vert: AA,BB,CC,DD ----------------------
         if (k==0) {
           if (traj.lastPtC == null) {
             ptA[0] = width*norm_x_trj[0] + x0;
             ptA[1] = width*norm_x_trj[1] + y0;
             ptA[2] = width*norm_x_trj[2] + z0;
             ptB[0] = -width*norm_x_trj[0] + x0;
             ptB[1] = -width*norm_x_trj[1] + y0;
             ptB[2] = -width*norm_x_trj[2] + z0;

             ptAA[0] = width*trj_x_norm_x_trj[0] + x0;
             ptAA[1] = width*trj_x_norm_x_trj[1] + y0;
             ptAA[2] = width*trj_x_norm_x_trj[2] + z0;
             ptBB[0] = -width*trj_x_norm_x_trj[0] + x0;
             ptBB[1] = -width*trj_x_norm_x_trj[1] + y0;
             ptBB[2] = -width*trj_x_norm_x_trj[2] + z0;
           }
           else {
             ptA[0] = traj.lastPtD[0];
             ptA[1] = traj.lastPtD[1];
             ptA[2] = traj.lastPtD[2];
             ptB[0] = traj.lastPtC[0];
             ptB[1] = traj.lastPtC[1];
             ptB[2] = traj.lastPtC[2];

             ptAA[0] = traj.lastPtDD[0];
             ptAA[1] = traj.lastPtDD[1];
             ptAA[2] = traj.lastPtDD[2];
             ptBB[0] = traj.lastPtCC[0];
             ptBB[1] = traj.lastPtCC[1];
             ptBB[2] = traj.lastPtCC[2];
           }
         }
         else {
           ptA[0] = ptD[0];
           ptA[1] = ptD[1];
           ptA[2] = ptD[2];
           ptB[0] = ptC[0];
           ptB[1] = ptC[1];
           ptB[2] = ptC[2];

           ptAA[0] = ptDD[0];
           ptAA[1] = ptDD[1];
           ptAA[2] = ptDD[2];
           ptBB[0] = ptCC[0];
           ptBB[1] = ptCC[1];
           ptBB[2] = ptCC[2];
         }


         ptD[0] = width*norm_x_trj[0] + x1;
         ptD[1] = width*norm_x_trj[1] + y1;
         ptD[2] = width*norm_x_trj[2] + z1;
         ptC[0] = -width*norm_x_trj[0] + x1;
         ptC[1] = -width*norm_x_trj[1] + y1;
         ptC[2] = -width*norm_x_trj[2] + z1;

         ptDD[0] = width*trj_x_norm_x_trj[0] + x1;
         ptDD[1] = width*trj_x_norm_x_trj[1] + y1;
         ptDD[2] = width*trj_x_norm_x_trj[2] + z1;
         ptCC[0] = -width*trj_x_norm_x_trj[0] + x1;
         ptCC[1] = -width*trj_x_norm_x_trj[1] + y1;
         ptCC[2] = -width*trj_x_norm_x_trj[2] + z1;

         if (traj.lastPtD == null) {
           traj.lastPtC = new float[] {ptC[0], ptC[1], ptC[2]}; 
           traj.lastPtD = new float[] {ptD[0], ptD[1], ptD[2]}; 
           traj.lastPtCC = new float[] {ptCC[0], ptCC[1], ptCC[2]}; 
           traj.lastPtDD = new float[] {ptDD[0], ptDD[1], ptDD[2]}; 
         }
         else {
           traj.lastPtC[0] = ptC[0];
           traj.lastPtC[1] = ptC[1];
           traj.lastPtC[2] = ptC[2];
           traj.lastPtD[0] = ptD[0];
           traj.lastPtD[1] = ptD[1];
           traj.lastPtD[2] = ptD[2];

           traj.lastPtCC[0] = ptCC[0];
           traj.lastPtCC[1] = ptCC[1];
           traj.lastPtCC[2] = ptCC[2];
           traj.lastPtDD[0] = ptDD[0];
           traj.lastPtDD[1] = ptDD[1];
           traj.lastPtDD[2] = ptDD[2];
         }

         int idx = numVert*3;
         int cidx = numVert*clrDim;
         newCoords[idx] = ptA[0];
         newCoords[idx+1] = ptA[1];
         newCoords[idx+2] = ptA[2];
         newColors[cidx] = r0;
         newColors[cidx+1] = g0;
         newColors[cidx+2] = b0;
         if (clrDim == 4) newColors[cidx+3] = a0;
         newNormals[idx] = 0f;
         newNormals[idx+1] = 0f;
         newNormals[idx+2] = 1f;
         numVert++;

         idx = numVert*3;
         cidx = numVert*clrDim;
         newCoords[idx] = ptB[0];
         newCoords[idx+1] = ptB[1];
         newCoords[idx+2] = ptB[2];
         newColors[cidx] = r0;
         newColors[cidx+1] = g0;
         newColors[cidx+2] = b0;  
         if (clrDim == 4) newColors[cidx+3] = a0;            
         newNormals[idx] = 0f;
         newNormals[idx+1] = 0f;
         newNormals[idx+2] = 1f;
         numVert++;

         idx = numVert*3;
         cidx = numVert*clrDim;
         newCoords[idx] = ptC[0];
         newCoords[idx+1] = ptC[1];
         newCoords[idx+2] = ptC[2];
         newColors[cidx] = r1;
         newColors[cidx+1] = g1;
         newColors[cidx+2] = b1;  
         if (clrDim == 4) newColors[cidx+3] = a1;            
         newNormals[idx] = 0f;
         newNormals[idx+1] = 0f;
         newNormals[idx+2] = 1f;
         numVert++;

         idx = numVert*3;
         cidx = numVert*clrDim;
         newCoords[idx] = ptAA[0];
         newCoords[idx+1] = ptAA[1];
         newCoords[idx+2] = ptAA[2];
         newColors[cidx] = r0;
         newColors[cidx+1] = g0;
         newColors[cidx+2] = b0;
         if (clrDim == 4) newColors[cidx+3] = a0;            
         newNormals[idx] = norm_x_trj[0];
         newNormals[idx+1] = norm_x_trj[1];
         newNormals[idx+2] = norm_x_trj[2];
         numVert++;

         idx = numVert*3;
         cidx = numVert*clrDim;
         newCoords[idx] = ptBB[0];
         newCoords[idx+1] = ptBB[1];
         newCoords[idx+2] = ptBB[2];
         newColors[cidx] = r0;
         newColors[cidx+1] = g0;
         newColors[cidx+2] = b0;   
         if (clrDim == 4) newColors[cidx+3] = a0;            
         newNormals[idx] = norm_x_trj[0];
         newNormals[idx+1] = norm_x_trj[1];
         newNormals[idx+2] = norm_x_trj[2];
         numVert++;

         idx = numVert*3;
         cidx = numVert*clrDim;
         newCoords[idx] = ptCC[0];
         newCoords[idx+1] = ptCC[1];
         newCoords[idx+2] = ptCC[2];
         newColors[cidx] = r1;
         newColors[cidx+1] = g1;
         newColors[cidx+2] = b1; 
         if (clrDim == 4) newColors[cidx+3] = a1;            
         newNormals[idx] = norm_x_trj[0];
         newNormals[idx+1] = norm_x_trj[1];
         newNormals[idx+2] = norm_x_trj[2];
         numVert++;

         idx = numVert*3;
         cidx = numVert*clrDim;
         newCoords[idx] = ptC[0];
         newCoords[idx+1] = ptC[1];
         newCoords[idx+2] = ptC[2];
         newColors[cidx] = r1;
         newColors[cidx+1] = g1;
         newColors[cidx+2] = b1;  
         if (clrDim == 4) newColors[cidx+3] = a1;            
         newNormals[idx] = 0f;
         newNormals[idx+1] = 0f;
         newNormals[idx+2] = 1f;
         numVert++;

         idx = numVert*3;
         cidx = numVert*clrDim;
         newCoords[idx] = ptA[0];
         newCoords[idx+1] = ptA[1];
         newCoords[idx+2] = ptA[2];
         newColors[cidx] = r0;
         newColors[cidx+1] = g0;
         newColors[cidx+2] = b0;     
         if (clrDim == 4) newColors[cidx+3] = a0;            
         newNormals[idx] = 0f;
         newNormals[idx+1] = 0f;
         newNormals[idx+2] = 1f;
         numVert++;

         idx = numVert*3;
         cidx = numVert*clrDim;
         newCoords[idx] = ptD[0];
         newCoords[idx+1] = ptD[1];
         newCoords[idx+2] = ptD[2];
         newColors[cidx] = r1;
         newColors[cidx+1] = g1;
         newColors[cidx+2] = b1;  
         if (clrDim == 4) newColors[cidx+3] = a1;            
         newNormals[idx] = 0f;
         newNormals[idx+1] = 0f;
         newNormals[idx+2] = 1f;
         numVert++;

         idx = numVert*3;
         cidx = numVert*clrDim;
         newCoords[idx] = ptCC[0];
         newCoords[idx+1] = ptCC[1];
         newCoords[idx+2] = ptCC[2];
         newColors[cidx] = r1;
         newColors[cidx+1] = g1;
         newColors[cidx+2] = b1; 
         if (clrDim == 4) newColors[cidx+3] = a1;            
         newNormals[idx] = norm_x_trj[0];
         newNormals[idx+1] = norm_x_trj[1];
         newNormals[idx+2] = norm_x_trj[2];
         numVert++;

         idx = numVert*3;
         cidx = numVert*clrDim;
         newCoords[idx] = ptAA[0];
         newCoords[idx+1] = ptAA[1];
         newCoords[idx+2] = ptAA[2];
         newColors[cidx] = r0;
         newColors[cidx+1] = g0;
         newColors[cidx+2] = b0; 
         if (clrDim == 4) newColors[cidx+3] = a0;            
         newNormals[idx] = norm_x_trj[0];
         newNormals[idx+1] = norm_x_trj[1];
         newNormals[idx+2] = norm_x_trj[2];
         numVert++;

         idx = numVert*3;
         cidx = numVert*clrDim;
         newCoords[idx] = ptDD[0];
         newCoords[idx+1] = ptDD[1];
         newCoords[idx+2] = ptDD[2];
         newColors[cidx] = r1;
         newColors[cidx+1] = g1;
         newColors[cidx+2] = b1; 
         if (clrDim == 4) newColors[cidx+3] = a1;            
         newNormals[idx] = norm_x_trj[0];
         newNormals[idx+1] = norm_x_trj[1];
         newNormals[idx+2] = norm_x_trj[2];
         numVert++;
         // end ribbon construction  -----------------------------

       }
     }


     array.coordinates = newCoords;
     array.normals = newNormals;
     array.colors = newColors;
     array.vertexCount = numVert;

     return array;
  }  
  
     public VisADGeometryArray makeCylinder(VisADGeometryArray[] auxArray) {
        VisADTriangleStripArray array = new VisADTriangleStripArray();
        VisADTriangleArray coneArray = new VisADTriangleArray();
        
        int ntrajs = trajectories.size();
        
        int numSides = 20;
        
        int numv = totNpairs*(numSides+1)*2;
        
        float[] coords = new float[numv*3];
        byte[] newColors = new byte[numv*clrDim];
        float[] normals = new float[numv*3];
        int[] strips = new int[totNpairs];
        
        float[] coneCoords = new float[ntrajs*(numSides+1)*3*3];
        byte[] coneColors = new byte[ntrajs*(numSides+1)*3*clrDim];
        float[] coneNormals = new float[ntrajs*(numSides+1)*3*3];
        
        float[] uvecPath = new float[3];
        float[] norm = new float[] {0f, 0f, 1f};
        byte[][] clr0 = new byte[clrDim][1];
        byte[][] clr1 = new byte[clrDim][1];
        float[] pt0 = new float[3];
        float[] pt1 = new float[3];
        float[][] basePts = new float[3][numSides+1];
        
        
        int[] idx = new int[] {0};
        int strpCnt = 0;
        int[] coneIdx = new int[] {0};
        byte r0,g0,b0,r1,g1,b1;
        byte a0 = -1;
        byte a1 = -1;
        
        for (int t=0; t<ntrajs; t++) {
          Trajectory traj = trajectories.get(t);
          for (int k=0; k<traj.npairs; k++) {
        
            int i = traj.indexes[k];
            int ci = 2*clrDim*i/6;
            
            float x0 = coordinates[i];
            float y0 = coordinates[i+1];
            float z0 = coordinates[i+2];
            float x1 = coordinates[i+3];
            float y1 = coordinates[i+4];
            float z1 = coordinates[i+5];
            
            if (clrDim == 3) {
               r0 = colors[ci];
               g0 = colors[ci+1];
               b0 = colors[ci+2];
               r1 = colors[ci+3];
               g1 = colors[ci+4];
               b1 = colors[ci+5];
            }
            else {
               r0 = colors[ci];
               g0 = colors[ci+1];
               b0 = colors[ci+2];
               a0 = colors[ci+3];
               r1 = colors[ci+4];
               g1 = colors[ci+5];
               b1 = colors[ci+6];
               a1 = colors[ci+7];
            }
            
            float mag = (x1-x0)*(x1-x0) + (y1-y0)*(y1-y0) + (z1-z0)*(z1-z0);
            mag = (float) Math.sqrt(mag);
            uvecPath[0] = (x1-x0)/mag;
            uvecPath[1] = (y1-y0)/mag;
            uvecPath[2] = (z1-z0)/mag;
            
            float[] norm_x_trj = AxB(norm, uvecPath);
            
            float[] trj_x_norm_x_trj = AxB(uvecPath, norm_x_trj);
            
            pt0[0] = x0;
            pt0[1] = y0;
            pt0[2] = z0;
            pt1[0] = x1;
            pt1[1] = y1;
            pt1[2] = z1;   
            
            
            clr0[0][0] = r0;
            clr0[1][0] = g0;
            clr0[2][0] = b0;
            if (clrDim == 4) clr0[3][0] = a0;
            clr1[0][0] = r1;
            clr1[1][0] = g1;
            clr1[2][0] = b1;
            if (clrDim == 4) clr1[3][0] = a1;        
            
            traj.makeCylinderStrip(trj_x_norm_x_trj, norm_x_trj, pt0, pt1, clr0, clr1, cylWidth, (numSides+1), coords, newColors, normals, idx);
            strips[strpCnt++] = (numSides+1)*2;
          }
          
          float[] vertex = new float[3];
          vertex[0] = pt1[0] + uvecPath[0]*0.006f;
          vertex[1] = pt1[1] + uvecPath[1]*0.006f;
          vertex[2] = pt1[2] + uvecPath[2]*0.006f;
          
          // build cone here. add to coneArray
          makeCone(traj.last_circleXYZ, vertex, clr0, coneCoords, coneColors, coneNormals, coneIdx);
        }
        
        array.coordinates = coords;
        array.normals = normals;
        array.colors = newColors;
        array.vertexCount = idx[0];
        array.stripVertexCounts = strips;
        
        coneArray.coordinates = coneCoords;
        coneArray.normals = coneNormals;
        coneArray.colors = coneColors;
        coneArray.vertexCount = coneIdx[0];
        
        auxArray[0] = coneArray;
        
        return array; 
     }
     
     public void makeCone(float[][] basePts, float[] vertex, byte[][] color, float[] coords, byte[] colors, float[] normals, int[] vertCnt) {
       int nPts = basePts[0].length;
       
       float[] ptA = new float[3];
       float[] ptB = new float[3];
       float[] AV = new float[3];
       float[] BV = new float[3];
       
       int vcnt = vertCnt[0];
       int idx = 3*vcnt; 
       int cidx = clrDim*vcnt;
       
       for (int k=0; k<nPts; k++) {
         // A--vertex--B
         int ia = k;
         int ib = (k==(nPts-1)) ? 0 : (k+1);
         
         ptA[0] = basePts[0][ia];
         ptA[1] = basePts[1][ia];
         ptA[2] = basePts[2][ia];
         
         ptB[0] = basePts[0][ib];
         ptB[1] = basePts[1][ib];
         ptB[2] = basePts[2][ib];
         
         AV[0] = ptA[0] - vertex[0];
         AV[1] = ptA[1] - vertex[1];
         AV[2] = ptA[2] - vertex[2];
         BV[0] = ptB[0] - vertex[0];
         BV[1] = ptB[1] - vertex[1];
         BV[2] = ptB[2] - vertex[2];
         
         float[] norm = AxB(AV, BV);
         float mag = (float) Math.sqrt(norm[0]*norm[0]+norm[1]*norm[1]+norm[2]*norm[2]);
         norm[0] /= mag;
         norm[1] /= mag;
         norm[2] /= mag;
         
         
         normals[idx] = norm[0];
         coords[idx++] = ptA[0];  
         normals[idx] = norm[1];
         coords[idx++] = ptA[1];  
         normals[idx] = norm[2];
         coords[idx++] = ptA[2];  
         colors[cidx++] = color[0][0];
         colors[cidx++] = color[1][0];
         colors[cidx++] = color[2][0];     
         if (clrDim == 4) colors[cidx++] = color[3][0];
         vcnt++;
         
         normals[idx] = norm[0];
         coords[idx++] = ptB[0];
         normals[idx] = norm[1];
         coords[idx++] = ptB[1];  
         normals[idx] = norm[2];
         coords[idx++] = ptB[2];  
         colors[cidx++] = color[0][0];
         colors[cidx++] = color[1][0];
         colors[cidx++] = color[2][0];      
         if (clrDim == 4) colors[cidx++] = color[3][0];
         vcnt++;   
         
         normals[idx] = norm[0];
         coords[idx++] = vertex[0]; 
         normals[idx] = norm[1];
         coords[idx++] = vertex[1];
         normals[idx] = norm[2];
         coords[idx++] = vertex[2];  
         colors[cidx++] = color[0][0];
         colors[cidx++] = color[1][0];
         colors[cidx++] = color[2][0];  
         if (clrDim == 4) colors[cidx++] = color[3][0];
         vcnt++; 
       }
       vertCnt[0] = vcnt;
     }
     
  public VisADGeometryArray makeDeformableRibbon() {
    VisADTriangleArray array = new VisADTriangleArray();

    int ntrajs = trajectories.size();
    int ntris = (totNpairs/2)*2;
    int num = ntris*3;

    float[] newCoords = new float[num*3];
    java.util.Arrays.fill(newCoords, Float.NaN);
    byte[] newColors = new byte[num*clrDim];
    float[] newNormals = new float[num*3];

    float[] A0 = new float[3];
    float[] A1 = new float[3];
    float[] B0 = new float[3];
    float[] B1 = new float[3];

    byte ar0,ag0,ab0,ar1,ag1,ab1,br0,bg0,bb0,br1,bg1,bb1;
    byte aa0 = -1;
    byte aa1 = -1;
    byte ba0 = -1;
    byte ba1 = -1;

    int numVerts = 0;

    for (int k=0; k<ntrajs/2; k++) {
       int t = k*2;
       Trajectory trajA = trajectories.get(t);
       Trajectory trajB = trajectories.get(t+1);

       int npairs = Math.min(trajA.npairs, trajB.npairs);

       for (int n=0; n<npairs; n++) {
          int ia = trajA.indexes[n];
          int ib = trajB.indexes[n];
          int cia = 2*clrDim*ia/6;
          int cib = 2*clrDim*ib/6;

          A0[0] = coordinates[ia];
          A0[1] = coordinates[ia+1];
          A0[2] = coordinates[ia+2];
          A1[0] = coordinates[ia+3];
          A1[1] = coordinates[ia+4];
          A1[2] = coordinates[ia+5];

          B0[0] = coordinates[ib];
          B0[1] = coordinates[ib+1];
          B0[2] = coordinates[ib+2];
          B1[0] = coordinates[ib+3];
          B1[1] = coordinates[ib+4];
          B1[2] = coordinates[ib+5];            

          if (clrDim == 3) {
             ar0 = colors[cia];
             ag0 = colors[cia+1];
             ab0 = colors[cia+2];
             ar1 = colors[cia+3];
             ag1 = colors[cia+4];
             ab1 = colors[cia+5];
          }
          else {
             ar0 = colors[cia];
             ag0 = colors[cia+1];
             ab0 = colors[cia+2];
             aa0 = colors[cia+3];
             ar1 = colors[cia+4];
             ag1 = colors[cia+5];
             ab1 = colors[cia+6];   
             aa1 = colors[cia+7];
          }

          if (clrDim == 3) {
             br0 = colors[cib];
             bg0 = colors[cib+1];
             bb0 = colors[cib+2];
             br1 = colors[cib+3];
             bg1 = colors[cib+4];
             bb1 = colors[cib+5];  
          }
          else {
             br0 = colors[cib];
             bg0 = colors[cib+1];
             bb0 = colors[cib+2];
             ba0 = colors[cib+3];
             br1 = colors[cib+4];
             bg1 = colors[cib+5];
             bb1 = colors[cib+6];
             ba1 = colors[cib+7];
          }

          int idx = numVerts*3;
          int cidx = numVerts*clrDim;

          newCoords[idx] = A0[0];
          newCoords[idx+1] = A0[1];
          newCoords[idx+2] = A0[2];
          newColors[cidx] = ar0;
          newColors[cidx+1] = ag0;
          newColors[cidx+2] = ab0;
          if (clrDim == 4) newColors[cidx+3] = aa0;
          numVerts++;

          idx = numVerts*3;
          cidx = numVerts*clrDim;
          newCoords[idx] = B0[0];
          newCoords[idx+1] = B0[1];
          newCoords[idx+2] = B0[2];
          newColors[cidx] = br0;
          newColors[cidx+1] = bg0;
          newColors[cidx+2] = bb0;   
          if (clrDim == 4) newColors[cidx+3] = ba0;             
          numVerts++; 

          idx = numVerts*3;
          cidx = numVerts*clrDim;
          newCoords[idx] = B1[0];
          newCoords[idx+1] = B1[1];
          newCoords[idx+2] = B1[2];
          newColors[cidx] = br1;
          newColors[cidx+1] = bg1;
          newColors[cidx+2] = bb1;  
          if (clrDim == 4) newColors[cidx+3] = ba1;             
          numVerts++;  

          idx = numVerts*3;
          cidx = numVerts*clrDim;
          newCoords[idx] = B1[0];
          newCoords[idx+1] = B1[1];
          newCoords[idx+2] = B1[2];
          newColors[cidx] = br1;
          newColors[cidx+1] = bg1;
          newColors[cidx+2] = bb1;    
          if (clrDim == 4) newColors[cidx+3] = ba1;             
          numVerts++;

          idx = numVerts*3;
          cidx = numVerts*clrDim;
          newCoords[idx] = A1[0];
          newCoords[idx+1] = A1[1];
          newCoords[idx+2] = A1[2];
          newColors[cidx] = ar1;
          newColors[cidx+1] = ag1;
          newColors[cidx+2] = ab1;   
          if (clrDim == 4) newColors[cidx+3] = aa1;             
          numVerts++; 

          idx = numVerts*3;
          cidx = numVerts*clrDim;
          newCoords[idx] = A0[0];
          newCoords[idx+1] = A0[1];
          newCoords[idx+2] = A0[2];
          newColors[cidx] = ar0;
          newColors[cidx+1] = ag0;
          newColors[cidx+2] = ab0; 
          if (clrDim == 4) newColors[cidx+3] = aa0;             
          numVerts++;                       
       }

    }
    // remove missing:
    float[] coords = new float[numVerts*3];
    byte[] colors = new byte[numVerts*clrDim];
    System.arraycopy(newCoords, 0, coords, 0, coords.length);
    System.arraycopy(newColors, 0, colors, 0, colors.length);

    array.coordinates = coords;
    array.colors = colors;       
    array.vertexCount = numVerts;

    return array;
  }
  
  public VisADGeometryArray makePointGeometry() {
     int numTrajs = trajectories.size();
     
     float[] allCoords = new float[3*numTrajs];
     byte[] allColors = new byte[3*numTrajs];
     
     for (int k=0; k<numTrajs; k++) {
        Trajectory traj = trajectories.get(k);
        int idx = k*3;
        float x = traj.startPts[0];
        float y = traj.startPts[1];
        float z = traj.startPts[2];
        allCoords[idx] = x;
        allCoords[idx+1] = y;
        allCoords[idx+2] = z;
        
        byte r = traj.startColor[0];
        byte g = traj.startColor[1];
        byte b = traj.startColor[2];
        allColors[idx] = r;
        allColors[idx+1] = g;
        allColors[idx+2] = b;
     }
     
     VisADGeometryArray array = new VisADPointArray();
     array.vertexCount = numTrajs;
     array.coordinates = allCoords;
     array.colors = allColors;
     
     return array;
  }

  public VisADGeometryArray makeTracerGeometry(ArrayList<float[]> anchors, int direction, float trcrSize, double[] scale, boolean fill) {
    int numTrajs = trajectories.size();
    VisADGeometryArray array = null;
    float[] coords;
    byte[] colors;
    float[] normals;
    int numPts;
    int numVerts;

    float[] allCoords = new float[3*2*6*numTrajs];
    byte[] allColors = new byte[3*2*6*numTrajs];

    double barblen = 0.02*trcrSize;

    float[] norm = new float[] {0, 0, 1f};
    float[] trj_u = new float[3];

    for (int k=0; k<numTrajs; k++) {

      if (!fill) { // make simple arrow ---------
        numPts = 2*4;
        numVerts = numPts*1;
        coords =  new float[3*numVerts];
        colors = new byte[3*numVerts];
        array = new VisADLineArray();
      }
      else { // filled arrow head -------------
        numPts = 2*6;
        numVerts = numPts*1;
        coords = new float[3*numVerts];
        colors = new byte[3*numVerts];
        //normals = new float[3*numVerts];
        array = new VisADTriangleArray();
      }              


      Trajectory traj = trajectories.get(k);
      trj_u[0] = traj.uVecPath[0];
      trj_u[1] = traj.uVecPath[1];
      trj_u[2] = traj.uVecPath[2];

      float[] endPt = new float[3];
      endPt[0] = traj.startPts[0];
      endPt[1] = traj.startPts[1];
      endPt[2] = traj.startPts[2];

      float[] norm_x_trj = new float[] {
                 norm[1] * trj_u[2] - norm[2] * trj_u[1],
               -(norm[0] * trj_u[2] - norm[2] * trj_u[0]),
                 norm[0] * trj_u[1] - norm[1] * trj_u[0] };

      float mag = (float) Math.sqrt(norm_x_trj[0] * norm_x_trj[0] +
                                    norm_x_trj[1] * norm_x_trj[1] +
                                    norm_x_trj[2] * norm_x_trj[2]);

      // - normalize vector
      norm_x_trj[0] /= mag;
      norm_x_trj[1] /= mag;
      norm_x_trj[2] /= mag;

      float[] norm_x_trj_x_trj = new float[] {
                 norm_x_trj[1] * trj_u[2] - norm_x_trj[2] * trj_u[1],
               -(norm_x_trj[0] * trj_u[2] - norm_x_trj[2] * trj_u[0]),
                 norm_x_trj[0] * trj_u[1] - norm_x_trj[1] * trj_u[0] };

      mag = (float) Math.sqrt(norm_x_trj_x_trj[0] * norm_x_trj_x_trj[0] +
                                    norm_x_trj_x_trj[1] * norm_x_trj_x_trj[1] +
                                    norm_x_trj_x_trj[2] * norm_x_trj_x_trj[2]);

      norm_x_trj_x_trj[0] /= mag;
      norm_x_trj_x_trj[1] /= mag;
      norm_x_trj_x_trj[2] /= mag;

      float[] ptOnPath = new float[3];

      float len = (float) (barblen*Math.cos(Data.DEGREES_TO_RADIANS*22.0));
      ptOnPath[0] = -len*trj_u[0];
      ptOnPath[1] = -len*trj_u[1];
      ptOnPath[2] = -len*trj_u[2];

      ptOnPath[0] += endPt[0];
      ptOnPath[1] += endPt[1];
      ptOnPath[2] += endPt[2];

      float[] barbPtA = new float[3];
      float[] barbPtB = new float[3];
      float[] barbPtC = new float[3];
      float[] barbPtD = new float[3];
      len = (float) (barblen*Math.sin(Data.DEGREES_TO_RADIANS*22.0));

      barbPtA[0] = len*norm_x_trj[0];
      barbPtA[1] = len*norm_x_trj[1];
      barbPtA[2] = len*norm_x_trj[2];

      barbPtB[0] = -len*norm_x_trj[0];
      barbPtB[1] = -len*norm_x_trj[1];
      barbPtB[2] = -len*norm_x_trj[2];

      barbPtA[0] += ptOnPath[0];
      barbPtA[1] += ptOnPath[1]; 
      barbPtA[2] += ptOnPath[2]; 

      barbPtB[0] += ptOnPath[0];
      barbPtB[1] += ptOnPath[1];
      barbPtB[2] += ptOnPath[2];

      len *= scale[0]/scale[2]; // simple adjust for anistropic display scale

      barbPtC[0] = len*norm_x_trj_x_trj[0];
      barbPtC[1] = len*norm_x_trj_x_trj[1];
      barbPtC[2] = len*norm_x_trj_x_trj[2];

      barbPtD[0] = -len*norm_x_trj_x_trj[0];
      barbPtD[1] = -len*norm_x_trj_x_trj[1];
      barbPtD[2] = -len*norm_x_trj_x_trj[2];

      barbPtC[0] += ptOnPath[0];
      barbPtC[1] += ptOnPath[1]; 
      barbPtC[2] += ptOnPath[2]; 

      barbPtD[0] += ptOnPath[0];
      barbPtD[1] += ptOnPath[1];
      barbPtD[2] += ptOnPath[2];

      int t = 0;
      int c = 0;

      coords[t] = traj.startPts[0];
      coords[t+=1] = traj.startPts[1];
      coords[t+=1] = traj.startPts[2];

      colors[c] = traj.startColor[0];
      colors[c+=1] = traj.startColor[1];
      colors[c+=1] = traj.startColor[2];

      coords[t+=1] = barbPtA[0];
      coords[t+=1] = barbPtA[1];
      coords[t+=1] = barbPtA[2];

      colors[c+=1] = traj.startColor[0];
      colors[c+=1] = traj.startColor[1];
      colors[c+=1] = traj.startColor[2];

      if (fill) {
        coords[t+=1] = ptOnPath[0];
        coords[t+=1] = ptOnPath[1];
        coords[t+=1] = ptOnPath[2];

        colors[c+=1] = traj.startColor[0];
        colors[c+=1] = traj.startColor[1];
        colors[c+=1] = traj.startColor[2];
      }

      coords[t+=1] = traj.startPts[0];
      coords[t+=1] = traj.startPts[1];
      coords[t+=1] = traj.startPts[2];

      colors[c+=1] = traj.startColor[0];
      colors[c+=1] = traj.startColor[1];
      colors[c+=1] = traj.startColor[2];

      coords[t+=1] = barbPtB[0];
      coords[t+=1] = barbPtB[1];
      coords[t+=1] = barbPtB[2];

      colors[c+=1] = traj.startColor[0];
      colors[c+=1] = traj.startColor[1];
      colors[c+=1] = traj.startColor[2];

      if (fill) {
        coords[t+=1] = ptOnPath[0];
        coords[t+=1] = ptOnPath[1];
        coords[t+=1] = ptOnPath[2];

        colors[c+=1] = traj.startColor[0];
        colors[c+=1] = traj.startColor[1];
        colors[c+=1] = traj.startColor[2];
      }

      coords[t+=1] = traj.startPts[0];
      coords[t+=1] = traj.startPts[1];
      coords[t+=1] = traj.startPts[2];

      colors[c+=1] = traj.startColor[0];
      colors[c+=1] = traj.startColor[1];
      colors[c+=1] = traj.startColor[2];

      coords[t+=1] = barbPtC[0];
      coords[t+=1] = barbPtC[1];
      coords[t+=1] = barbPtC[2];

      colors[c+=1] = traj.startColor[0];
      colors[c+=1] = traj.startColor[1];
      colors[c+=1] = traj.startColor[2];

      if (fill) {
        coords[t+=1] = ptOnPath[0];
        coords[t+=1] = ptOnPath[1];
        coords[t+=1] = ptOnPath[2];

        colors[c+=1] = traj.startColor[0];
        colors[c+=1] = traj.startColor[1];
        colors[c+=1] = traj.startColor[2];
      }

      coords[t+=1] = traj.startPts[0];
      coords[t+=1] = traj.startPts[1];
      coords[t+=1] = traj.startPts[2];

      colors[c+=1] = traj.startColor[0];
      colors[c+=1] = traj.startColor[1];
      colors[c+=1] = traj.startColor[2];

      coords[t+=1] = barbPtD[0];
      coords[t+=1] = barbPtD[1];
      coords[t+=1] = barbPtD[2];

      colors[c+=1] = traj.startColor[0];
      colors[c+=1] = traj.startColor[1];
      colors[c+=1] = traj.startColor[2];

      if (fill) {
        coords[t+=1] = ptOnPath[0];
        coords[t+=1] = ptOnPath[1];
        coords[t+=1] = ptOnPath[2];

        colors[c+=1] = traj.startColor[0];
        colors[c+=1] = traj.startColor[1];
        colors[c+=1] = traj.startColor[2];
      }

      array.vertexCount = numVerts;
      array.coordinates = coords;
      array.colors = colors;   
      float[] anchrPts = new float[] {traj.startPts[0], traj.startPts[1], traj.startPts[2]};
      anchors.add(anchrPts);

      System.arraycopy(coords, 0, allCoords, k*3*2*6, coords.length);
      System.arraycopy(colors, 0, allColors, k*3*2*6, colors.length);
    }

    VisADTriangleArray allarray = new VisADTriangleArray();
    allarray.vertexCount = 2*6*numTrajs;
    allarray.coordinates = allCoords;
    allarray.colors = allColors;

    return allarray;
  } 
  
  public void initCleanUp(ScalarMap scalarMap, FlowControl flowCntrl, ProjectionControl pCntrl, DisplayImpl display) {
     if (!removeListeners.containsKey(scalarMap)) {
       removeListeners.put(scalarMap, new ListenForRemove(scalarMap, flowCntrl, pCntrl, display));
     }     
  }
}

class ListenForRemove implements ScalarMapListener, DisplayListener {
    ScalarMap theMap;
    FlowControl flowCntrl;
    ProjectionControl pCntrl;
    DisplayImpl display;
   
   public ListenForRemove(ScalarMap scalarMap, FlowControl control, ProjectionControl pCntrl, DisplayImpl display) {
     theMap = scalarMap;
     flowCntrl = control;
     this.pCntrl = pCntrl;
     this.display = display;
     scalarMap.addScalarMapListener(this);
     display.addDisplayListener(this);
   }
   
   public void displayChanged(DisplayEvent evt) {
      int id = evt.getId();
      if (id == DisplayEvent.DESTROYED) {
         cleanUp();
         display.removeDisplayListener(this);
      }
   }

   public void mapChanged(ScalarMapEvent evt) throws VisADException, RemoteException {
   }

   public void controlChanged(ScalarMapControlEvent evt) throws VisADException, RemoteException {
     int id = evt.getId();
     if (id == ScalarMapEvent.CONTROL_REMOVED || id == ScalarMapEvent.CONTROL_REPLACED) {
       cleanUp();
       theMap.removeScalarMapListener(this);
     }
   }
   
   private void cleanUp() {
     ControlListener listener = TrajectoryManager.scaleChangeListeners.get(flowCntrl);
     pCntrl.removeControlListener(listener);
     TrajectoryManager.scaleChangeListeners.remove(flowCntrl);
     TrajectoryManager.removeListeners.remove(theMap);
   }
     
}<|MERGE_RESOLUTION|>--- conflicted
+++ resolved
@@ -10,6 +10,7 @@
 import java.util.ArrayList;
 import java.util.HashMap;
 import java.util.Iterator;
+import visad.data.text.TextAdapter;
 
 
 /**
@@ -48,12 +49,15 @@
   public static final int DEFORM_RIBBON = TrajectoryParams.DEFORM_RIBBON;
   public static final int POINT = TrajectoryParams.POINT;
   
+  public static final String PPOP_TRAJECTORY_START_POINTS_FILE = "visad.trajectory.startPointsFile";
+  
   double trajVisibilityTimeWindow;
   double trajRefreshInterval;
   double trajLifetime;
   boolean manualIntrpPts;
   boolean trajDoIntrp = true;
   boolean trajCachingEnabled = false;
+  boolean doHysplit = true;
   float trcrSize = 1f;
   boolean trcrEnabled;
   int numIntrpPts;
@@ -69,6 +73,9 @@
   float[] intrpU;
   float[] intrpV;
   float[] intrpW;
+  float[] intrpU_1;
+  float[] intrpV_1;
+  float[] intrpW_1;  
   CubicInterpolator uInterp;
   CubicInterpolator vInterp;
   CubicInterpolator wInterp;
@@ -79,6 +86,7 @@
   float[][] values0_last;
   
   RealTupleType startPointType = Display.DisplaySpatialCartesianTuple;
+  ScalarMap altToZ;
   
   ArrayList<FlowInfo> flowInfoList;
   
@@ -91,16 +99,11 @@
   public static HashMap<ScalarMap, ScalarMapListener> removeListeners = new HashMap<ScalarMap, ScalarMapListener>();
   
   
-<<<<<<< HEAD
-
-  public TrajectoryManager(DataRenderer renderer, TrajectoryParams trajParams, ArrayList<FlowInfo> flowInfoList, int dataDomainLength) throws VisADException {
-=======
   public TrajectoryManager(DataRenderer renderer, TrajectoryParams trajParams, ArrayList<FlowInfo> flowInfoList, int dataDomainLength, double time) throws VisADException {
     this(renderer, trajParams, flowInfoList, dataDomainLength, time, null);
   }
   
   public TrajectoryManager(DataRenderer renderer, TrajectoryParams trajParams, ArrayList<FlowInfo> flowInfoList, int dataDomainLength, double time, ScalarMap altToZ) throws VisADException {
->>>>>>> 3caf8a88
       this.flowInfoList = flowInfoList;
       this.dataDomainLength = dataDomainLength;
       trajVisibilityTimeWindow = trajParams.getTrajVisibilityTimeWindow();
@@ -125,8 +128,8 @@
       if (!trajDoIntrp) {
         numIntrpPts = 1;
       }
+      this.altToZ = altToZ;
             
-      //ArrayList<FlowInfo> flowInfoList = Range.getAdaptedShadowType().getFlowInfo();
       FlowInfo info = flowInfoList.get(0);
       Gridded3DSet spatial_set0 = (Gridded3DSet) info.spatial_set;
       GriddedSet spatialSetTraj = makeSpatialSetTraj(spatial_set0);
@@ -140,8 +143,6 @@
       markGridTime = new int[numSpatialPts];
       java.util.Arrays.fill(markGrid, false);
       java.util.Arrays.fill(markGridTime, 0);
-<<<<<<< HEAD
-=======
       
       startClrs = new byte[clrDim][];
       
@@ -153,7 +154,6 @@
           e.printStackTrace();
         }
       }
->>>>>>> 3caf8a88
 
       if (startPts == null) { //get from domain set
         float[][] vec;
@@ -165,20 +165,6 @@
         getStartPointsFromDomain(trajForm, trajSkip, zStart, zSkip, spatial_set0, color_values, startPts, startClrs, vec, ribbonWidthFac);
       }
       else {
-        if (!startPointType.equals(Display.DisplaySpatialCartesianTuple)) {
-          throw new VisADException("startPointType must be convertable"
-                  + " with (Display.XAxis, Display.YAxis, Display.ZAxis) ");
-        }
-        /* TODO: assuming earth navigated display coordinate system*/
-        /*
-        CoordinateSystem dspCoordSys = getLink().getRenderer().getDisplayCoordinateSystem();
-        float[][] fltVals = new float[startPts.length][startPts[0].length];
-        for (int i=0; i<fltVals.length; i++) {
-          System.arraycopy(startPts[i], 0, fltVals[i], 0, fltVals[i].length);
-        }
-        startPts = dspCoordSys.toReference(fltVals);
-        */
-
         int[] clrIdxs;
         if (spatialSetTraj.getManifoldDimension() == 2) {
             clrIdxs = spatialSetTraj.valueToIndex(new float[][] {startPts[0], startPts[1]});
@@ -203,6 +189,12 @@
       intrpU = new float[numSpatialPts];
       intrpV = new float[numSpatialPts];
       intrpW = new float[numSpatialPts];
+      
+      if (doHysplit) {
+        intrpU_1 = new float[numSpatialPts];
+        intrpV_1 = new float[numSpatialPts];
+        intrpW_1 = new float[numSpatialPts];  
+      }
 
       uInterp = new CubicInterpolator(trajDoIntrp, numSpatialPts);
       vInterp = new CubicInterpolator(trajDoIntrp, numSpatialPts);
@@ -321,63 +313,41 @@
        double x0 = (double) direction*i;
        double x1 = (double) direction*(i+direction*1);
        double x2 = (double) direction*(i+direction*2);
-
-
-       // Even time steps: access fields, update interpolator and compute.
-       // Odd time steps: just compute for second half of 3 point (2 gap) interval.
-       if ((k % 2) == 0) {
-         FlowInfo flwInfo;
-
-         if (values0 == null) {
-           flwInfo = flowInfoList.get(i);
-           values0 = convertFlowUnit(flwInfo.flow_values, flwInfo.flow_units);
-         }
-
-         if (values1 == null) {
-           flwInfo = flowInfoList.get(i+direction*1);
-           values1 = convertFlowUnit(flwInfo.flow_values, flwInfo.flow_units);
-         }
-
-         // make sure we don't access more data than we have, but keep iterating and 
-         // computing to the end to use the data we've already pulled in.
-         if (k < dataDomainLength-3) {
-             flwInfo = flowInfoList.get(i+direction*2);
-             values2 = convertFlowUnit(flwInfo.flow_values, flwInfo.flow_units);
-
-             // smoothing done here -----------------------
-             flwInfo = flowInfoList.get(i+direction*3);
-             values3 = convertFlowUnit(flwInfo.flow_values, flwInfo.flow_units);
-
-             if (values0_last != null) {
-               values0 = smooth(values0_last, values0, values1, smoothParams);
-             }
-             values1 = smooth(values0, values1, values2, smoothParams);
-             values2 = smooth(values1, values2, values3, smoothParams);
-             // ------- end smoothing
-
-             // update interpolator 
-             uInterp.next(x0, x1, x2, values0[0], values1[0], values2[0]);
-             vInterp.next(x0, x1, x2, values0[1], values1[1], values2[1]);
-             wInterp.next(x0, x1, x2, values0[2], values1[2], values2[2]);
-         }
-
-         if (k == dataDomainLength-3) { // make sure we smoothly handle the last three time steps
-             uInterp.next(x0, x1, x2, values0[0], values1[0], values2[0]);
-             vInterp.next(x0, x1, x2, values0[1], values1[1], values2[1]);
-             wInterp.next(x0, x1, x2, values0[2], values1[2], values2[2]);
-         }
+       double x3 = (double) direction*(i+direction*3);
+
+
+       FlowInfo flwInfo;
+
+       if (k == 0) {
+         flwInfo = flowInfoList.get(i);
+         values0 = convertFlowUnit(flwInfo.flow_values, flwInfo.flow_units);
+
+         flwInfo = flowInfoList.get(i+direction*1);
+         values1 = convertFlowUnit(flwInfo.flow_values, flwInfo.flow_units);
+         
+         flwInfo = flowInfoList.get(i+direction*2);
+         values2 = convertFlowUnit(flwInfo.flow_values, flwInfo.flow_units);         
        }
-       else {
-         values0_last = values1;
-         values0 = values2;
-         values1 = values3;
-
-         if (k == dataDomainLength-3) { // make sure we smootly handle the last three time steps
-             uInterp.next(x0, x1, x2, values0[0], values1[0], values2[0]);
-             vInterp.next(x0, x1, x2, values0[1], values1[1], values2[1]);
-             wInterp.next(x0, x1, x2, values0[2], values1[2], values2[2]);
-         }
+
+       if (k < dataDomainLength-3) {
+         flwInfo = flowInfoList.get(i+direction*3);
+         values3 = convertFlowUnit(flwInfo.flow_values, flwInfo.flow_units);
        }
+             
+       if (values0_last != null) {
+         values0 = smooth(values0_last, values0, values1, smoothParams);
+       }
+       values1 = smooth(values0, values1, values2, smoothParams);
+       values2 = smooth(values1, values2, values3, smoothParams);
+       // ------- end smoothing
+
+       // update interpolator 
+       if (k < dataDomainLength-2) {
+         uInterp.next(x0, x1, x2, values0[0], values1[0], values2[0]);
+         vInterp.next(x0, x1, x2, values0[1], values1[1], values2[1]);
+         wInterp.next(x0, x1, x2, values0[2], values1[2], values2[2]);
+       }
+
 
        int numTrajectories = trajectories.size();
        
@@ -392,6 +362,24 @@
          uInterp.interpolate(xt, intrpU);
          vInterp.interpolate(xt, intrpV);
          wInterp.interpolate(xt, intrpW);
+
+         if (doHysplit) { // NOAA HySplit
+           if (ti == numIntrpPts-1) {
+             System.arraycopy(values1[0], 0, intrpU_1, 0, intrpU_1.length);
+             System.arraycopy(values1[1], 0, intrpV_1, 0, intrpV_1.length);
+             System.arraycopy(values1[2], 0, intrpW_1, 0, intrpW_1.length);
+            
+           }
+           else {
+             uInterp.interpolate(xt+dst, intrpU_1);
+             vInterp.interpolate(xt+dst, intrpV_1);
+             wInterp.interpolate(xt+dst, intrpW_1);
+           }
+
+           intrpU = mean(intrpU, intrpU_1);         
+           intrpV = mean(intrpV, intrpV_1);         
+           intrpW = mean(intrpW, intrpW_1);
+         }
 
          for (int t=0; t<numTrajectories; t++) {
            Trajectory traj = trajectories.get(t);
@@ -401,16 +389,11 @@
          }
 
        } // inner time loop (time interpolation)
-<<<<<<< HEAD
-
-       VisADGeometryArray array = null;
-=======
        
        values0_last = values0;
        values0 = values1;
        values1 = values2;
        values2 = values3;       
->>>>>>> 3caf8a88
        
        switch (trajForm) {
          case LINE:
@@ -808,6 +791,10 @@
   }
   
   public static float[][] smooth(float[][] values0, float[][] values1, float[][] values2, TrajectoryParams.SmoothParams smoothParams) {
+    
+    if (smoothParams.equals(TrajectoryParams.SmoothParams.NONE)) {
+      return values1;
+    }
 
     float w0 = smoothParams.w0;
     float w1 = smoothParams.w1;
@@ -823,6 +810,32 @@
     }
 
     return new_values;
+  }  
+  
+  public static float[][] mean(float[][] values0, float[][] values1) {
+     int numPts = values0[0].length;
+     
+     float[][] meanValues = new float[3][numPts];
+     
+     for (int k=0; k<numPts; k++) {
+        meanValues[0][k] =  (values0[0][k] + values1[0][k])/2;
+        meanValues[1][k] =  (values0[1][k] + values1[1][k])/2;
+        meanValues[2][k] =  (values0[2][k] + values1[2][k])/2;
+     }
+     
+     return meanValues;
+  }
+  
+  public static float[] mean(float[] values0, float[] values1) {
+     int numPts = values0.length;
+     
+     float[] meanValues = new float[numPts];
+     
+     for (int k=0; k<numPts; k++) {
+        meanValues[k] =  (values0[k] + values1[k])/2;
+     }
+     
+     return meanValues;
   }  
   
   public void setListener(ProjectionControl pCntrl, ControlListener listener, FlowControl flowCntrl) {
@@ -1306,7 +1319,6 @@
         float[] coneNormals = new float[ntrajs*(numSides+1)*3*3];
         
         float[] uvecPath = new float[3];
-        float[] norm = new float[] {0f, 0f, 1f};
         byte[][] clr0 = new byte[clrDim][1];
         byte[][] clr1 = new byte[clrDim][1];
         float[] pt0 = new float[3];
@@ -1360,9 +1372,18 @@
             uvecPath[1] = (y1-y0)/mag;
             uvecPath[2] = (z1-z0)/mag;
             
-            float[] norm_x_trj = AxB(norm, uvecPath);
-            
-            float[] trj_x_norm_x_trj = AxB(uvecPath, norm_x_trj);
+            float[] norm;
+            float[] norm_x_trj;
+            float[] trj_x_norm_x_trj;
+            if (traj.last_circleXYZ == null) {
+              norm = new float[] {0f, 0f, 1f};
+              norm_x_trj = AxB(norm, uvecPath);
+              trj_x_norm_x_trj = AxB(uvecPath, norm_x_trj);               
+            }
+            else {
+              norm_x_trj = AxB(traj.lastTvec, uvecPath);
+              trj_x_norm_x_trj = AxB(uvecPath, norm_x_trj);
+            }
             
             pt0[0] = x0;
             pt0[1] = y0;
@@ -1381,14 +1402,16 @@
             clr1[2][0] = b1;
             if (clrDim == 4) clr1[3][0] = a1;        
             
+            cylWidth = 0.0040f;
             traj.makeCylinderStrip(trj_x_norm_x_trj, norm_x_trj, pt0, pt1, clr0, clr1, cylWidth, (numSides+1), coords, newColors, normals, idx);
             strips[strpCnt++] = (numSides+1)*2;
           }
           
+          float vFac = (float) (cylWidth/0.01);
           float[] vertex = new float[3];
-          vertex[0] = pt1[0] + uvecPath[0]*0.006f;
-          vertex[1] = pt1[1] + uvecPath[1]*0.006f;
-          vertex[2] = pt1[2] + uvecPath[2]*0.006f;
+          vertex[0] = pt1[0] + uvecPath[0]*0.006f*vFac;
+          vertex[1] = pt1[1] + uvecPath[1]*0.006f*vFac;
+          vertex[2] = pt1[2] + uvecPath[2]*0.006f*vFac;
           
           // build cone here. add to coneArray
           makeCone(traj.last_circleXYZ, vertex, clr0, coneCoords, coneColors, coneNormals, coneIdx);
@@ -1946,6 +1969,88 @@
        removeListeners.put(scalarMap, new ListenForRemove(scalarMap, flowCntrl, pCntrl, display));
      }     
   }
+  
+  public float[][] getStartPointsFromFile(DataRenderer renderer, ScalarMap altToZ, byte[][] colors) throws VisADException, RemoteException {
+     String filename = null;
+     
+     try {
+       filename = System.getProperty("visad.trajectory.startPointsFile", null);
+     }
+     catch (java.lang.SecurityException exc) {
+       exc.printStackTrace();        
+     }
+     if (filename == null) {
+        return null;
+     }
+     
+     FieldImpl data = null;
+     try {
+       TextAdapter txtAdapter = new TextAdapter(filename);
+       data = (FieldImpl) txtAdapter.getData();
+     }
+     catch (Exception e) {
+       e.printStackTrace();
+       return null;
+     }
+     
+     int numPts = data.getLength();
+     ArrayList<float[]> keepPts = new ArrayList();
+     ArrayList<Float> keepVal = new ArrayList();
+     for (int k=0; k<numPts; k++) {
+       RealTuple tup = (RealTuple) data.getSample(k);
+       double[] vals = tup.getValues();
+          float[] locVal = new float[3];
+          locVal[0] = (float) vals[0];
+          locVal[1] = (float) vals[1];
+          locVal[2] = (float) vals[2];
+          keepPts.add(locVal);
+          //keepVal.add((float)vals[3]);
+     }
+     
+     float[][] latlonalt = new float[3][keepPts.size()];
+     float[] trcrVals = new float[keepPts.size()];
+     colors[0] = new byte[keepPts.size()];
+     colors[1] = new byte[keepPts.size()];
+     colors[2] = new byte[keepPts.size()];
+     if (colors.length == 4) colors[3] = new byte[keepPts.size()];
+     
+     for (int k=0; k<keepPts.size(); k++) {
+        float[] vals = keepPts.get(k);
+        latlonalt[0][k] = vals[1];
+        latlonalt[1][k] = vals[0];
+        latlonalt[2][k] = vals[2];
+        //float tval = keepVal.get(k);
+        //trcrVals[k] = tval;
+     }
+     
+     // trcr quantity must already be scaled 0 -> 1
+     
+     float[][] clrTbl = new float[colors.length][256];
+     BaseColorControl.initTableVis5D(clrTbl);
+     
+     for (int i=0; i<trcrVals.length; i++) {
+        float tval = trcrVals[i];
+        if (tval > 1f) tval = 1f;
+        int ci = (int) (tval*256f);
+        
+        colors[0][i] = (byte) (256f * clrTbl[0][ci]);
+        colors[1][i] = (byte) (256f * clrTbl[1][ci]);
+        colors[2][i] = (byte) (256f * clrTbl[2][ci]);
+        if (colors.length == 4) colors[3][i] = (byte) (256f * clrTbl[3][ci]);
+     }
+     
+     
+     latlonalt[2] = altToZ.scaleValues(latlonalt[2]);
+     
+     CoordinateSystem dspCoordSys = renderer.getDisplayCoordinateSystem();
+     float[][] fltVals = new float[3][latlonalt[0].length];
+     for (int i=0; i<latlonalt.length; i++) {
+       System.arraycopy(latlonalt[i], 0, fltVals[i], 0, fltVals[i].length);
+     }
+     float[][] xyz = dspCoordSys.toReference(fltVals);    
+     
+     return xyz;
+  }
 }
 
 class ListenForRemove implements ScalarMapListener, DisplayListener {
