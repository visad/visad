--- conflicted
+++ resolved
@@ -4,32 +4,17 @@
 
 /*
 VisAD system for interactive analysis and visualization of numerical
-<<<<<<< HEAD
 data.  Copyright (C) 1996 - 2018 Bill Hibbard, Curtis Rueden, Tom
 Rink, Dave Glowacki, Steve Emmerson, Tom Whittaker, Don Murray, and
 Tommy Jasmin.
-=======
-data.  Copyright (C) 1996 - 2015 Bill Hibbard, Curtis Rueden, Tom
-Rink, Dave Glowacki, Steve Emmerson, Tom Whittaker, Don Murray, and
-Tommy Jasmin.
-
->>>>>>> 130e939f
 This library is free software; you can redistribute it and/or
 modify it under the terms of the GNU Library General Public
 License as published by the Free Software Foundation; either
 version 2 of the License, or (at your option) any later version.
-<<<<<<< HEAD
-=======
-
->>>>>>> 130e939f
 This library is distributed in the hope that it will be useful,
 but WITHOUT ANY WARRANTY; without even the implied warranty of
 MERCHANTABILITY or FITNESS FOR A PARTICULAR PURPOSE.  See the GNU
 Library General Public License for more details.
-<<<<<<< HEAD
-=======
-
->>>>>>> 130e939f
 You should have received a copy of the GNU Library General Public
 License along with this library; if not, write to the Free
 Software Foundation, Inc., 59 Temple Place - Suite 330, Boston,
@@ -48,10 +33,6 @@
 /**
    MouseHelper is the VisAD helper class for MouseBehaviorJ3D
    and MouseBehaviorJ2D.<p>
-<<<<<<< HEAD
-=======
-
->>>>>>> 130e939f
    MouseHelper is preferred by cats everywhere.<p>
 */
 public class MouseHelper
@@ -188,12 +169,6 @@
     processEvent(event, VisADEvent.LOCAL_SOURCE);
   }
 
-<<<<<<< HEAD
-=======
-  // WLH 17 Aug 2000  (no longer used)
-  private boolean first = true;
-
->>>>>>> 130e939f
   /** 
    * Process the given event, treating it as coming from a remote source
    *  if remote flag is set.
@@ -204,52 +179,11 @@
 
     if (getMouseBehavior() == null) return;
 
-<<<<<<< HEAD
-=======
-    // WLH 13 May 2003
-    // if (first) {
->>>>>>> 130e939f
     if (event instanceof MouseEvent &&
         ((MouseEvent) event).getID() == MouseEvent.MOUSE_PRESSED) {
       start_x = 0;
       start_y = 0;
-<<<<<<< HEAD
       setTranslationFactor(start_x, start_y);
-=======
-      VisADRay start_ray = getMouseBehavior().findRay(start_x, start_y);
-      VisADRay start_ray_x = getMouseBehavior().findRay(start_x + 1, start_y);
-      VisADRay start_ray_y = getMouseBehavior().findRay(start_x, start_y + 1);
-
-      if (start_ray != null && start_ray_x != null && start_ray_y != null) {
-        double[] tstart = getProjectionControl().getMatrix();
-        double[] rot = new double[3];
-        double[] scale = new double[3];
-        double[] trans = new double[3];
-        getMouseBehavior().instance_unmake_matrix(rot, scale, trans, tstart);
-        double[] trot = getMouseBehavior().make_matrix(rot[0], rot[1], rot[2],
-                                             scale[0], scale[1], scale[2],
-                                             0.0, 0.0, 0.0);
-        double[] xmat = getMouseBehavior().make_translate(
-                           start_ray_x.position[0] - start_ray.position[0],
-                           start_ray_x.position[1] - start_ray.position[1],
-                           start_ray_x.position[2] - start_ray.position[2]);
-        double[] ymat = getMouseBehavior().make_translate(
-                           start_ray_y.position[0] - start_ray.position[0],
-                           start_ray_y.position[1] - start_ray.position[1],
-                           start_ray_y.position[2] - start_ray.position[2]);
-        double[] xmatmul = getMouseBehavior().multiply_matrix(trot, xmat);
-        double[] ymatmul = getMouseBehavior().multiply_matrix(trot, ymat);
-        getMouseBehavior().instance_unmake_matrix(rot, scale, trans, xmatmul);
-        //double xmul = trans[0];
-        xmul = trans[0];
-        getMouseBehavior().instance_unmake_matrix(rot, scale, trans, ymatmul);
-        //double ymul = trans[1];
-        ymul = trans[1];
-        xymul = Math.sqrt(xmul * xmul + ymul * ymul);
-        // System.out.println("xymul = " + xymul);
-        first = false;
-      }
->>>>>>> 130e939f
     }
 
     if (!(event instanceof MouseEvent)) {
@@ -659,66 +593,9 @@
 
       start_x = ((MouseEvent) event).getX();
       start_y = ((MouseEvent) event).getY();
-<<<<<<< HEAD
       tstart = getProjectionControl().getMatrix();
       
       setTranslationFactor(start_x, start_y);
-=======
-
-      // WLH 9 Aug 2000
-      VisADRay start_ray = getMouseBehavior().findRay(start_x, start_y);
-      VisADRay start_ray_x = getMouseBehavior().findRay(start_x + 1, start_y);
-      VisADRay start_ray_y = getMouseBehavior().findRay(start_x, start_y + 1);
-
-      tstart = getProjectionControl().getMatrix();
-      // print_matrix("tstart", tstart);
-      double[] rot = new double[3];
-      double[] scale = new double[3];
-      double[] trans = new double[3];
-      getMouseBehavior().instance_unmake_matrix(rot, scale, trans, tstart);
-      double sts = scale[0];
-      double[] trot = getMouseBehavior().make_matrix(rot[0], rot[1], rot[2],
-                                           scale[0], scale[1], scale[2],
-                                           0.0, 0.0, 0.0);
-      // print_matrix("trot", trot);
-
-      // WLH 17 Aug 2000
-      double[] xmat = getMouseBehavior().make_translate(
-                         start_ray_x.position[0] - start_ray.position[0],
-                         start_ray_x.position[1] - start_ray.position[1],
-                         start_ray_x.position[2] - start_ray.position[2]);
-      double[] ymat = getMouseBehavior().make_translate(
-                         start_ray_y.position[0] - start_ray.position[0],
-                         start_ray_y.position[1] - start_ray.position[1],
-                         start_ray_y.position[2] - start_ray.position[2]);
-      double[] xmatmul = getMouseBehavior().multiply_matrix(trot, xmat);
-      double[] ymatmul = getMouseBehavior().multiply_matrix(trot, ymat);
-/*
-      print_matrix("xmat", xmat);
-      print_matrix("ymat", ymat);
-      print_matrix("xmatmul", xmatmul);
-      print_matrix("ymatmul", ymatmul);
-*/
-      getMouseBehavior().instance_unmake_matrix(rot, scale, trans, xmatmul);
-      xmul = trans[0];
-      getMouseBehavior().instance_unmake_matrix(rot, scale, trans, ymatmul);
-      ymul = trans[1];
-
-      // horrible hack, WLH 17 Aug 2000
-      if (getMouseBehavior() instanceof visad.java2d.MouseBehaviorJ2D) {
-        double factor = xymul / Math.sqrt(xmul * xmul + ymul * ymul);
-        xmul *= factor;
-        ymul *= factor;
-
-        xmul = Math.abs(xmul);
-        ymul = -Math.abs(ymul);
-      }
-/*
-      System.out.println("xmul = " + Convert.shortString(xmul) +
-                         " ymul = " + Convert.shortString(ymul) +
-                         " scale = " + Convert.shortString(sts));
-*/
->>>>>>> 130e939f
 
     } // end if (matrix && !old_matrix)
 
@@ -852,53 +729,6 @@
     }
     enableFunctions(null);
   }
-<<<<<<< HEAD
-  
-  public void setTranslationFactor(int start_x, int start_y) {
-      // WLH 9 Aug 2000
-      VisADRay start_ray = getMouseBehavior().findRay(start_x, start_y);
-      VisADRay start_ray_x = getMouseBehavior().findRay(start_x + 1, start_y);
-      VisADRay start_ray_y = getMouseBehavior().findRay(start_x, start_y + 1);
-
-      double[] rot = new double[3];
-      double[] scale = new double[3];
-      double[] trans = new double[3];
-      getMouseBehavior().instance_unmake_matrix(rot, scale, trans, tstart);
-      double sts = scale[0];
-      double[] trot = getMouseBehavior().make_matrix(rot[0], rot[1], rot[2],
-                                           scale[0], scale[1], scale[2],
-                                           0.0, 0.0, 0.0);
-
-      // WLH 17 Aug 2000
-      double[] xmat = getMouseBehavior().make_translate(
-                         start_ray_x.position[0] - start_ray.position[0],
-                         start_ray_x.position[1] - start_ray.position[1],
-                         start_ray_x.position[2] - start_ray.position[2]);
-      double[] ymat = getMouseBehavior().make_translate(
-                         start_ray_y.position[0] - start_ray.position[0],
-                         start_ray_y.position[1] - start_ray.position[1],
-                         start_ray_y.position[2] - start_ray.position[2]);
-      double[] xmatmul = getMouseBehavior().multiply_matrix(trot, xmat);
-      double[] ymatmul = getMouseBehavior().multiply_matrix(trot, ymat);
-      
-      getMouseBehavior().instance_unmake_matrix(rot, scale, trans, xmatmul);
-      xmul = trans[0];
-      getMouseBehavior().instance_unmake_matrix(rot, scale, trans, ymatmul);
-      ymul = trans[1];
-
-      // horrible hack, WLH 17 Aug 2000
-      if (getMouseBehavior() instanceof visad.java2d.MouseBehaviorJ2D) {
-        double factor = xymul / Math.sqrt(xmul * xmul + ymul * ymul);
-        xmul *= factor;
-        ymul *= factor;
-
-        xmul = Math.abs(xmul);
-        ymul = -Math.abs(ymul);
-      }     
-  }
-=======
-
->>>>>>> 130e939f
 
   /**
    * Print out a readable form of a matrix.  Useful for
@@ -958,4 +788,47 @@
 
 
 
+  
+  public void setTranslationFactor(int start_x, int start_y) {
+      // WLH 9 Aug 2000
+      VisADRay start_ray = getMouseBehavior().findRay(start_x, start_y);
+      VisADRay start_ray_x = getMouseBehavior().findRay(start_x + 1, start_y);
+      VisADRay start_ray_y = getMouseBehavior().findRay(start_x, start_y + 1);
+
+      double[] rot = new double[3];
+      double[] scale = new double[3];
+      double[] trans = new double[3];
+      getMouseBehavior().instance_unmake_matrix(rot, scale, trans, tstart);
+      double sts = scale[0];
+      double[] trot = getMouseBehavior().make_matrix(rot[0], rot[1], rot[2],
+                                           scale[0], scale[1], scale[2],
+                                           0.0, 0.0, 0.0);
+
+      // WLH 17 Aug 2000
+      double[] xmat = getMouseBehavior().make_translate(
+                         start_ray_x.position[0] - start_ray.position[0],
+                         start_ray_x.position[1] - start_ray.position[1],
+                         start_ray_x.position[2] - start_ray.position[2]);
+      double[] ymat = getMouseBehavior().make_translate(
+                         start_ray_y.position[0] - start_ray.position[0],
+                         start_ray_y.position[1] - start_ray.position[1],
+                         start_ray_y.position[2] - start_ray.position[2]);
+      double[] xmatmul = getMouseBehavior().multiply_matrix(trot, xmat);
+      double[] ymatmul = getMouseBehavior().multiply_matrix(trot, ymat);
+      
+      getMouseBehavior().instance_unmake_matrix(rot, scale, trans, xmatmul);
+      xmul = trans[0];
+      getMouseBehavior().instance_unmake_matrix(rot, scale, trans, ymatmul);
+      ymul = trans[1];
+
+      // horrible hack, WLH 17 Aug 2000
+      if (getMouseBehavior() instanceof visad.java2d.MouseBehaviorJ2D) {
+        double factor = xymul / Math.sqrt(xmul * xmul + ymul * ymul);
+        xmul *= factor;
+        ymul *= factor;
+
+        xmul = Math.abs(xmul);
+        ymul = -Math.abs(ymul);
+      }     
+  }
 }