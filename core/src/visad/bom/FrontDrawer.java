<<<<<<< HEAD
//
// FrontDrawer.java
//

/*
VisAD system for interactive analysis and visualization of numerical
data.  Copyright (C) 1996 - 2018 Bill Hibbard, Curtis Rueden, Tom
Rink, Dave Glowacki, Steve Emmerson, Tom Whittaker, Don Murray, and
Tommy Jasmin.

This library is free software; you can redistribute it and/or
modify it under the terms of the GNU Library General Public
License as published by the Free Software Foundation; either
version 2 of the License, or (at your option) any later version.

This library is distributed in the hope that it will be useful,
but WITHOUT ANY WARRANTY; without even the implied warranty of
MERCHANTABILITY or FITNESS FOR A PARTICULAR PURPOSE.  See the GNU
Library General Public License for more details.

You should have received a copy of the GNU Library General Public
License along with this library; if not, write to the Free
Software Foundation, Inc., 59 Temple Place - Suite 330, Boston,
MA 02111-1307, USA
*/

package visad.bom;

import visad.*;
import visad.util.*;
import visad.java3d.*;

import java.awt.event.*;
import javax.swing.*;
import java.util.Vector;
import java.util.Enumeration;
import java.rmi.*;

/*
find front points inside boundary
highlight needs sharp boundary, which means different graphics
arrays, but with matching shapes

do shape variations as periodic functions for front and back
profiles of shape; bend these along low-pass filter of user
drawn curve and draw custom Shape; local changes as distinct
Shapes
*/

/**
   FrontDrawer is the VisAD class for manipulation of fronts
*/
public class FrontDrawer extends Object implements ControlListener {

  private static boolean debug = false;

  private Object data_lock = new Object();

  private DataReferenceImpl front_ref;
  private DefaultRendererJ3D front_renderer;
  private DataReferenceImpl curve_ref = null;
  private FrontManipulationRendererJ3D front_manipulation_renderer;

  private ReleaseCell release_cell;
  private DataReferenceImpl release_ref;

  private ZoomCell zoom_cell;
  private DataReferenceImpl zoom_ref;

  private ProjectionControl pcontrol = null;
  private ProjectionControlListener pcl = null;
  private float zoom = 1.0f;

  private AnimationControl acontrol = null;

  private DisplayImplJ3D display;
  private ScalarMap lat_map = null;
  private ScalarMap lon_map = null;

  private static Object type_lock = new Object();

  private int ntimes = 0;
  private int current_time_step = -1;

  private UnionSet init_curve = null; // manifold dimension = 1
  private static SetType curve_type = null; // Set(Latitude, Longitude)
  private int lat_index = 0;
  private int lon_index = 1;
  private float[][][] curves = null;
  private boolean[] flips = null;

  private FieldImpl fronts = null;
  // (RealType.Time -> (front_index ->
  //       ((Latitude, Longitude) -> (front_red, front_green, front_blue))))
  private static FunctionType fronts_type = null;
  private FieldImpl front = null; //
  // (front_index -> ((Latitude, Longitude) -> (front_red, front_green, front_blue)))
  private static FunctionType front_type = null;
  private static FunctionType front_inner = null;
  private static RealType front_index = null;
  private static RealType front_red = null;
  private static RealType front_green = null;
  private static RealType front_blue = null;

  // shapes for first segment of front
  private int nfshapes = -1;
  private float[][][] first_shapes = null;
  private int[][][] first_tris = null;
  private float[] first_red = null;
  private float[] first_green = null;
  private float[] first_blue = null;

  // shapes for repeating segments of front, after first
  private int nrshapes = -1;
  private float[][][] repeat_shapes = null;
  private int[][][] repeat_tris = null;
  private float[] repeat_red = null;
  private float[] repeat_green = null;
  private float[] repeat_blue = null;

  // length of first segment in graphics coordinates
  private float fsegment_length;
  // length of each repeating segment in graphics coordinates
  private float rsegment_length;

  // number of intervals in curve for first segment
  private int fprofile_length = -1;
  // number of intervals in curve for each repeating segment
  private int rprofile_length = -1;

  // size of filter window for smoothing curve
  private int filter_window = 1;

  // copy of cs argument
  float[][][] ccs = null;
  // copy of fs argument
  FieldImpl ffs = null;

  public static final int COLD_FRONT = 0;
  public static final int WARM_FRONT = 1;
  public static final int OCCLUDED_FRONT = 2;
  public static final int STATIONARY_FRONT = 3;
  public static final int CONVERGENCE = 4;
  public static final int FRONTOGENESIS = 5;
  public static final int FRONTOLYSIS = 6;
  public static final int UPPER_COLD_FRONT = 7;
  public static final int UPPER_WARM_FRONT = 8;
  public static final int TROUGH = 9;
  public static final int RIDGE = 10;
  public static final int MOISTURE = 11;
  public static final int LOW_LEVEL_JET = 12;
  public static final int UPPER_LEVEL_JET = 13;
  public static final int DRY_LINE = 14;
  public static final int TOTAL_TOTALS = 15;
  public static final int LIFTED_INDEX = 16;
  public static final int ISOTHERMS = 17;
  public static final int THICKNESS_RIDGE = 18;
  public static final int LOWER_THERMAL_TROUGH = 19;
  public static final int UPPER_THERMAL_TROUGH = 20;
  public static final int UNEVEN_LOW_LEVEL_JET = 21;

  private static final float[] rsegmentarray = {
    0.2f,
    0.2f,
    0.2f,
    0.2f,
    0.2f,
    0.2f,
    0.2f,
    0.2f,
    0.2f,
    0.05f, // TROUGH = 9
    0.1f, // RIDGE = 10
    0.05f, // MOISTURE = 11
    0.2f, // LOW_LEVEL_JET = 12
    0.2f, // UPPER_LEVEL_JET = 13
    0.1f, // DRY_LINE = 14
    0.05f, // TOTAL_TOTALS = 15
    0.1f, // LIFTED_INDEX = 16
    0.15f, // ISOTHERMS = 17
    0.1f, // THICKNESS_RIDGE = 18
    0.05f, // LOWER_THERMAL_TROUGH = 19
    0.1f, // UPPER_THERMAL_TROUGH = 20
    0.1f // UNEVEN_LOW_LEVEL_JET = 21
  };

  private static final float[] fsegmentarray = {
    0.2f,
    0.2f,
    0.2f,
    0.2f,
    0.2f,
    0.2f,
    0.2f,
    0.2f,
    0.2f,
    0.05f, // TROUGH = 9
    0.1f, // RIDGE = 10
    0.05f, // MOISTURE = 11
    0.2f, // LOW_LEVEL_JET = 12
    0.2f, // UPPER_LEVEL_JET = 13
    0.1f, // DRY_LINE = 14
    0.05f, // TOTAL_TOTALS = 15
    0.1f, // LIFTED_INDEX = 16
    0.15f, // ISOTHERMS = 17
    0.1f, // THICKNESS_RIDGE = 18
    0.05f, // LOWER_THERMAL_TROUGH = 19
    0.1f, // UPPER_THERMAL_TROUGH = 20
    0.2f // UNEVEN_LOW_LEVEL_JET = 21
  };

  private static final float[][][][] rshapesarray = {

    // COLD_FRONT =0
    {{{0.0f, 0.025f, 0.05f, 0.1f, 0.15f, 0.2f,
       0.2f, 0.15f, 0.1f, 0.05f, 0.025f, 0.0f},
      {0.0f, 0.0f, 0.0f, 0.0f, 0.0f, 0.0f,
       0.01f, 0.01f, 0.01f, 0.01f, 0.04f, 0.01f}}},

    // WARM_FRONT = 1
    {{{0.0f, 0.035f, 0.07f, 0.1f, 0.15f, 0.2f,
       0.2f, 0.15f, 0.1f, 0.07f, 0.0525f, 0.035f, 0.0175f, 0.0f},
      {0.0f, 0.0f, 0.0f, 0.0f, 0.0f, 0.0f,
       0.01f, 0.01f, 0.01f, 0.01f, 0.03f, 0.037f, 0.03f, 0.01f}}},

    // OCCLUDED_FRONT = 2
    {{{0.0f, 0.025f, 0.05f, 0.07f, 0.105f, 0.14f, 0.17f, 0.2f,
       0.2f, 0.17f, 0.14f, 0.1225f, 0.105f, 0.0875f, 0.07f, 0.05f, 0.025f, 0.0f},
      {0.0f, 0.0f, 0.0f, 0.0f, 0.0f, 0.0f, 0.0f, 0.0f,
       0.01f, 0.01f, 0.01f, 0.03f, 0.037f, 0.03f, 0.01f, 0.01f, 0.04f, 0.01f}}},

    // STATIONARY_FRONT = 3
    {{{0.09f, 0.11f, 0.1275f, 0.145f, 0.1625f, 0.18f, 0.2f,
       0.2f, 0.1775f, 0.155f, 0.1175f, 0.09f},
      {0.0f, 0.0f, -0.02f, -0.027f, -0.02f, 0.0f, 0.0f,
       0.01f, 0.01f, 0.01f, 0.01f, 0.01f}},
     {{0.0f, 0.02f, 0.045f, 0.07f, 0.09f,
       0.09f, 0.07f, 0.045f, 0.02f, 0.0f},
      {0.0f, 0.0f, 0.0f, 0.0f, 0.0f,
       0.01f, 0.01f, 0.04f, 0.01f, 0.0f}}},

    // CONVERGENCE = 4
    {{{0.0f, 0.03f, 0.035f, 0.01f, 0.05f, 0.1f, 0.15f, 0.2f,
       0.2f, 0.15f, 0.11f, 0.135f, 0.13f, 0.1f, 0.05f, 0.0f},
      {0.01f, 0.04f, 0.035f, 0.01f, 0.01f, 0.01f, 0.01f, 0.01f,
       0.0f, 0.0f, 0.0f, -0.025f, -0.03f, 0.0f, 0.0f, 0.0f}}},

    // FRONTOGENESIS = 5
    {{{0.0f, 0.035f, 0.07f, 0.1f, 0.15f,
       0.15f, 0.1f, 0.0875f, 0.075f, 0.0625f, 0.05f, 0.0f},
      {0.0f, 0.0f, 0.0f, 0.0f, 0.0f,
       0.01f, 0.01f, 0.025f, 0.035f, 0.025f, 0.01f, 0.01f}},
     {{0.16f, 0.19f,
       0.19f, 0.16f},
      {-0.005f, -0.005f,
       0.015f, 0.015f}}},

    // FRONTOLYSIS = 6
    {{{0.0f, 0.035f, 0.07f, 0.1f, 0.15f,
       0.15f, 0.1f, 0.0875f, 0.075f, 0.0625f, 0.05f, 0.0f},
      {0.0f, 0.0f, 0.0f, 0.0f, 0.0f,
       0.01f, 0.01f, 0.025f, 0.035f, 0.025f, 0.01f, 0.01f}},
     {{0.16f, 0.17f, 0.17f, 0.18f, 0.18f, 0.19f,
       0.19f, 0.18f, 0.18f, 0.17f, 0.17f, 0.16f},
      {0.0f, 0.0f, -0.01f, -0.01f, 0.0f, 0.0f,
       0.01f, 0.01f, 0.02f, 0.02f, 0.01f, 0.01f}}},

    // UPPER_COLD_FRONT = 7
    {{{0.0f, 0.05f, 0.1f, 0.15f, 0.2f,
       0.2f, 0.15f, 0.1f, 0.05f, 0.0f},
      {0.0f, 0.0f, 0.0f, 0.0f, 0.0f,
       0.01f, 0.01f, 0.01f, 0.01f, 0.01f}},
     {{0.0f, 0.03f, 0.06f,
       0.05f, 0.03f, 0.01f},
      {0.01f, 0.04f, 0.01f,
       0.01f, 0.03f, 0.01f}}},

    // UPPER_WARM_FRONT = 8
    {{{0.0f, 0.05f, 0.1f, 0.15f, 0.2f,
       0.2f, 0.15f, 0.1f, 0.05f, 0.0f},
      {0.0f, 0.0f, 0.0f, 0.0f, 0.0f,
       0.01f, 0.01f, 0.01f, 0.01f, 0.01f}},
     {{0.0f, 0.015f, 0.03f, 0.045f, 0.06f,
       0.05f, 0.04f, 0.03f, 0.02f, 0.01f},
      {0.01f, 0.03f, 0.037f, 0.03f, 0.01f,
       0.01f, 0.023f, 0.027f, 0.023f, 0.01f}}},

    // TROUGH = 9
    {{{0.0f, 0.035f,
       0.035f, 0.0f},
      {0.0f, 0.0f,
       0.01f, 0.01f}}},

    // RIDGE = 10
    {{{0.0f, 0.05f, 0.1f,
       0.1f, 0.05f, 0.0f},
      {0.04f, -0.06f, 0.04f,
       0.06f, -0.04f, 0.06f}}},

    // MOISTURE = 11
    {{{0.0f, 0.0f, 0.01f, 0.01f, 0.05f,
       0.05f, 0.0f},
      {0.01f, 0.05f, 0.05f, 0.01f, 0.01f,
       0.0f, 0.0f}}},

    // LOW_LEVEL_JET = 12
    {{{0.0f, 0.05f, 0.1f, 0.15f, 0.2f,
       0.2f, 0.15f, 0.1f, 0.05f, 0.0f},
      {0.0f, 0.0f, 0.0f, 0.0f, 0.0f,
       0.01f, 0.01f, 0.01f, 0.01f, 0.01f}}},

    // UPPER_LEVEL_JET = 13
    {{{0.0f, 0.05f, 0.1f, 0.15f, 0.2f,
       0.2f, 0.15f, 0.1f, 0.05f, 0.0f},
      {-0.01f, -0.01f, -0.01f, -0.01f, -0.01f,
       0.02f, 0.02f, 0.02f, 0.02f, 0.02f}}},

    // DRY_LINE = 14
    {{{0.0f, 0.05f,
       0.05f, 0.0f},
      {0.0f, 0.0f,
       0.01f, 0.01f}},
     {{0.06f, 0.09f,
       0.09f, 0.06f},
      {-0.005f, -0.005f,
       0.015f, 0.015f}}},

    // TOTAL_TOTALS = 15
    {{{0.0f, 0.035f,
       0.035f, 0.0f},
      {0.0f, 0.0f,
       0.01f, 0.01f}}},

    // LIFTED_INDEX = 16
    {{{0.0f, 0.05f,
       0.05f, 0.0f},
      {0.0f, 0.0f,
       0.01f, 0.01f}},
     {{0.06f, 0.09f,
       0.09f, 0.06f},
      {-0.005f, -0.005f,
       0.015f, 0.015f}}},

    // ISOTHERMS = 17
    {{{0.0f, 0.0f, 0.04f, 0.08f,
       0.08f, 0.04f, 0.0f, 0.0f,
       0.02f, 0.02f, 0.06f,
       0.06f, 0.02f, 0.02f},
      {0.0f, -0.02f, -0.02f, -0.02f,
       0.02f, 0.02f, 0.02f, 0.0f,
       0.0f, 0.01f, 0.01f,
       -0.01f, -0.01f, 0.0f}}},

    // THICKNESS_RIDGE = 18
    {{{0.0f, 0.05f, 0.1f,
       0.1f, 0.05f, 0.0f},
      {0.01f, -0.06f, 0.01f,
       0.06f, -0.01f, 0.06f}}},

    // LOWER_THERMAL_TROUGH = 19
    {{{0.0f, 0.045f,
       0.045f, 0.0f},
      {-0.01f, -0.01f,
       0.02f, 0.02f}}},

    // UPPER_THERMAL_TROUGH = 20
    {{{0.0f, 0.04f, 0.02f},
      {0.0f, 0.0f, 0.04f}}},

    // UNEVEN_LOW_LEVEL_JET = 21
    {{{0.0f, 0.05f, 0.1f,
       0.1f, 0.05f, 0.0f},
      {0.0f, 0.0f, 0.0f,
       0.01f, 0.01f, 0.01f}}},

  };

  private static final float[][] rredarray = {
    {0.0f},
    {1.0f},
    {1.0f},
    {1.0f, 0.0f},
    {1.0f},
    {1.0f, 1.0f},
    {1.0f, 1.0f},
    {1.0f, 1.0f},
    {1.0f, 1.0f},
    {0.5f},
    {0.5f},
    {1.0f},
    {0.5f},
    {0.5f},
    {0.5f, 0.5f}, // DRY_LINE = 14
    {1.0f},
    {1.0f, 1.0f}, // LIFTED_INDEX = 16
    {1.0f},
    {1.0f},
    {1.0f},
    {1.0f},
    {0.5f}
  };

  private static final float[][] rgreenarray = {
    {0.0f},
    {0.0f},
    {0.0f},
    {0.0f, 0.0f},
    {1.0f},
    {1.0f, 1.0f},
    {1.0f, 1.0f},
    {1.0f, 1.0f},
    {1.0f, 1.0f},
    {0.3f},
    {0.3f},
    {1.0f},
    {0.5f},
    {0.5f},
    {0.3f, 0.3f}, // DRY_LINE = 14
    {1.0f},
    {1.0f, 1.0f}, // LIFTED_INDEX = 16
    {1.0f},
    {1.0f},
    {1.0f},
    {1.0f},
    {0.5f}
  };

  private static final float[][] rbluearray = {
    {1.0f},
    {0.0f},
    {1.0f},
    {0.0f, 1.0f},
    {1.0f},
    {1.0f, 1.0f},
    {1.0f, 1.0f},
    {1.0f, 1.0f},
    {1.0f, 1.0f},
    {0.0f},
    {0.0f},
    {1.0f},
    {1.0f},
    {1.0f},
    {0.0f, 0.0f}, // DRY_LINE = 14
    {1.0f},
    {1.0f, 1.0f}, // LIFTED_INDEX = 16
    {1.0f},
    {1.0f},
    {1.0f},
    {1.0f},
    {1.0f}
  };

  private static final float[][][][] fshapesarray = {
    null,
    null,
    null,
    null,
    null,
    null,
    null,
    null,
    null,
    null,
    null,
    null,

    // LOW_LEVEL_JET = 12
    {{{0.0f, 0.07f, 0.075f, 0.01f, 0.05f, 0.1f, 0.15f, 0.2f,
       0.2f, 0.15f, 0.1f, 0.05f, 0.01f, 0.075f, 0.07f, 0.0f},
      {0.0f, -0.07f, -0.065f, 0.0f, 0.0f, 0.0f, 0.0f, 0.0f,
       0.01f, 0.01f, 0.01f, 0.01f, 0.01f, 0.075f, 0.08f, 0.01f}}},

    // UPPER_LEVEL_JET = 13
    {{{0.0f, 0.06f, 0.077f, 0.04f, 0.05f, 0.1f, 0.15f, 0.2f,
       0.2f, 0.15f, 0.1f, 0.05f, 0.04f, 0.077f, 0.06f, 0.0f},
      {-0.001f, -0.06f, -0.04f, -0.01f, -0.01f, -0.01f, -0.01f, -0.01f,
       0.02f, 0.02f, 0.02f, 0.02f, 0.02f, 0.05f, 0.07f, 0.02f}}},

    null,
    null,
    null,
    null,
    null,
    null,
    null,

    // UNEVEN_LOW_LEVEL_JET = 21
    {{{0.0f, 0.07f, 0.075f, 0.01f, 0.05f, 0.1f, 0.15f, 0.2f,
       0.2f, 0.15f, 0.1f, 0.05f, 0.01f, 0.075f, 0.07f, 0.0f},
      {0.0f, -0.07f, -0.065f, 0.0f, 0.0f, 0.0f, 0.0f, 0.0f,
       0.01f, 0.01f, 0.01f, 0.01f, 0.01f, 0.075f, 0.08f, 0.01f}}}

  };

  private static final float[][] fredarray = {
    null,
    null,
    null,
    null,
    null,
    null,
    null,
    null,
    null,
    null,
    null,
    null,
    {0.5f},
    {0.5f},
    null,
    null,
    null,
    null,
    null,
    null,
    null,
    {0.5f}
  };

  private static final float[][] fgreenarray = {
    null,
    null,
    null,
    null,
    null,
    null,
    null,
    null,
    null,
    null,
    null,
    null,
    {0.5f},
    {0.5f},
    null,
    null,
    null,
    null,
    null,
    null,
    null,
    {0.5f}
  };
       
  private static final float[][] fbluearray = {
    null,
    null,
    null,
    null,
    null,
    null,
    null,
    null,
    null,
    null,
    null,
    null,
    {1.0f},
    {1.0f},
    null,
    null,
    null,
    null,
    null,
    null,
    null,
    {1.0f}
  };

  /** manipulable front with predefined pattern front_kind and
      user specified color arrays */
  public FrontDrawer(FieldImpl fs, float[][][] cs,
                     DisplayImplJ3D d, int fw, int front_kind,
                     float[] fred, float[] fgreen, float[] fblue,
                     float[] rred, float[] rgreen, float[] rblue)
         throws VisADException, RemoteException {
    this(fs, cs, d, fw, fsegmentarray[front_kind], rsegmentarray[front_kind],
         fshapesarray[front_kind], fred, fgreen, fblue,
         rshapesarray[front_kind], rred, rgreen, rblue);
  }

  /** manipulable front with predefined pattern front_kind and
      default color arrays */
  public FrontDrawer(FieldImpl fs, float[][][] cs,
                     DisplayImplJ3D d, int fw, int front_kind)
         throws VisADException, RemoteException {
    this(fs, cs, d, fw, fsegmentarray[front_kind], rsegmentarray[front_kind],
         fshapesarray[front_kind], fredarray[front_kind],
         fgreenarray[front_kind], fbluearray[front_kind],
         rshapesarray[front_kind], rredarray[front_kind],
         rgreenarray[front_kind], rbluearray[front_kind]);
  }


  /**
     fs is null or has MathType
       (RealType.Time -> (front_index ->
           ((Latitude, Longitude) -> (front_red, front_green, front_blue))))
     cs is null or contains a time array of curves for fs
     fw is the filter window size for smoothing the curve
     segment is length in graphics coordinates of first and repeating profiles
     fshapes is dimensioned [nfshapes][2][points_per_shape]
     fred, fgreen and fblue are dimensioned [nfshapes]
     rshapes is dimensioned [nrshapes][2][points_per_shape]
     rred, rgreen and rblue are dimensioned [nrshapes]
     fshapes[*][0][*] and rshapes[*][0][*] generally in range 0.0f to segment
  */
  public FrontDrawer(FieldImpl fs, float[][][] cs,
                     DisplayImplJ3D d,
                     int fw, float segment,
                     float[][][] fshapes,
                     float[] fred, float[] fgreen, float[] fblue,
                     float[][][] rshapes,
                     float[] rred, float[] rgreen, float[] rblue)
         throws VisADException, RemoteException {
    this(fs, cs, d, fw, segment, segment, fshapes, fred, fgreen, fblue,
         rshapes, rred, rgreen, rblue);
  }


  /**
     fs is null or has MathType
       (RealType.Time -> (front_index ->
           ((Latitude, Longitude) -> (front_red, front_green, front_blue))))
     cs is null or contains a time array of curves for fs
     fw is the filter window size for smoothing the curve
     fsegment is length in graphics coordinates of first profile
     rsegment is length in graphics coordinates of repeating profile
     fshapes is dimensioned [nfshapes][2][points_per_shape]
     fred, fgreen and fblue are dimensioned [nfshapes]
     rshapes is dimensioned [nrshapes][2][points_per_shape]
     rred, rgreen and rblue are dimensioned [nrshapes]
     fshapes[*][0][*] and rshapes[*][0][*] generally in range 0.0f to segment
  */
  public FrontDrawer(FieldImpl fs, float[][][] cs,
                     DisplayImplJ3D d,
                     int fw, float fsegment, float rsegment,
                     float[][][] fshapes,
                     float[] fred, float[] fgreen, float[] fblue,
                     float[][][] rshapes,
                     float[] rred, float[] rgreen, float[] rblue)
         throws VisADException, RemoteException {
    try {
      initColormaps(d);
    }
    catch (VisADException e) {
      if (debug) System.out.println("caught " + e.toString());
    }
    ccs = cs;
    ffs = fs;

    curve_ref = new DataReferenceImpl("curve_ref");
    Gridded2DSet set = null;
    if (cs == null || cs[0] == null) {
      set = new Gridded2DSet(curve_type, new float[][] {{0.0f}, {0.0f}}, 1);
    }
    else {
      set = new Gridded2DSet(curve_type, cs[0], cs[0][0].length);
    }
    init_curve = new UnionSet(curve_type, new Gridded2DSet[] {set});

    Data data = curve_ref.getData();
    Gridded2DSet curve_set = null;
    if (data != null && data instanceof UnionSet) {
      SampledSet[] sets = ((UnionSet) data).getSets();
      if (sets[0] instanceof Gridded2DSet) {
        curve_set = (Gridded2DSet) sets[0];
      }
    }
    if (curve_set == null) {
      curve_ref.setData(init_curve);
    }
    else {
      SetType st = (SetType) curve_set.getType();
      if (!st.equals(curve_type)) {
        SetType rft =
          new SetType(new RealTupleType(RealType.Longitude, RealType.Latitude));
        if (!st.equals(rft)) {
          throw new SetException("cr data bad MathType");
        }
        lat_index = 1;
        lon_index = 0;
      }
    }

    display = d;
    filter_window = fw;
    fsegment_length = fsegment;
    rsegment_length = rsegment;

    if (rshapes == null) {
      throw new VisADException("bad rshapes");
    }
    nrshapes = rshapes.length;
    for (int i=0; i<nrshapes; i++) {
      if (rshapes[i] == null || rshapes[i].length != 2 ||
          rshapes[i][0] == null || rshapes[i][1] == null ||
          rshapes[i][0].length != rshapes[i][1].length) {
        throw new VisADException("bad rshapes[" + i + "]");
      }
    }
    if (rred == null || rred.length != nrshapes ||
        rgreen == null || rgreen.length != nrshapes || 
        rblue == null || rblue.length != nrshapes) {
      throw new VisADException("bad rcolors");
    }
    repeat_tris = new int[nrshapes][][];
    for (int i=0; i<nrshapes; i++) {
      repeat_tris[i] = DelaunayCustom.fill(rshapes[i]);
    }
    repeat_shapes = new float[nrshapes][2][];
    int rlen = 0;
    for (int i=0; i<nrshapes; i++) {
      int n = rshapes[i][0].length;
      rlen += n;
      repeat_shapes[i][0] = new float[n];
      repeat_shapes[i][1] = new float[n];
      System.arraycopy(rshapes[i][0], 0, repeat_shapes[i][0], 0, n);
      System.arraycopy(rshapes[i][1], 0, repeat_shapes[i][1], 0, n);
    }
    rprofile_length = rlen;
    repeat_red = new float[nrshapes];
    repeat_green = new float[nrshapes];
    repeat_blue = new float[nrshapes];
    System.arraycopy(rred, 0, repeat_red, 0, nrshapes);
    System.arraycopy(rgreen, 0, repeat_green, 0, nrshapes);
    System.arraycopy(rblue, 0, repeat_blue, 0, nrshapes);

    if (fshapes == null) {
      // if no different first shapes, just use repeat shapes
      nfshapes = nrshapes;
      first_tris = repeat_tris;
      first_shapes = repeat_shapes;
      first_red = repeat_red;
      first_green = repeat_green;
      first_blue = repeat_blue;
    }
    else {
      nfshapes = fshapes.length;
      for (int i=0; i<nfshapes; i++) {
        if (fshapes[i] == null || fshapes[i].length != 2 ||
            fshapes[i][0] == null || fshapes[i][1] == null ||
            fshapes[i][0].length != fshapes[i][1].length) {
          throw new VisADException("bad fshapes[" + i + "]");
        }
      }
      if (fred == null || fred.length != nfshapes ||
          fgreen == null || fgreen.length != nfshapes || 
          fblue == null || fblue.length != nfshapes) {
        throw new VisADException("bad fcolors");
      }
      first_tris = new int[nfshapes][][];
      for (int i=0; i<nfshapes; i++) {
        first_tris[i] = DelaunayCustom.fill(fshapes[i]);
      }
      first_shapes = new float[nfshapes][2][];
      int flen = 0;
      for (int i=0; i<nfshapes; i++) {
        int n = fshapes[i][0].length;
        flen += n;
        first_shapes[i][0] = new float[n];
        first_shapes[i][1] = new float[n];
        System.arraycopy(fshapes[i][0], 0, first_shapes[i][0], 0, n);
        System.arraycopy(fshapes[i][1], 0, first_shapes[i][1], 0, n);
      }
      fprofile_length = flen;
      first_red = new float[nfshapes];
      first_green = new float[nfshapes];
      first_blue = new float[nfshapes];
      System.arraycopy(fred, 0, first_red, 0, nfshapes);
      System.arraycopy(fgreen, 0, first_green, 0, nfshapes);
      System.arraycopy(fblue, 0, first_blue, 0, nfshapes);
    }
    if (rprofile_length < 5) rprofile_length = 5;
    if (fprofile_length < 5) fprofile_length = 5;

    pcontrol = display.getProjectionControl();
    pcl = new ProjectionControlListener();
    pcontrol.addControlListener(pcl);

    acontrol = (AnimationControl) display.getControl(AnimationControl.class);
    if (acontrol == null) {
      throw new DisplayException("display must include " +
                     "ScalarMap to Animation");
    }
    Vector tmap = display.getMapVector();
    for (int i=0; i<tmap.size(); i++) {
      ScalarMap map = (ScalarMap) tmap.elementAt(i);
      Control c = map.getControl();
      if (acontrol.equals(c)) {
        if (!RealType.Time.equals(map.getScalar())) {
          throw new DisplayException("must be Time mapped to " +
                                     "Animation " + map.getScalar());
        }
      }
    }

    Set aset = acontrol.getSet();
    if (aset != null) {
      setupAnimationSet(aset);
    }
    else {
      acontrol.addControlListener(this);
    }

    // find spatial maps for Latitude and Longitude
    lat_map = null;
    lon_map = null;
    Vector scalar_map_vector = display.getMapVector();
    Enumeration en = scalar_map_vector.elements();
    while (en.hasMoreElements()) {
      ScalarMap map = (ScalarMap) en.nextElement();
      DisplayRealType real = map.getDisplayScalar();
      DisplayTupleType tuple = real.getTuple();
      if (tuple != null &&
          (tuple.equals(Display.DisplaySpatialCartesianTuple) ||
           (tuple.getCoordinateSystem() != null &&
            tuple.getCoordinateSystem().getReference().equals(
            Display.DisplaySpatialCartesianTuple)))) { // Spatial
        if (RealType.Latitude.equals(map.getScalar())) {
          lat_map = map;
        }
        else if (RealType.Longitude.equals(map.getScalar())) {
          lon_map = map;
        }
      }
    }
    if (lat_map == null || lon_map == null) {
      throw new DisplayException("Latitude and Longitude must be mapped");
    }

    int mmm = 0;
    int mmv = 0;
    front_manipulation_renderer =
      new FrontManipulationRendererJ3D(this, mmm, mmv);
    display.addReferences(front_manipulation_renderer, curve_ref);

    front_ref = new DataReferenceImpl("front");
    front_ref.setData(fronts);
    front_renderer = new DefaultRendererJ3D();
    front_renderer.suppressExceptions(true);
    display.addReferences(front_renderer, front_ref);

    release_ref = new DataReferenceImpl("release");
    release_cell = new ReleaseCell();
    release_cell.addReference(release_ref);

    zoom_ref = new DataReferenceImpl("zoom");
    zoom_cell = new ZoomCell();
    zoom_cell.addReference(zoom_ref);

    setScale();
  }

  private void setupAnimationSet(Set aset)
    throws VisADException {
    ntimes = aset.getLength();
    current_time_step = acontrol.getCurrent();
    if (ccs == null) {
      curves = new float[ntimes][][];
    }
    else {
      curves = ccs;
      if (ccs.length != ntimes) {
        throw new VisADException("cs bad number of times " +
                                 ccs.length + " != " + ntimes);
      }
    }
    flips = new boolean[ntimes];
    if (ffs == null) {
      fronts = new FieldImpl(fronts_type, aset);
    }
    else {
      fronts = ffs;
      if (!aset.equals(ffs.getDomainSet())) {
        throw new VisADException("fs bad time Set " +
                                 ffs.getDomainSet() + " != " + aset);
      }
    }
  }

  public void controlChanged(ControlEvent e) {
    if (fronts == null) {
      try {
        Set aset = acontrol.getSet();
        if (aset != null) {
          setupAnimationSet(aset);
        }
      }
      catch (VisADException ee) {
      }
    }
  }

  public DefaultRendererJ3D getFrontRenderer() {
    return front_renderer;
  }

  public static void initColormaps(DisplayImplJ3D display)
         throws VisADException, RemoteException {
    setupTypes();
    ScalarMap rmap = new ScalarMap(front_red, Display.Red);
    rmap.setRange(0.0, 1.0);
    display.addMap(rmap);
    ScalarMap gmap = new ScalarMap(front_green, Display.Green);
    gmap.setRange(0.0, 1.0);
    display.addMap(gmap);
    ScalarMap bmap = new ScalarMap(front_blue, Display.Blue);
    bmap.setRange(0.0, 1.0);
    display.addMap(bmap);
  }

  private static void setupTypes() throws VisADException {
    synchronized (type_lock) {
      if (curve_type == null) {
        RealTupleType latlon =
          new RealTupleType(RealType.Latitude, RealType.Longitude);
        curve_type = new SetType(latlon);
        // (front_index -> 
        //    ((Latitude, Longitude) -> (front_red, front_green, front_blue)))
        front_index = RealType.getRealType("front_index");
        front_red = RealType.getRealType("front_red");
        front_green = RealType.getRealType("front_green");
        front_blue = RealType.getRealType("front_blue");
        RealTupleType rgb =
          new RealTupleType(front_red, front_green, front_blue);
        front_inner = new FunctionType(latlon, rgb);
        front_type = new FunctionType(front_index, front_inner);
        fronts_type = new FunctionType(RealType.Time, front_type);
      }
    }
  }

  private Gridded2DSet last_curve_set = null;

  class ReleaseCell extends CellImpl {

    private boolean first = true;

    public ReleaseCell() {
    }

    public void doAction() throws VisADException, RemoteException {
      if (first) {
        first = false;
        return;
      }
      if (acontrol.getOn()) return;
      current_time_step = acontrol.getCurrent();
      if(debug) System.out.println("ReleaseCell " + current_time_step + " " + ntimes);
      if (current_time_step < 0 || current_time_step >= ntimes) return;

      synchronized (data_lock) {
        Data data = null;
        if (curve_ref != null) data = curve_ref.getData();
        Gridded2DSet curve_set = null;
        if (data == null || !(data instanceof UnionSet)) {
          if (debug) System.out.println("data null or not UnionSet");
          if (curve_ref != null) curve_ref.setData(init_curve);
          curve_set = last_curve_set;
        }
        else {
          SampledSet[] sets = ((UnionSet) data).getSets();
          if (sets == null || sets.length == 0 ||
              !(sets[0] instanceof Gridded2DSet)) {
            if (debug) System.out.println("data not Gridded2DSet");
            if (curve_ref != null) curve_ref.setData(init_curve);
            curve_set = last_curve_set;
          }
          else if (sets[0].getManifoldDimension() != 1) {
            if (debug) System.out.println("ManifoldDimension != 1");
            if (curve_ref != null) curve_ref.setData(init_curve);
            curve_set = last_curve_set;
          }
          else {
            curve_set = (Gridded2DSet) sets[0];
          }
        }
        if (curve_set == null) {
          if (debug) System.out.println("curve_set is null");
          if (curve_ref != null) curve_ref.setData(init_curve);
          return;
        }

        float[][] curve_samples = null;
        try {
          curve_samples = curve_set.getSamples(false);
          if (curve_samples == null || curve_samples[0].length < 2) {
            if (curve_ref != null) curve_ref.setData(init_curve);
            throw new VisADException("bad curve_samples");
          }
        }
        catch (VisADException e) {
          // if (debug) System.out.println("release " + e);
          if (curve_ref != null) curve_ref.setData(init_curve);
          curve_set = last_curve_set;
          try {
            if (curve_set != null) curve_samples = curve_set.getSamples(false);
            if (curve_samples == null || curve_samples[0].length < 2) {
              if (curve_ref != null) curve_ref.setData(init_curve);
              // throw new VisADException("bad last curve_samples");
            }
          }
          catch (VisADException ee) {
            if (debug) System.out.println("release " + ee);
            return;
          }
        }
        last_curve_set = curve_set;

        boolean flip = false;
        double[] lat_range = lat_map.getRange();
        double[] lon_range = lon_map.getRange();
        if (lat_range[1] < lat_range[0]) flip = !flip;
        if (lon_range[1] < lon_range[0]) flip = !flip;
        if (curve_samples[lat_index][0] < 0.0) flip = !flip;
        if (lon_index < lat_index) flip = !flip;
        // if (debug) System.out.println("flip = " + flip);
    
        // transform curve to graphics coordinates
        // in order to "draw" front in graphics coordinates, then
        // transform back to (lat, lon)
        float[][] curve = new float[2][];
        curve[0] = lat_map.scaleValues(curve_samples[lat_index]);
        curve[1] = lon_map.scaleValues(curve_samples[lon_index]);
        // inverseScaleValues
        // if (debug) System.out.println("curve length = " + curve[0].length);

        front = robustCurveToFront(curve, flip);
        curves[current_time_step] = curve;
        flips[current_time_step] = flip;
        if (front != null) fronts.setSample(current_time_step, front);

        // System.out.println("front_ref.setData in ReleaseCell");
        front_ref.setData(fronts);

        if (curve_ref != null) curve_ref.setData(init_curve);
      } // end synchronized (data_lock)
    }
  }

  class ZoomCell extends CellImpl {

    public ZoomCell() {
    }

    public void doAction() throws VisADException, RemoteException {
      synchronized (data_lock) {
        for (int i=0; i<ntimes; i++) {
          if (curves[i] != null) {
            front = robustCurveToFront(curves[i], flips[i]);
            if (front != null) fronts.setSample(i, front);
          }
        }
      } // end synchronized (data_lock)
    }
  }

  private FieldImpl robustCurveToFront(float[][] curve, boolean flip)
          throws RemoteException {
    // resample curve uniformly along length
    float increment = rsegment_length / (rprofile_length * zoom);
    float[][] old_curve = resample_curve(curve, increment);

    int fw = filter_window;

    for (int tries=0; tries<12; tries++) {
      // lowpass filter curve
      curve = smooth_curve(old_curve, fw);

      // resample smoothed curve
      curve = resample_curve(curve, increment);

      try {
        front = curveToFront(curve, flip);
        break;
      }
      catch (VisADException e) {
        old_curve = curve;
        if (tries > 4) {
          int n = old_curve[0].length;
          if (n > 2) {
            float[][] no = new float[2][n - 2];
            System.arraycopy(old_curve[0], 1, no[0], 0, n - 2);
            System.arraycopy(old_curve[1], 1, no[1], 0, n - 2);
            old_curve = no;
          }
        }
        if (tries > 8) fw = 2 * fw;
        // if (debug) System.out.println("retry filter window = " + fw + " " + e);
        if (tries == 9) {
          if(debug)System.out.println("cannot smooth curve");
          front = null;
        }
      }
    }
    return front;
  }


  public Gridded2DSet getCurve() {
    return last_curve_set;
  }

  // FrontManipulationRendererJ3D button release
  public void release() {
    try {
      release_ref.setData(null);
    }
    catch (VisADException e) {
      if (debug) System.out.println("release fail: " + e.toString());
    }
    catch (RemoteException e) {
      if (debug) System.out.println("release fail: " + e.toString());
    }
  }

  /** called by the application to end manipulation;
      returns the final front */
  public void endManipulation()
         throws VisADException, RemoteException {
    synchronized (data_lock) {
      if (curve_ref != null) display.removeReference(curve_ref);
      curve_ref = null;
    }
  }

  /** called by the application to end manipulation;
      returns the final front */
  public Vector endItAll()
         throws VisADException, RemoteException {
    synchronized (data_lock) {
      if (curve_ref != null) display.removeReference(curve_ref);
      curve_ref = null;
      if (front_ref != null) {
        display.removeReference(front_ref);
        pcontrol.removeControlListener(pcl);
        release_cell.removeReference(release_ref);
        zoom_cell.removeReference(zoom_ref);
      }
      front_ref = null;
    }
    Vector vector = new Vector();
    vector.addElement(fronts);
    vector.addElement(curves);
    return vector;
  }

  private static final float CLIP_DELTA = 0.001f;

  private FieldImpl curveToFront(float[][] curve, boolean flip)
         throws VisADException, RemoteException {

    // compute various scaling factors
    int len = curve[0].length;
    if (len < 2) {
      return null;
    }
    float[] seg_length = new float[len-1];
    float curve_length = curveLength(curve, seg_length);
    float delta = curve_length / (len - 1);
    // curve[findex] where
    // float findex = ibase + mul * repeat_shapes[shape][0][j]
    float mul = rprofile_length * zoom / rsegment_length;
    // curve_perp[][findex] * ratio * repeat_shapes[shape][1][j]
    float ratio = delta * mul;


    // compute unit perpendiculars to curve
    float[][] curve_perp = new float[2][len];
    for (int i=0; i<len; i++) {
      int im = i - 1;
      int ip = i + 1;
      if (im < 0) im = 0;
      if (ip > len - 1) ip = len - 1;
      float yp = curve[0][ip] - curve[0][im];
      float xp = curve[1][ip] - curve[1][im];
      xp = -xp;
      float d = (float) Math.sqrt(xp * xp + yp * yp);
      if (flip) d = -d;
      xp = xp / d;
      yp = yp / d;
      curve_perp[0][i] = xp;
      curve_perp[1][i] = yp;
    }

    // build Vector of FlatFields for each shape of each segment
    Vector inner_field_vector = new Vector();
    for (int segment=0; true; segment++) {

      // curve[findex] where
      // float findex = ibase + mul * repeat_shapes[shape][0][j]
      float segment_length = (segment == 0) ? fsegment_length : rsegment_length;
      int profile_length = (segment == 0) ? fprofile_length : rprofile_length;
      mul = profile_length * zoom / segment_length;
      // curve_perp[][findex] * ratio * repeat_shapes[shape][1][j]
      // float ratio = delta * mul;


      // figure out if clipping is needed for this segment
      // only happens for last segment
      boolean clip = false;
      float xclip = 0.0f;
      // int ibase = segment * profile_length;
      int ibase = (segment == 0) ? 0 : fprofile_length + (segment - 1) * rprofile_length;
      int iend = ibase + profile_length;
      if (ibase > len - 1) break;
      if (iend > len - 1) {
        clip = true;
        iend = len - 1;
        xclip = (iend - ibase) / mul;       
      }

      // set up shapes for first or repeating segment
      int nshapes = nrshapes;
      float[][][] shapes = repeat_shapes;
      int[][][] tris = repeat_tris;
      float[] red = repeat_red;
      float[] green = repeat_green;
      float[] blue = repeat_blue;
      if (segment == 0) {
        nshapes = nfshapes;
        shapes = first_shapes;
        tris = first_tris;
        red = first_red;
        green = first_green;
        blue = first_blue;
      }

      // iterate over shapes for segment
      for (int shape=0; shape<nshapes; shape++) {
        float[][] samples = shapes[shape];
        int [][] ts = tris[shape];
/*
        // if needed, clip shape
        if (clip) {
          float[][][] outs = new float[1][][];
          int[][][] outt = new int[1][][];
          DelaunayCustom.clip(samples, ts, 1.0f, 0.0f, xclip, outs, outt);
          samples = outs[0];
          ts = outt[0];
        }
*/
        if (samples == null || samples[0].length < 1) break;

        float[][] ss =
          mapShape(samples, len, ibase, mul, ratio, curve, curve_perp);

// **** get rid of previous calls to fill() ****
        ts = DelaunayCustom.fill(ss);

        // if needed, clip shape
        if (clip) {
          float[][] clip_samples = {{xclip, xclip, xclip - CLIP_DELTA},
                                    {CLIP_DELTA, -CLIP_DELTA, 0.0f}};
          float[][] clip_ss =
            mapShape(clip_samples, len, ibase, mul, ratio, curve, curve_perp);
          // now solve for:
          //   xc * clip_samples[0][0] + yc * clip_samples[1][0] = 1
          //   xc * clip_samples[0][1] + yc * clip_samples[1][1] = 1
          //   xc * clip_samples[0][2] + yc * clip_samples[1][2] < 1
          float det = (clip_samples[0][1] * clip_samples[1][0] -
                       clip_samples[0][0] * clip_samples[1][1]);
          float xc = (clip_samples[1][0] - clip_samples[1][1]) / det;
          float yc = (clip_samples[0][1] - clip_samples[0][0]) / det;
          float v = 1.0f;
          if (xc * clip_samples[0][2] + yc * clip_samples[1][2] > v) {
            xc = - xc;
            yc = - yc;
            v = -v;
          }

          float[][][] outs = new float[1][][];
          int[][][] outt = new int[1][][];
          DelaunayCustom.clip(ss, ts, xc, yc, v, outs, outt);
          ss = outs[0];
          ts = outt[0];
        }

        if (ss == null) break;
        int n = ss[0].length;

        // create color values for field
        float[][] values = new float[3][n];
        float r = red[shape];
        float g = green[shape];
        float b = blue[shape];
        for (int i=0; i<n; i++) {
          values[0][i] = r;
          values[1][i] = g;
          values[2][i] = b;
        }

        // construct set and field
        DelaunayCustom delaunay = new DelaunayCustom(ss, ts);
        Irregular2DSet set =
          new Irregular2DSet(curve_type, ss, null, null, null, delaunay);
        FlatField field = new FlatField(front_inner, set);
        field.setSamples(values, false);
        inner_field_vector.addElement(field);
// some crazy bug - see Gridded3DSet.makeNormals()
      } // end for (int shape=0; shape<nshapes; shape++)
    } // end for (int segment=0; true; segment++)

    int nfields = inner_field_vector.size();
    Integer1DSet iset = new Integer1DSet(front_index, nfields);
    FieldImpl front = new FieldImpl(front_type, iset);
    FlatField[] fields = new FlatField[nfields];
    for (int i=0; i<nfields; i++) {
      fields[i] = (FlatField) inner_field_vector.elementAt(i);
    }
    front.setSamples(fields, false);
    return front;
  }

  private float[][] mapShape(float[][] samples, int len, int ibase, float mul,
                             float ratio, float[][] curve, float[][] curve_perp) {
    // map shape into "coordinate system" defined by curve segment
    int n = samples[0].length;
    float[][] ss = new float[2][n];
    for (int i=0; i<n; i++) {
      float findex = ibase + mul * samples[0][i] / zoom;
      int il = (int) findex;
      int ih = il + 1;

      if (il < 0) {
        il = 0;
        ih = il + 1;
      }
      if (ih > len - 1) {
        ih = len - 1;
        il = ih - 1;
      }
      // if (il < 0) il = 0;
      // if (il > len - 1) il = len - 1;
      // if (ih < 0) ih = 0;
      // if (ih > len - 1) ih = len - 1;

      float a = findex - il;

      if (a < -1.0f) a = -1.0f;
      if (a > 2.0f) a = 2.0f;
      // if (a < 0.0f) a = 0.0f;
      // if (a > 1.0f) a = 1.0f;

      float b = 1.0f - a;
      float xl =
        curve[0][il] + ratio * samples[1][i] * curve_perp[0][il] / zoom;
      float yl =
        curve[1][il] + ratio * samples[1][i] * curve_perp[1][il] / zoom;
      float xh =
        curve[0][ih] + ratio * samples[1][i] * curve_perp[0][ih] / zoom;
      float yh =
        curve[1][ih] + ratio * samples[1][i] * curve_perp[1][ih] / zoom;
      ss[0][i] = b * xl + a * xh;
      ss[1][i] = b * yl + a * yh;
    }
    // map shape back into (lat, lon) coordinates
    ss[lat_index] = lat_map.inverseScaleValues(ss[0]);
    ss[lon_index] = lon_map.inverseScaleValues(ss[1]);
    return ss;
  }

  public static float[][] smooth_curve(float[][] curve, int window) {
    int len = curve[0].length;
    float[][] newcurve = new float[2][len];
    for (int i=0; i<len; i++) {
      int win = window;
      if (i < win) win = i;
      int ii = (len - 1) - i;
      if (ii < win) win = ii;
      float runx = 0.0f;
      float runy = 0.0f;
      for (int j=i-win; j<=i+win; j++) {
        runx += curve[0][j];
        runy += curve[1][j];
      }
      newcurve[0][i] = runx / (2 * win + 1);
      newcurve[1][i] = runy / (2 * win + 1);
    }
    return newcurve;
  }

  /** resmaple curve into segments approximately increment in length */
  public static float[][] resample_curve(float[][] curve, float increment) {
    int len = curve[0].length;
    float[] seg_length = new float[len-1];
    float curve_length = curveLength(curve, seg_length);
    int npoints = 1 + (int) (curve_length / increment);
    float delta = curve_length / (npoints - 1);
    float[][] newcurve = new float[2][npoints];
    newcurve[0][0] = curve[0][0];
    newcurve[1][0] = curve[1][0];
    if (npoints < 2) return newcurve;
    int k = 0;
    float old_seg = seg_length[k];
    for (int i=1; i<npoints-1; i++) {
      float new_seg = delta;
      while (true) {
        if (old_seg < new_seg) {
          new_seg -= old_seg;
          k++;
          if (k > len-2) {
            throw new VisADError("k = " + k + " i = " + i);
          }
          old_seg = seg_length[k];
        }
        else {
          old_seg -= new_seg;
          float a = old_seg / seg_length[k];
          newcurve[0][i] = a * curve[0][k] + (1.0f - a) * curve[0][k+1];
          newcurve[1][i] = a * curve[1][k] + (1.0f - a) * curve[1][k+1];
          break;
        }
      }
    }
    newcurve[0][npoints-1] = curve[0][len-1];
    newcurve[1][npoints-1] = curve[1][len-1];
    return newcurve;
  }

  /** assumes curve is float[2][len] and seg_length is float[len-1] */
  public static float curveLength(float[][] curve, float[] seg_length) {
    int len = curve[0].length;
    float curve_length = 0.0f;
    for (int i=0; i<len-1; i++) {
      seg_length[i] = (float) Math.sqrt(
        ((curve[0][i+1] - curve[0][i]) * (curve[0][i+1] - curve[0][i])) +
        ((curve[1][i+1] - curve[1][i]) * (curve[1][i+1] - curve[1][i])));
      curve_length += seg_length[i];
    }
    return curve_length;
  }

  private boolean pfirst = true;

  class ProjectionControlListener implements ControlListener {

    public void controlChanged(ControlEvent e)
           throws VisADException, RemoteException {
      setScale();
    }
  }

  private float last_zoom = 1.0f;

  private void setScale()
          throws VisADException, RemoteException {
    double[] matrix = pcontrol.getMatrix();
    double[] rot = new double[3];
    double[] scale = new double[1];
    double[] trans = new double[3];
    MouseBehaviorJ3D.unmake_matrix(rot, scale, trans, matrix);

    zoom = (float) scale[0];
    float ratio = zoom / last_zoom;
// System.out.println("setScale " + zoom + " " + last_zoom + " " + ratio);

    if (ratio < 0.95f || 1.05f < ratio) {
      last_zoom = zoom;
      if (zoom_ref != null) zoom_ref.setData(null);
      // if (release_ref != null) release_ref.setData(null);
// System.out.println("setScale call setData " + zoom + " " + last_zoom +
//                    " " + ratio);
    }
  }

  public static void main(String args[])
         throws VisADException, RemoteException {

    // construct RealTypes for wind record components
    RealType lat = RealType.Latitude;
    RealType lon = RealType.Longitude;

    SetType curve_type = new SetType(new RealTupleType(lat, lon));

    // construct Java3D display and mappings
    DisplayImplJ3D display =
      new DisplayImplJ3D("display1", new TwoDDisplayRendererJ3D());
    ScalarMap lonmap = new ScalarMap(lon, Display.XAxis);
    display.addMap(lonmap);
    lonmap.setRange(0.0, 20.0);
    ScalarMap latmap = new ScalarMap(lat, Display.YAxis);
    display.addMap(latmap);
    latmap.setRange(-40.0, -20.0);

    ScalarMap timemap = new ScalarMap(RealType.Time, Display.Animation);
    display.addMap(timemap);
    AnimationControl acontrol = (AnimationControl) timemap.getControl();
/* WLH 3 Sept 2001 WHY?
    // acontrol.setSet(new Integer1DSet(RealType.Time, 4));
*/
    acontrol.setSet(new Integer1DSet(RealType.Time, 4));

    initColormaps(display);

    // create JFrame (i.e., a window) for display and slider
    JFrame frame = new JFrame("test FrontDrawer");
    frame.addWindowListener(new WindowAdapter() {
      public void windowClosing(WindowEvent e) {System.exit(0);}
    });

    // create JPanel in JFrame
    JPanel panel = new JPanel();
    panel.setLayout(new BoxLayout(panel, BoxLayout.Y_AXIS));
    panel.setAlignmentY(JPanel.TOP_ALIGNMENT);
    panel.setAlignmentX(JPanel.LEFT_ALIGNMENT);
    frame.getContentPane().add(panel);

    // add display to JPanel
    panel.add(display.getComponent());
    panel.add(new AnimationWidget(timemap));

    int front_kind = FrontDrawer.COLD_FRONT;
    try {
      if (args.length > 0) front_kind = Integer.parseInt(args[0]);
    }
    catch(NumberFormatException e) {
    }
    FrontDrawer fd = new FrontDrawer(null, null, display, 8, front_kind);

    JPanel button_panel = new JPanel();
    button_panel.setLayout(new BoxLayout(button_panel, BoxLayout.X_AXIS));
    button_panel.setAlignmentY(JPanel.TOP_ALIGNMENT);
    button_panel.setAlignmentX(JPanel.LEFT_ALIGNMENT);

    JButton end = new JButton("detach");
    FrontActionListener fal = new FrontActionListener(fd, end, display, front_kind);
    end.addActionListener(fal);
    end.setActionCommand("detach");
    button_panel.add(end);
    panel.add(button_panel);

    // set size of JFrame and make it visible
    frame.setSize(500, 700);
    frame.setVisible(true);

/* WLH 3 Sept 2001 WHY?
    new Delay(5000);
    acontrol.setSet(new Integer1DSet(RealType.Time, 4));
*/
  }
}

class FrontActionListener implements ActionListener {
  private FrontDrawer fd;
  private JButton end;
  private DisplayImplJ3D display;
  private int front_kind;

  private FieldImpl fronts = null;
  private float[][][] curves = null;

  FrontActionListener(FrontDrawer f, JButton e, DisplayImplJ3D d, int fk) {
    fd = f;
    end = e;
    display = d;
    front_kind = fk;
  }

  public void actionPerformed(ActionEvent e) {
    String cmd = e.getActionCommand();
    if (cmd.equals("detach")) {
      if (end.getText().equals("detach")) {
        end.setText("attach");
        Vector vector = null;
        try {
          vector = fd.endItAll();
        }
        catch (VisADException ex) {
        }
        catch (RemoteException ex) {
        }
        fronts = (FieldImpl) vector.elementAt(0);
        curves = (float[][][]) vector.elementAt(1);
      }
      else {
        end.setText("detach");
        try {
          // System.out.println("fronts " + fronts);
          // System.out.println("curves " + curves);
          fd = new FrontDrawer(fronts, curves, display, 8, front_kind);
        }
        catch (VisADException ex) {
        }
        catch (RemoteException ex) {
        }
      }
    }
  }
}

class FrontManipulationRendererJ3D extends CurveManipulationRendererJ3D {

  FrontDrawer fd;

  FrontManipulationRendererJ3D(FrontDrawer f, int mmm, int mmv) {
    super(mmm, mmv, true); // true for only one
    fd = f;
  }

  /** mouse button released, ending direct manipulation */
  public void release_direct() {
    fd.release();
  }
}

=======
//
// FrontDrawer.java
//

/*
VisAD system for interactive analysis and visualization of numerical
data.  Copyright (C) 1996 - 2015 Bill Hibbard, Curtis Rueden, Tom
Rink, Dave Glowacki, Steve Emmerson, Tom Whittaker, Don Murray, and
Tommy Jasmin.

This library is free software; you can redistribute it and/or
modify it under the terms of the GNU Library General Public
License as published by the Free Software Foundation; either
version 2 of the License, or (at your option) any later version.

This library is distributed in the hope that it will be useful,
but WITHOUT ANY WARRANTY; without even the implied warranty of
MERCHANTABILITY or FITNESS FOR A PARTICULAR PURPOSE.  See the GNU
Library General Public License for more details.

You should have received a copy of the GNU Library General Public
License along with this library; if not, write to the Free
Software Foundation, Inc., 59 Temple Place - Suite 330, Boston,
MA 02111-1307, USA
*/

package visad.bom;

import visad.*;
import visad.util.*;
import visad.java3d.*;

import java.awt.event.*;
import javax.swing.*;
import java.util.Vector;
import java.util.Enumeration;
import java.rmi.*;

/*
find front points inside boundary
highlight needs sharp boundary, which means different graphics
arrays, but with matching shapes

do shape variations as periodic functions for front and back
profiles of shape; bend these along low-pass filter of user
drawn curve and draw custom Shape; local changes as distinct
Shapes
*/

/**
   FrontDrawer is the VisAD class for manipulation of fronts
*/
public class FrontDrawer extends Object implements ControlListener {

  private static boolean debug = false;

  private Object data_lock = new Object();

  private DataReferenceImpl front_ref;
  private DefaultRendererJ3D front_renderer;
  private DataReferenceImpl curve_ref = null;
  private FrontManipulationRendererJ3D front_manipulation_renderer;

  private ReleaseCell release_cell;
  private DataReferenceImpl release_ref;

  private ZoomCell zoom_cell;
  private DataReferenceImpl zoom_ref;

  private ProjectionControl pcontrol = null;
  private ProjectionControlListener pcl = null;
  private float zoom = 1.0f;

  private AnimationControl acontrol = null;

  private DisplayImplJ3D display;
  private ScalarMap lat_map = null;
  private ScalarMap lon_map = null;

  private static Object type_lock = new Object();

  private int ntimes = 0;
  private int current_time_step = -1;

  private UnionSet init_curve = null; // manifold dimension = 1
  private static SetType curve_type = null; // Set(Latitude, Longitude)
  private int lat_index = 0;
  private int lon_index = 1;
  private float[][][] curves = null;
  private boolean[] flips = null;

  private FieldImpl fronts = null;
  // (RealType.Time -> (front_index ->
  //       ((Latitude, Longitude) -> (front_red, front_green, front_blue))))
  private static FunctionType fronts_type = null;
  private FieldImpl front = null; //
  // (front_index -> ((Latitude, Longitude) -> (front_red, front_green, front_blue)))
  private static FunctionType front_type = null;
  private static FunctionType front_inner = null;
  private static RealType front_index = null;
  private static RealType front_red = null;
  private static RealType front_green = null;
  private static RealType front_blue = null;

  // shapes for first segment of front
  private int nfshapes = -1;
  private float[][][] first_shapes = null;
  private int[][][] first_tris = null;
  private float[] first_red = null;
  private float[] first_green = null;
  private float[] first_blue = null;

  // shapes for repeating segments of front, after first
  private int nrshapes = -1;
  private float[][][] repeat_shapes = null;
  private int[][][] repeat_tris = null;
  private float[] repeat_red = null;
  private float[] repeat_green = null;
  private float[] repeat_blue = null;

  // length of first segment in graphics coordinates
  private float fsegment_length;
  // length of each repeating segment in graphics coordinates
  private float rsegment_length;

  // number of intervals in curve for first segment
  private int fprofile_length = -1;
  // number of intervals in curve for each repeating segment
  private int rprofile_length = -1;

  // size of filter window for smoothing curve
  private int filter_window = 1;

  // copy of cs argument
  float[][][] ccs = null;
  // copy of fs argument
  FieldImpl ffs = null;

  public static final int COLD_FRONT = 0;
  public static final int WARM_FRONT = 1;
  public static final int OCCLUDED_FRONT = 2;
  public static final int STATIONARY_FRONT = 3;
  public static final int CONVERGENCE = 4;
  public static final int FRONTOGENESIS = 5;
  public static final int FRONTOLYSIS = 6;
  public static final int UPPER_COLD_FRONT = 7;
  public static final int UPPER_WARM_FRONT = 8;
  public static final int TROUGH = 9;
  public static final int RIDGE = 10;
  public static final int MOISTURE = 11;
  public static final int LOW_LEVEL_JET = 12;
  public static final int UPPER_LEVEL_JET = 13;
  public static final int DRY_LINE = 14;
  public static final int TOTAL_TOTALS = 15;
  public static final int LIFTED_INDEX = 16;
  public static final int ISOTHERMS = 17;
  public static final int THICKNESS_RIDGE = 18;
  public static final int LOWER_THERMAL_TROUGH = 19;
  public static final int UPPER_THERMAL_TROUGH = 20;
  public static final int UNEVEN_LOW_LEVEL_JET = 21;

  private static final float[] rsegmentarray = {
    0.2f,
    0.2f,
    0.2f,
    0.2f,
    0.2f,
    0.2f,
    0.2f,
    0.2f,
    0.2f,
    0.05f, // TROUGH = 9
    0.1f, // RIDGE = 10
    0.05f, // MOISTURE = 11
    0.2f, // LOW_LEVEL_JET = 12
    0.2f, // UPPER_LEVEL_JET = 13
    0.1f, // DRY_LINE = 14
    0.05f, // TOTAL_TOTALS = 15
    0.1f, // LIFTED_INDEX = 16
    0.15f, // ISOTHERMS = 17
    0.1f, // THICKNESS_RIDGE = 18
    0.05f, // LOWER_THERMAL_TROUGH = 19
    0.1f, // UPPER_THERMAL_TROUGH = 20
    0.1f // UNEVEN_LOW_LEVEL_JET = 21
  };

  private static final float[] fsegmentarray = {
    0.2f,
    0.2f,
    0.2f,
    0.2f,
    0.2f,
    0.2f,
    0.2f,
    0.2f,
    0.2f,
    0.05f, // TROUGH = 9
    0.1f, // RIDGE = 10
    0.05f, // MOISTURE = 11
    0.2f, // LOW_LEVEL_JET = 12
    0.2f, // UPPER_LEVEL_JET = 13
    0.1f, // DRY_LINE = 14
    0.05f, // TOTAL_TOTALS = 15
    0.1f, // LIFTED_INDEX = 16
    0.15f, // ISOTHERMS = 17
    0.1f, // THICKNESS_RIDGE = 18
    0.05f, // LOWER_THERMAL_TROUGH = 19
    0.1f, // UPPER_THERMAL_TROUGH = 20
    0.2f // UNEVEN_LOW_LEVEL_JET = 21
  };

  private static final float[][][][] rshapesarray = {

    // COLD_FRONT =0
    {{{0.0f, 0.025f, 0.05f, 0.1f, 0.15f, 0.2f,
       0.2f, 0.15f, 0.1f, 0.05f, 0.025f, 0.0f},
      {0.0f, 0.0f, 0.0f, 0.0f, 0.0f, 0.0f,
       0.01f, 0.01f, 0.01f, 0.01f, 0.04f, 0.01f}}},

    // WARM_FRONT = 1
    {{{0.0f, 0.035f, 0.07f, 0.1f, 0.15f, 0.2f,
       0.2f, 0.15f, 0.1f, 0.07f, 0.0525f, 0.035f, 0.0175f, 0.0f},
      {0.0f, 0.0f, 0.0f, 0.0f, 0.0f, 0.0f,
       0.01f, 0.01f, 0.01f, 0.01f, 0.03f, 0.037f, 0.03f, 0.01f}}},

    // OCCLUDED_FRONT = 2
    {{{0.0f, 0.025f, 0.05f, 0.07f, 0.105f, 0.14f, 0.17f, 0.2f,
       0.2f, 0.17f, 0.14f, 0.1225f, 0.105f, 0.0875f, 0.07f, 0.05f, 0.025f, 0.0f},
      {0.0f, 0.0f, 0.0f, 0.0f, 0.0f, 0.0f, 0.0f, 0.0f,
       0.01f, 0.01f, 0.01f, 0.03f, 0.037f, 0.03f, 0.01f, 0.01f, 0.04f, 0.01f}}},

    // STATIONARY_FRONT = 3
    {{{0.09f, 0.11f, 0.1275f, 0.145f, 0.1625f, 0.18f, 0.2f,
       0.2f, 0.1775f, 0.155f, 0.1175f, 0.09f},
      {0.0f, 0.0f, -0.02f, -0.027f, -0.02f, 0.0f, 0.0f,
       0.01f, 0.01f, 0.01f, 0.01f, 0.01f}},
     {{0.0f, 0.02f, 0.045f, 0.07f, 0.09f,
       0.09f, 0.07f, 0.045f, 0.02f, 0.0f},
      {0.0f, 0.0f, 0.0f, 0.0f, 0.0f,
       0.01f, 0.01f, 0.04f, 0.01f, 0.0f}}},

    // CONVERGENCE = 4
    {{{0.0f, 0.03f, 0.035f, 0.01f, 0.05f, 0.1f, 0.15f, 0.2f,
       0.2f, 0.15f, 0.11f, 0.135f, 0.13f, 0.1f, 0.05f, 0.0f},
      {0.01f, 0.04f, 0.035f, 0.01f, 0.01f, 0.01f, 0.01f, 0.01f,
       0.0f, 0.0f, 0.0f, -0.025f, -0.03f, 0.0f, 0.0f, 0.0f}}},

    // FRONTOGENESIS = 5
    {{{0.0f, 0.035f, 0.07f, 0.1f, 0.15f,
       0.15f, 0.1f, 0.0875f, 0.075f, 0.0625f, 0.05f, 0.0f},
      {0.0f, 0.0f, 0.0f, 0.0f, 0.0f,
       0.01f, 0.01f, 0.025f, 0.035f, 0.025f, 0.01f, 0.01f}},
     {{0.16f, 0.19f,
       0.19f, 0.16f},
      {-0.005f, -0.005f,
       0.015f, 0.015f}}},

    // FRONTOLYSIS = 6
    {{{0.0f, 0.035f, 0.07f, 0.1f, 0.15f,
       0.15f, 0.1f, 0.0875f, 0.075f, 0.0625f, 0.05f, 0.0f},
      {0.0f, 0.0f, 0.0f, 0.0f, 0.0f,
       0.01f, 0.01f, 0.025f, 0.035f, 0.025f, 0.01f, 0.01f}},
     {{0.16f, 0.17f, 0.17f, 0.18f, 0.18f, 0.19f,
       0.19f, 0.18f, 0.18f, 0.17f, 0.17f, 0.16f},
      {0.0f, 0.0f, -0.01f, -0.01f, 0.0f, 0.0f,
       0.01f, 0.01f, 0.02f, 0.02f, 0.01f, 0.01f}}},

    // UPPER_COLD_FRONT = 7
    {{{0.0f, 0.05f, 0.1f, 0.15f, 0.2f,
       0.2f, 0.15f, 0.1f, 0.05f, 0.0f},
      {0.0f, 0.0f, 0.0f, 0.0f, 0.0f,
       0.01f, 0.01f, 0.01f, 0.01f, 0.01f}},
     {{0.0f, 0.03f, 0.06f,
       0.05f, 0.03f, 0.01f},
      {0.01f, 0.04f, 0.01f,
       0.01f, 0.03f, 0.01f}}},

    // UPPER_WARM_FRONT = 8
    {{{0.0f, 0.05f, 0.1f, 0.15f, 0.2f,
       0.2f, 0.15f, 0.1f, 0.05f, 0.0f},
      {0.0f, 0.0f, 0.0f, 0.0f, 0.0f,
       0.01f, 0.01f, 0.01f, 0.01f, 0.01f}},
     {{0.0f, 0.015f, 0.03f, 0.045f, 0.06f,
       0.05f, 0.04f, 0.03f, 0.02f, 0.01f},
      {0.01f, 0.03f, 0.037f, 0.03f, 0.01f,
       0.01f, 0.023f, 0.027f, 0.023f, 0.01f}}},

    // TROUGH = 9
    {{{0.0f, 0.035f,
       0.035f, 0.0f},
      {0.0f, 0.0f,
       0.01f, 0.01f}}},

    // RIDGE = 10
    {{{0.0f, 0.05f, 0.1f,
       0.1f, 0.05f, 0.0f},
      {0.04f, -0.06f, 0.04f,
       0.06f, -0.04f, 0.06f}}},

    // MOISTURE = 11
    {{{0.0f, 0.0f, 0.01f, 0.01f, 0.05f,
       0.05f, 0.0f},
      {0.01f, 0.05f, 0.05f, 0.01f, 0.01f,
       0.0f, 0.0f}}},

    // LOW_LEVEL_JET = 12
    {{{0.0f, 0.05f, 0.1f, 0.15f, 0.2f,
       0.2f, 0.15f, 0.1f, 0.05f, 0.0f},
      {0.0f, 0.0f, 0.0f, 0.0f, 0.0f,
       0.01f, 0.01f, 0.01f, 0.01f, 0.01f}}},

    // UPPER_LEVEL_JET = 13
    {{{0.0f, 0.05f, 0.1f, 0.15f, 0.2f,
       0.2f, 0.15f, 0.1f, 0.05f, 0.0f},
      {-0.01f, -0.01f, -0.01f, -0.01f, -0.01f,
       0.02f, 0.02f, 0.02f, 0.02f, 0.02f}}},

    // DRY_LINE = 14
    {{{0.0f, 0.05f,
       0.05f, 0.0f},
      {0.0f, 0.0f,
       0.01f, 0.01f}},
     {{0.06f, 0.09f,
       0.09f, 0.06f},
      {-0.005f, -0.005f,
       0.015f, 0.015f}}},

    // TOTAL_TOTALS = 15
    {{{0.0f, 0.035f,
       0.035f, 0.0f},
      {0.0f, 0.0f,
       0.01f, 0.01f}}},

    // LIFTED_INDEX = 16
    {{{0.0f, 0.05f,
       0.05f, 0.0f},
      {0.0f, 0.0f,
       0.01f, 0.01f}},
     {{0.06f, 0.09f,
       0.09f, 0.06f},
      {-0.005f, -0.005f,
       0.015f, 0.015f}}},

    // ISOTHERMS = 17
    {{{0.0f, 0.0f, 0.04f, 0.08f,
       0.08f, 0.04f, 0.0f, 0.0f,
       0.02f, 0.02f, 0.06f,
       0.06f, 0.02f, 0.02f},
      {0.0f, -0.02f, -0.02f, -0.02f,
       0.02f, 0.02f, 0.02f, 0.0f,
       0.0f, 0.01f, 0.01f,
       -0.01f, -0.01f, 0.0f}}},

    // THICKNESS_RIDGE = 18
    {{{0.0f, 0.05f, 0.1f,
       0.1f, 0.05f, 0.0f},
      {0.01f, -0.06f, 0.01f,
       0.06f, -0.01f, 0.06f}}},

    // LOWER_THERMAL_TROUGH = 19
    {{{0.0f, 0.045f,
       0.045f, 0.0f},
      {-0.01f, -0.01f,
       0.02f, 0.02f}}},

    // UPPER_THERMAL_TROUGH = 20
    {{{0.0f, 0.04f, 0.02f},
      {0.0f, 0.0f, 0.04f}}},

    // UNEVEN_LOW_LEVEL_JET = 21
    {{{0.0f, 0.05f, 0.1f,
       0.1f, 0.05f, 0.0f},
      {0.0f, 0.0f, 0.0f,
       0.01f, 0.01f, 0.01f}}},

  };

  private static final float[][] rredarray = {
    {0.0f},
    {1.0f},
    {1.0f},
    {1.0f, 0.0f},
    {1.0f},
    {1.0f, 1.0f},
    {1.0f, 1.0f},
    {1.0f, 1.0f},
    {1.0f, 1.0f},
    {0.5f},
    {0.5f},
    {1.0f},
    {0.5f},
    {0.5f},
    {0.5f, 0.5f}, // DRY_LINE = 14
    {1.0f},
    {1.0f, 1.0f}, // LIFTED_INDEX = 16
    {1.0f},
    {1.0f},
    {1.0f},
    {1.0f},
    {0.5f}
  };

  private static final float[][] rgreenarray = {
    {0.0f},
    {0.0f},
    {0.0f},
    {0.0f, 0.0f},
    {1.0f},
    {1.0f, 1.0f},
    {1.0f, 1.0f},
    {1.0f, 1.0f},
    {1.0f, 1.0f},
    {0.3f},
    {0.3f},
    {1.0f},
    {0.5f},
    {0.5f},
    {0.3f, 0.3f}, // DRY_LINE = 14
    {1.0f},
    {1.0f, 1.0f}, // LIFTED_INDEX = 16
    {1.0f},
    {1.0f},
    {1.0f},
    {1.0f},
    {0.5f}
  };

  private static final float[][] rbluearray = {
    {1.0f},
    {0.0f},
    {1.0f},
    {0.0f, 1.0f},
    {1.0f},
    {1.0f, 1.0f},
    {1.0f, 1.0f},
    {1.0f, 1.0f},
    {1.0f, 1.0f},
    {0.0f},
    {0.0f},
    {1.0f},
    {1.0f},
    {1.0f},
    {0.0f, 0.0f}, // DRY_LINE = 14
    {1.0f},
    {1.0f, 1.0f}, // LIFTED_INDEX = 16
    {1.0f},
    {1.0f},
    {1.0f},
    {1.0f},
    {1.0f}
  };

  private static final float[][][][] fshapesarray = {
    null,
    null,
    null,
    null,
    null,
    null,
    null,
    null,
    null,
    null,
    null,
    null,

    // LOW_LEVEL_JET = 12
    {{{0.0f, 0.07f, 0.075f, 0.01f, 0.05f, 0.1f, 0.15f, 0.2f,
       0.2f, 0.15f, 0.1f, 0.05f, 0.01f, 0.075f, 0.07f, 0.0f},
      {0.0f, -0.07f, -0.065f, 0.0f, 0.0f, 0.0f, 0.0f, 0.0f,
       0.01f, 0.01f, 0.01f, 0.01f, 0.01f, 0.075f, 0.08f, 0.01f}}},

    // UPPER_LEVEL_JET = 13
    {{{0.0f, 0.06f, 0.077f, 0.04f, 0.05f, 0.1f, 0.15f, 0.2f,
       0.2f, 0.15f, 0.1f, 0.05f, 0.04f, 0.077f, 0.06f, 0.0f},
      {-0.001f, -0.06f, -0.04f, -0.01f, -0.01f, -0.01f, -0.01f, -0.01f,
       0.02f, 0.02f, 0.02f, 0.02f, 0.02f, 0.05f, 0.07f, 0.02f}}},

    null,
    null,
    null,
    null,
    null,
    null,
    null,

    // UNEVEN_LOW_LEVEL_JET = 21
    {{{0.0f, 0.07f, 0.075f, 0.01f, 0.05f, 0.1f, 0.15f, 0.2f,
       0.2f, 0.15f, 0.1f, 0.05f, 0.01f, 0.075f, 0.07f, 0.0f},
      {0.0f, -0.07f, -0.065f, 0.0f, 0.0f, 0.0f, 0.0f, 0.0f,
       0.01f, 0.01f, 0.01f, 0.01f, 0.01f, 0.075f, 0.08f, 0.01f}}}

  };

  private static final float[][] fredarray = {
    null,
    null,
    null,
    null,
    null,
    null,
    null,
    null,
    null,
    null,
    null,
    null,
    {0.5f},
    {0.5f},
    null,
    null,
    null,
    null,
    null,
    null,
    null,
    {0.5f}
  };

  private static final float[][] fgreenarray = {
    null,
    null,
    null,
    null,
    null,
    null,
    null,
    null,
    null,
    null,
    null,
    null,
    {0.5f},
    {0.5f},
    null,
    null,
    null,
    null,
    null,
    null,
    null,
    {0.5f}
  };
       
  private static final float[][] fbluearray = {
    null,
    null,
    null,
    null,
    null,
    null,
    null,
    null,
    null,
    null,
    null,
    null,
    {1.0f},
    {1.0f},
    null,
    null,
    null,
    null,
    null,
    null,
    null,
    {1.0f}
  };

  /** manipulable front with predefined pattern front_kind and
      user specified color arrays */
  public FrontDrawer(FieldImpl fs, float[][][] cs,
                     DisplayImplJ3D d, int fw, int front_kind,
                     float[] fred, float[] fgreen, float[] fblue,
                     float[] rred, float[] rgreen, float[] rblue)
         throws VisADException, RemoteException {
    this(fs, cs, d, fw, fsegmentarray[front_kind], rsegmentarray[front_kind],
         fshapesarray[front_kind], fred, fgreen, fblue,
         rshapesarray[front_kind], rred, rgreen, rblue);
  }

  /** manipulable front with predefined pattern front_kind and
      default color arrays */
  public FrontDrawer(FieldImpl fs, float[][][] cs,
                     DisplayImplJ3D d, int fw, int front_kind)
         throws VisADException, RemoteException {
    this(fs, cs, d, fw, fsegmentarray[front_kind], rsegmentarray[front_kind],
         fshapesarray[front_kind], fredarray[front_kind],
         fgreenarray[front_kind], fbluearray[front_kind],
         rshapesarray[front_kind], rredarray[front_kind],
         rgreenarray[front_kind], rbluearray[front_kind]);
  }


  /**
     fs is null or has MathType
       (RealType.Time -> (front_index ->
           ((Latitude, Longitude) -> (front_red, front_green, front_blue))))
     cs is null or contains a time array of curves for fs
     fw is the filter window size for smoothing the curve
     segment is length in graphics coordinates of first and repeating profiles
     fshapes is dimensioned [nfshapes][2][points_per_shape]
     fred, fgreen and fblue are dimensioned [nfshapes]
     rshapes is dimensioned [nrshapes][2][points_per_shape]
     rred, rgreen and rblue are dimensioned [nrshapes]
     fshapes[*][0][*] and rshapes[*][0][*] generally in range 0.0f to segment
  */
  public FrontDrawer(FieldImpl fs, float[][][] cs,
                     DisplayImplJ3D d,
                     int fw, float segment,
                     float[][][] fshapes,
                     float[] fred, float[] fgreen, float[] fblue,
                     float[][][] rshapes,
                     float[] rred, float[] rgreen, float[] rblue)
         throws VisADException, RemoteException {
    this(fs, cs, d, fw, segment, segment, fshapes, fred, fgreen, fblue,
         rshapes, rred, rgreen, rblue);
  }


  /**
     fs is null or has MathType
       (RealType.Time -> (front_index ->
           ((Latitude, Longitude) -> (front_red, front_green, front_blue))))
     cs is null or contains a time array of curves for fs
     fw is the filter window size for smoothing the curve
     fsegment is length in graphics coordinates of first profile
     rsegment is length in graphics coordinates of repeating profile
     fshapes is dimensioned [nfshapes][2][points_per_shape]
     fred, fgreen and fblue are dimensioned [nfshapes]
     rshapes is dimensioned [nrshapes][2][points_per_shape]
     rred, rgreen and rblue are dimensioned [nrshapes]
     fshapes[*][0][*] and rshapes[*][0][*] generally in range 0.0f to segment
  */
  public FrontDrawer(FieldImpl fs, float[][][] cs,
                     DisplayImplJ3D d,
                     int fw, float fsegment, float rsegment,
                     float[][][] fshapes,
                     float[] fred, float[] fgreen, float[] fblue,
                     float[][][] rshapes,
                     float[] rred, float[] rgreen, float[] rblue)
         throws VisADException, RemoteException {
    try {
      initColormaps(d);
    }
    catch (VisADException e) {
      if (debug) System.out.println("caught " + e.toString());
    }
    ccs = cs;
    ffs = fs;

    curve_ref = new DataReferenceImpl("curve_ref");
    Gridded2DSet set = null;
    if (cs == null || cs[0] == null) {
      set = new Gridded2DSet(curve_type, new float[][] {{0.0f}, {0.0f}}, 1);
    }
    else {
      set = new Gridded2DSet(curve_type, cs[0], cs[0][0].length);
    }
    init_curve = new UnionSet(curve_type, new Gridded2DSet[] {set});

    Data data = curve_ref.getData();
    Gridded2DSet curve_set = null;
    if (data != null && data instanceof UnionSet) {
      SampledSet[] sets = ((UnionSet) data).getSets();
      if (sets[0] instanceof Gridded2DSet) {
        curve_set = (Gridded2DSet) sets[0];
      }
    }
    if (curve_set == null) {
      curve_ref.setData(init_curve);
    }
    else {
      SetType st = (SetType) curve_set.getType();
      if (!st.equals(curve_type)) {
        SetType rft =
          new SetType(new RealTupleType(RealType.Longitude, RealType.Latitude));
        if (!st.equals(rft)) {
          throw new SetException("cr data bad MathType");
        }
        lat_index = 1;
        lon_index = 0;
      }
    }

    display = d;
    filter_window = fw;
    fsegment_length = fsegment;
    rsegment_length = rsegment;

    if (rshapes == null) {
      throw new VisADException("bad rshapes");
    }
    nrshapes = rshapes.length;
    for (int i=0; i<nrshapes; i++) {
      if (rshapes[i] == null || rshapes[i].length != 2 ||
          rshapes[i][0] == null || rshapes[i][1] == null ||
          rshapes[i][0].length != rshapes[i][1].length) {
        throw new VisADException("bad rshapes[" + i + "]");
      }
    }
    if (rred == null || rred.length != nrshapes ||
        rgreen == null || rgreen.length != nrshapes || 
        rblue == null || rblue.length != nrshapes) {
      throw new VisADException("bad rcolors");
    }
    repeat_tris = new int[nrshapes][][];
    for (int i=0; i<nrshapes; i++) {
      repeat_tris[i] = DelaunayCustom.fill(rshapes[i]);
    }
    repeat_shapes = new float[nrshapes][2][];
    int rlen = 0;
    for (int i=0; i<nrshapes; i++) {
      int n = rshapes[i][0].length;
      rlen += n;
      repeat_shapes[i][0] = new float[n];
      repeat_shapes[i][1] = new float[n];
      System.arraycopy(rshapes[i][0], 0, repeat_shapes[i][0], 0, n);
      System.arraycopy(rshapes[i][1], 0, repeat_shapes[i][1], 0, n);
    }
    rprofile_length = rlen;
    repeat_red = new float[nrshapes];
    repeat_green = new float[nrshapes];
    repeat_blue = new float[nrshapes];
    System.arraycopy(rred, 0, repeat_red, 0, nrshapes);
    System.arraycopy(rgreen, 0, repeat_green, 0, nrshapes);
    System.arraycopy(rblue, 0, repeat_blue, 0, nrshapes);

    if (fshapes == null) {
      // if no different first shapes, just use repeat shapes
      nfshapes = nrshapes;
      first_tris = repeat_tris;
      first_shapes = repeat_shapes;
      first_red = repeat_red;
      first_green = repeat_green;
      first_blue = repeat_blue;
    }
    else {
      nfshapes = fshapes.length;
      for (int i=0; i<nfshapes; i++) {
        if (fshapes[i] == null || fshapes[i].length != 2 ||
            fshapes[i][0] == null || fshapes[i][1] == null ||
            fshapes[i][0].length != fshapes[i][1].length) {
          throw new VisADException("bad fshapes[" + i + "]");
        }
      }
      if (fred == null || fred.length != nfshapes ||
          fgreen == null || fgreen.length != nfshapes || 
          fblue == null || fblue.length != nfshapes) {
        throw new VisADException("bad fcolors");
      }
      first_tris = new int[nfshapes][][];
      for (int i=0; i<nfshapes; i++) {
        first_tris[i] = DelaunayCustom.fill(fshapes[i]);
      }
      first_shapes = new float[nfshapes][2][];
      int flen = 0;
      for (int i=0; i<nfshapes; i++) {
        int n = fshapes[i][0].length;
        flen += n;
        first_shapes[i][0] = new float[n];
        first_shapes[i][1] = new float[n];
        System.arraycopy(fshapes[i][0], 0, first_shapes[i][0], 0, n);
        System.arraycopy(fshapes[i][1], 0, first_shapes[i][1], 0, n);
      }
      fprofile_length = flen;
      first_red = new float[nfshapes];
      first_green = new float[nfshapes];
      first_blue = new float[nfshapes];
      System.arraycopy(fred, 0, first_red, 0, nfshapes);
      System.arraycopy(fgreen, 0, first_green, 0, nfshapes);
      System.arraycopy(fblue, 0, first_blue, 0, nfshapes);
    }
    if (rprofile_length < 5) rprofile_length = 5;
    if (fprofile_length < 5) fprofile_length = 5;

    pcontrol = display.getProjectionControl();
    pcl = new ProjectionControlListener();
    pcontrol.addControlListener(pcl);

    acontrol = (AnimationControl) display.getControl(AnimationControl.class);
    if (acontrol == null) {
      throw new DisplayException("display must include " +
                     "ScalarMap to Animation");
    }
    Vector tmap = display.getMapVector();
    for (int i=0; i<tmap.size(); i++) {
      ScalarMap map = (ScalarMap) tmap.elementAt(i);
      Control c = map.getControl();
      if (acontrol.equals(c)) {
        if (!RealType.Time.equals(map.getScalar())) {
          throw new DisplayException("must be Time mapped to " +
                                     "Animation " + map.getScalar());
        }
      }
    }

    Set aset = acontrol.getSet();
    if (aset != null) {
      setupAnimationSet(aset);
    }
    else {
      acontrol.addControlListener(this);
    }

    // find spatial maps for Latitude and Longitude
    lat_map = null;
    lon_map = null;
    Vector scalar_map_vector = display.getMapVector();
    Enumeration en = scalar_map_vector.elements();
    while (en.hasMoreElements()) {
      ScalarMap map = (ScalarMap) en.nextElement();
      DisplayRealType real = map.getDisplayScalar();
      DisplayTupleType tuple = real.getTuple();
      if (tuple != null &&
          (tuple.equals(Display.DisplaySpatialCartesianTuple) ||
           (tuple.getCoordinateSystem() != null &&
            tuple.getCoordinateSystem().getReference().equals(
            Display.DisplaySpatialCartesianTuple)))) { // Spatial
        if (RealType.Latitude.equals(map.getScalar())) {
          lat_map = map;
        }
        else if (RealType.Longitude.equals(map.getScalar())) {
          lon_map = map;
        }
      }
    }
    if (lat_map == null || lon_map == null) {
      throw new DisplayException("Latitude and Longitude must be mapped");
    }

    int mmm = 0;
    int mmv = 0;
    front_manipulation_renderer =
      new FrontManipulationRendererJ3D(this, mmm, mmv);
    display.addReferences(front_manipulation_renderer, curve_ref);

    front_ref = new DataReferenceImpl("front");
    front_ref.setData(fronts);
    front_renderer = new DefaultRendererJ3D();
    front_renderer.suppressExceptions(true);
    display.addReferences(front_renderer, front_ref);

    release_ref = new DataReferenceImpl("release");
    release_cell = new ReleaseCell();
    release_cell.addReference(release_ref);

    zoom_ref = new DataReferenceImpl("zoom");
    zoom_cell = new ZoomCell();
    zoom_cell.addReference(zoom_ref);

    setScale();
  }

  private void setupAnimationSet(Set aset)
    throws VisADException {
    ntimes = aset.getLength();
    current_time_step = acontrol.getCurrent();
    if (ccs == null) {
      curves = new float[ntimes][][];
    }
    else {
      curves = ccs;
      if (ccs.length != ntimes) {
        throw new VisADException("cs bad number of times " +
                                 ccs.length + " != " + ntimes);
      }
    }
    flips = new boolean[ntimes];
    if (ffs == null) {
      fronts = new FieldImpl(fronts_type, aset);
    }
    else {
      fronts = ffs;
      if (!aset.equals(ffs.getDomainSet())) {
        throw new VisADException("fs bad time Set " +
                                 ffs.getDomainSet() + " != " + aset);
      }
    }
  }

  public void controlChanged(ControlEvent e) {
    if (fronts == null) {
      try {
        Set aset = acontrol.getSet();
        if (aset != null) {
          setupAnimationSet(aset);
        }
      }
      catch (VisADException ee) {
      }
    }
  }

  public DefaultRendererJ3D getFrontRenderer() {
    return front_renderer;
  }

  public static void initColormaps(DisplayImplJ3D display)
         throws VisADException, RemoteException {
    setupTypes();
    ScalarMap rmap = new ScalarMap(front_red, Display.Red);
    rmap.setRange(0.0, 1.0);
    display.addMap(rmap);
    ScalarMap gmap = new ScalarMap(front_green, Display.Green);
    gmap.setRange(0.0, 1.0);
    display.addMap(gmap);
    ScalarMap bmap = new ScalarMap(front_blue, Display.Blue);
    bmap.setRange(0.0, 1.0);
    display.addMap(bmap);
  }

  private static void setupTypes() throws VisADException {
    synchronized (type_lock) {
      if (curve_type == null) {
        RealTupleType latlon =
          new RealTupleType(RealType.Latitude, RealType.Longitude);
        curve_type = new SetType(latlon);
        // (front_index -> 
        //    ((Latitude, Longitude) -> (front_red, front_green, front_blue)))
        front_index = RealType.getRealType("front_index");
        front_red = RealType.getRealType("front_red");
        front_green = RealType.getRealType("front_green");
        front_blue = RealType.getRealType("front_blue");
        RealTupleType rgb =
          new RealTupleType(front_red, front_green, front_blue);
        front_inner = new FunctionType(latlon, rgb);
        front_type = new FunctionType(front_index, front_inner);
        fronts_type = new FunctionType(RealType.Time, front_type);
      }
    }
  }

  private Gridded2DSet last_curve_set = null;

  class ReleaseCell extends CellImpl {

    private boolean first = true;

    public ReleaseCell() {
    }

    public void doAction() throws VisADException, RemoteException {
      if (first) {
        first = false;
        return;
      }
      if (acontrol.getOn()) return;
      current_time_step = acontrol.getCurrent();
      if(debug) System.out.println("ReleaseCell " + current_time_step + " " + ntimes);
      if (current_time_step < 0 || current_time_step >= ntimes) return;

      synchronized (data_lock) {
        Data data = null;
        if (curve_ref != null) data = curve_ref.getData();
        Gridded2DSet curve_set = null;
        if (data == null || !(data instanceof UnionSet)) {
          if (debug) System.out.println("data null or not UnionSet");
          if (curve_ref != null) curve_ref.setData(init_curve);
          curve_set = last_curve_set;
        }
        else {
          SampledSet[] sets = ((UnionSet) data).getSets();
          if (sets == null || sets.length == 0 ||
              !(sets[0] instanceof Gridded2DSet)) {
            if (debug) System.out.println("data not Gridded2DSet");
            if (curve_ref != null) curve_ref.setData(init_curve);
            curve_set = last_curve_set;
          }
          else if (sets[0].getManifoldDimension() != 1) {
            if (debug) System.out.println("ManifoldDimension != 1");
            if (curve_ref != null) curve_ref.setData(init_curve);
            curve_set = last_curve_set;
          }
          else {
            curve_set = (Gridded2DSet) sets[0];
          }
        }
        if (curve_set == null) {
          if (debug) System.out.println("curve_set is null");
          if (curve_ref != null) curve_ref.setData(init_curve);
          return;
        }

        float[][] curve_samples = null;
        try {
          curve_samples = curve_set.getSamples(false);
          if (curve_samples == null || curve_samples[0].length < 2) {
            if (curve_ref != null) curve_ref.setData(init_curve);
            throw new VisADException("bad curve_samples");
          }
        }
        catch (VisADException e) {
          // if (debug) System.out.println("release " + e);
          if (curve_ref != null) curve_ref.setData(init_curve);
          curve_set = last_curve_set;
          try {
            if (curve_set != null) curve_samples = curve_set.getSamples(false);
            if (curve_samples == null || curve_samples[0].length < 2) {
              if (curve_ref != null) curve_ref.setData(init_curve);
              // throw new VisADException("bad last curve_samples");
            }
          }
          catch (VisADException ee) {
            if (debug) System.out.println("release " + ee);
            return;
          }
        }
        last_curve_set = curve_set;

        boolean flip = false;
        double[] lat_range = lat_map.getRange();
        double[] lon_range = lon_map.getRange();
        if (lat_range[1] < lat_range[0]) flip = !flip;
        if (lon_range[1] < lon_range[0]) flip = !flip;
        if (curve_samples[lat_index][0] < 0.0) flip = !flip;
        if (lon_index < lat_index) flip = !flip;
        // if (debug) System.out.println("flip = " + flip);
    
        // transform curve to graphics coordinates
        // in order to "draw" front in graphics coordinates, then
        // transform back to (lat, lon)
        float[][] curve = new float[2][];
        curve[0] = lat_map.scaleValues(curve_samples[lat_index]);
        curve[1] = lon_map.scaleValues(curve_samples[lon_index]);
        // inverseScaleValues
        // if (debug) System.out.println("curve length = " + curve[0].length);

        front = robustCurveToFront(curve, flip);
        curves[current_time_step] = curve;
        flips[current_time_step] = flip;
        if (front != null) fronts.setSample(current_time_step, front);

        // System.out.println("front_ref.setData in ReleaseCell");
        front_ref.setData(fronts);

        if (curve_ref != null) curve_ref.setData(init_curve);
      } // end synchronized (data_lock)
    }
  }

  class ZoomCell extends CellImpl {

    public ZoomCell() {
    }

    public void doAction() throws VisADException, RemoteException {
      synchronized (data_lock) {
        for (int i=0; i<ntimes; i++) {
          if (curves[i] != null) {
            front = robustCurveToFront(curves[i], flips[i]);
            if (front != null) fronts.setSample(i, front);
          }
        }
      } // end synchronized (data_lock)
    }
  }

  private FieldImpl robustCurveToFront(float[][] curve, boolean flip)
          throws RemoteException {
    // resample curve uniformly along length
    float increment = rsegment_length / (rprofile_length * zoom);
    float[][] old_curve = resample_curve(curve, increment);

    int fw = filter_window;

    for (int tries=0; tries<12; tries++) {
      // lowpass filter curve
      curve = smooth_curve(old_curve, fw);

      // resample smoothed curve
      curve = resample_curve(curve, increment);

      try {
        front = curveToFront(curve, flip);
        break;
      }
      catch (VisADException e) {
        old_curve = curve;
        if (tries > 4) {
          int n = old_curve[0].length;
          if (n > 2) {
            float[][] no = new float[2][n - 2];
            System.arraycopy(old_curve[0], 1, no[0], 0, n - 2);
            System.arraycopy(old_curve[1], 1, no[1], 0, n - 2);
            old_curve = no;
          }
        }
        if (tries > 8) fw = 2 * fw;
        // if (debug) System.out.println("retry filter window = " + fw + " " + e);
        if (tries == 9) {
          if(debug)System.out.println("cannot smooth curve");
          front = null;
        }
      }
    }
    return front;
  }


  public Gridded2DSet getCurve() {
    return last_curve_set;
  }

  // FrontManipulationRendererJ3D button release
  public void release() {
    try {
      release_ref.setData(null);
    }
    catch (VisADException e) {
      if (debug) System.out.println("release fail: " + e.toString());
    }
    catch (RemoteException e) {
      if (debug) System.out.println("release fail: " + e.toString());
    }
  }

  /** called by the application to end manipulation;
      returns the final front */
  public void endManipulation()
         throws VisADException, RemoteException {
    synchronized (data_lock) {
      if (curve_ref != null) display.removeReference(curve_ref);
      curve_ref = null;
    }
  }

  /** called by the application to end manipulation;
      returns the final front */
  public Vector endItAll()
         throws VisADException, RemoteException {
    synchronized (data_lock) {
      if (curve_ref != null) display.removeReference(curve_ref);
      curve_ref = null;
      if (front_ref != null) {
        display.removeReference(front_ref);
        pcontrol.removeControlListener(pcl);
        release_cell.removeReference(release_ref);
        zoom_cell.removeReference(zoom_ref);
      }
      front_ref = null;
    }
    Vector vector = new Vector();
    vector.addElement(fronts);
    vector.addElement(curves);
    return vector;
  }

  private static final float CLIP_DELTA = 0.001f;

  private FieldImpl curveToFront(float[][] curve, boolean flip)
         throws VisADException, RemoteException {

    // compute various scaling factors
    int len = curve[0].length;
    if (len < 2) {
      return null;
    }
    float[] seg_length = new float[len-1];
    float curve_length = curveLength(curve, seg_length);
    float delta = curve_length / (len - 1);
    // curve[findex] where
    // float findex = ibase + mul * repeat_shapes[shape][0][j]
    float mul = rprofile_length * zoom / rsegment_length;
    // curve_perp[][findex] * ratio * repeat_shapes[shape][1][j]
    float ratio = delta * mul;


    // compute unit perpendiculars to curve
    float[][] curve_perp = new float[2][len];
    for (int i=0; i<len; i++) {
      int im = i - 1;
      int ip = i + 1;
      if (im < 0) im = 0;
      if (ip > len - 1) ip = len - 1;
      float yp = curve[0][ip] - curve[0][im];
      float xp = curve[1][ip] - curve[1][im];
      xp = -xp;
      float d = (float) Math.sqrt(xp * xp + yp * yp);
      if (flip) d = -d;
      xp = xp / d;
      yp = yp / d;
      curve_perp[0][i] = xp;
      curve_perp[1][i] = yp;
    }

    // build Vector of FlatFields for each shape of each segment
    Vector inner_field_vector = new Vector();
    for (int segment=0; true; segment++) {

      // curve[findex] where
      // float findex = ibase + mul * repeat_shapes[shape][0][j]
      float segment_length = (segment == 0) ? fsegment_length : rsegment_length;
      int profile_length = (segment == 0) ? fprofile_length : rprofile_length;
      mul = profile_length * zoom / segment_length;
      // curve_perp[][findex] * ratio * repeat_shapes[shape][1][j]
      // float ratio = delta * mul;


      // figure out if clipping is needed for this segment
      // only happens for last segment
      boolean clip = false;
      float xclip = 0.0f;
      // int ibase = segment * profile_length;
      int ibase = (segment == 0) ? 0 : fprofile_length + (segment - 1) * rprofile_length;
      int iend = ibase + profile_length;
      if (ibase > len - 1) break;
      if (iend > len - 1) {
        clip = true;
        iend = len - 1;
        xclip = (iend - ibase) / mul;       
      }

      // set up shapes for first or repeating segment
      int nshapes = nrshapes;
      float[][][] shapes = repeat_shapes;
      int[][][] tris = repeat_tris;
      float[] red = repeat_red;
      float[] green = repeat_green;
      float[] blue = repeat_blue;
      if (segment == 0) {
        nshapes = nfshapes;
        shapes = first_shapes;
        tris = first_tris;
        red = first_red;
        green = first_green;
        blue = first_blue;
      }

      // iterate over shapes for segment
      for (int shape=0; shape<nshapes; shape++) {
        float[][] samples = shapes[shape];
        int [][] ts = tris[shape];
/*
        // if needed, clip shape
        if (clip) {
          float[][][] outs = new float[1][][];
          int[][][] outt = new int[1][][];
          DelaunayCustom.clip(samples, ts, 1.0f, 0.0f, xclip, outs, outt);
          samples = outs[0];
          ts = outt[0];
        }
*/
        if (samples == null || samples[0].length < 1) break;

        float[][] ss =
          mapShape(samples, len, ibase, mul, ratio, curve, curve_perp);

// **** get rid of previous calls to fill() ****
        ts = DelaunayCustom.fill(ss);

        // if needed, clip shape
        if (clip) {
          float[][] clip_samples = {{xclip, xclip, xclip - CLIP_DELTA},
                                    {CLIP_DELTA, -CLIP_DELTA, 0.0f}};
          float[][] clip_ss =
            mapShape(clip_samples, len, ibase, mul, ratio, curve, curve_perp);
          // now solve for:
          //   xc * clip_samples[0][0] + yc * clip_samples[1][0] = 1
          //   xc * clip_samples[0][1] + yc * clip_samples[1][1] = 1
          //   xc * clip_samples[0][2] + yc * clip_samples[1][2] < 1
          float det = (clip_samples[0][1] * clip_samples[1][0] -
                       clip_samples[0][0] * clip_samples[1][1]);
          float xc = (clip_samples[1][0] - clip_samples[1][1]) / det;
          float yc = (clip_samples[0][1] - clip_samples[0][0]) / det;
          float v = 1.0f;
          if (xc * clip_samples[0][2] + yc * clip_samples[1][2] > v) {
            xc = - xc;
            yc = - yc;
            v = -v;
          }

          float[][][] outs = new float[1][][];
          int[][][] outt = new int[1][][];
          DelaunayCustom.clip(ss, ts, xc, yc, v, outs, outt);
          ss = outs[0];
          ts = outt[0];
        }

        if (ss == null) break;
        int n = ss[0].length;

        // create color values for field
        float[][] values = new float[3][n];
        float r = red[shape];
        float g = green[shape];
        float b = blue[shape];
        for (int i=0; i<n; i++) {
          values[0][i] = r;
          values[1][i] = g;
          values[2][i] = b;
        }

        // construct set and field
        DelaunayCustom delaunay = new DelaunayCustom(ss, ts);
        Irregular2DSet set =
          new Irregular2DSet(curve_type, ss, null, null, null, delaunay);
        FlatField field = new FlatField(front_inner, set);
        field.setSamples(values, false);
        inner_field_vector.addElement(field);
// some crazy bug - see Gridded3DSet.makeNormals()
      } // end for (int shape=0; shape<nshapes; shape++)
    } // end for (int segment=0; true; segment++)

    int nfields = inner_field_vector.size();
    Integer1DSet iset = new Integer1DSet(front_index, nfields);
    FieldImpl front = new FieldImpl(front_type, iset);
    FlatField[] fields = new FlatField[nfields];
    for (int i=0; i<nfields; i++) {
      fields[i] = (FlatField) inner_field_vector.elementAt(i);
    }
    front.setSamples(fields, false);
    return front;
  }

  private float[][] mapShape(float[][] samples, int len, int ibase, float mul,
                             float ratio, float[][] curve, float[][] curve_perp) {
    // map shape into "coordinate system" defined by curve segment
    int n = samples[0].length;
    float[][] ss = new float[2][n];
    for (int i=0; i<n; i++) {
      float findex = ibase + mul * samples[0][i] / zoom;
      int il = (int) findex;
      int ih = il + 1;

      if (il < 0) {
        il = 0;
        ih = il + 1;
      }
      if (ih > len - 1) {
        ih = len - 1;
        il = ih - 1;
      }
      // if (il < 0) il = 0;
      // if (il > len - 1) il = len - 1;
      // if (ih < 0) ih = 0;
      // if (ih > len - 1) ih = len - 1;

      float a = findex - il;

      if (a < -1.0f) a = -1.0f;
      if (a > 2.0f) a = 2.0f;
      // if (a < 0.0f) a = 0.0f;
      // if (a > 1.0f) a = 1.0f;

      float b = 1.0f - a;
      float xl =
        curve[0][il] + ratio * samples[1][i] * curve_perp[0][il] / zoom;
      float yl =
        curve[1][il] + ratio * samples[1][i] * curve_perp[1][il] / zoom;
      float xh =
        curve[0][ih] + ratio * samples[1][i] * curve_perp[0][ih] / zoom;
      float yh =
        curve[1][ih] + ratio * samples[1][i] * curve_perp[1][ih] / zoom;
      ss[0][i] = b * xl + a * xh;
      ss[1][i] = b * yl + a * yh;
    }
    // map shape back into (lat, lon) coordinates
    ss[lat_index] = lat_map.inverseScaleValues(ss[0]);
    ss[lon_index] = lon_map.inverseScaleValues(ss[1]);
    return ss;
  }

  public static float[][] smooth_curve(float[][] curve, int window) {
    int len = curve[0].length;
    float[][] newcurve = new float[2][len];
    for (int i=0; i<len; i++) {
      int win = window;
      if (i < win) win = i;
      int ii = (len - 1) - i;
      if (ii < win) win = ii;
      float runx = 0.0f;
      float runy = 0.0f;
      for (int j=i-win; j<=i+win; j++) {
        runx += curve[0][j];
        runy += curve[1][j];
      }
      newcurve[0][i] = runx / (2 * win + 1);
      newcurve[1][i] = runy / (2 * win + 1);
    }
    return newcurve;
  }

  /** resmaple curve into segments approximately increment in length */
  public static float[][] resample_curve(float[][] curve, float increment) {
    int len = curve[0].length;
    float[] seg_length = new float[len-1];
    float curve_length = curveLength(curve, seg_length);
    int npoints = 1 + (int) (curve_length / increment);
    float delta = curve_length / (npoints - 1);
    float[][] newcurve = new float[2][npoints];
    newcurve[0][0] = curve[0][0];
    newcurve[1][0] = curve[1][0];
    if (npoints < 2) return newcurve;
    int k = 0;
    float old_seg = seg_length[k];
    for (int i=1; i<npoints-1; i++) {
      float new_seg = delta;
      while (true) {
        if (old_seg < new_seg) {
          new_seg -= old_seg;
          k++;
          if (k > len-2) {
            throw new VisADError("k = " + k + " i = " + i);
          }
          old_seg = seg_length[k];
        }
        else {
          old_seg -= new_seg;
          float a = old_seg / seg_length[k];
          newcurve[0][i] = a * curve[0][k] + (1.0f - a) * curve[0][k+1];
          newcurve[1][i] = a * curve[1][k] + (1.0f - a) * curve[1][k+1];
          break;
        }
      }
    }
    newcurve[0][npoints-1] = curve[0][len-1];
    newcurve[1][npoints-1] = curve[1][len-1];
    return newcurve;
  }

  /** assumes curve is float[2][len] and seg_length is float[len-1] */
  public static float curveLength(float[][] curve, float[] seg_length) {
    int len = curve[0].length;
    float curve_length = 0.0f;
    for (int i=0; i<len-1; i++) {
      seg_length[i] = (float) Math.sqrt(
        ((curve[0][i+1] - curve[0][i]) * (curve[0][i+1] - curve[0][i])) +
        ((curve[1][i+1] - curve[1][i]) * (curve[1][i+1] - curve[1][i])));
      curve_length += seg_length[i];
    }
    return curve_length;
  }

  private boolean pfirst = true;

  class ProjectionControlListener implements ControlListener {

    public void controlChanged(ControlEvent e)
           throws VisADException, RemoteException {
      setScale();
    }
  }

  private float last_zoom = 1.0f;

  private void setScale()
          throws VisADException, RemoteException {
    double[] matrix = pcontrol.getMatrix();
    double[] rot = new double[3];
    double[] scale = new double[1];
    double[] trans = new double[3];
    MouseBehaviorJ3D.unmake_matrix(rot, scale, trans, matrix);

    zoom = (float) scale[0];
    float ratio = zoom / last_zoom;
// System.out.println("setScale " + zoom + " " + last_zoom + " " + ratio);

    if (ratio < 0.95f || 1.05f < ratio) {
      last_zoom = zoom;
      if (zoom_ref != null) zoom_ref.setData(null);
      // if (release_ref != null) release_ref.setData(null);
// System.out.println("setScale call setData " + zoom + " " + last_zoom +
//                    " " + ratio);
    }
  }

  public static void main(String args[])
         throws VisADException, RemoteException {

    // construct RealTypes for wind record components
    RealType lat = RealType.Latitude;
    RealType lon = RealType.Longitude;

    SetType curve_type = new SetType(new RealTupleType(lat, lon));

    // construct Java3D display and mappings
    DisplayImplJ3D display =
      new DisplayImplJ3D("display1", new TwoDDisplayRendererJ3D());
    ScalarMap lonmap = new ScalarMap(lon, Display.XAxis);
    display.addMap(lonmap);
    lonmap.setRange(0.0, 20.0);
    ScalarMap latmap = new ScalarMap(lat, Display.YAxis);
    display.addMap(latmap);
    latmap.setRange(-40.0, -20.0);

    ScalarMap timemap = new ScalarMap(RealType.Time, Display.Animation);
    display.addMap(timemap);
    AnimationControl acontrol = (AnimationControl) timemap.getControl();
/* WLH 3 Sept 2001 WHY?
    // acontrol.setSet(new Integer1DSet(RealType.Time, 4));
*/
    acontrol.setSet(new Integer1DSet(RealType.Time, 4));

    initColormaps(display);

    // create JFrame (i.e., a window) for display and slider
    JFrame frame = new JFrame("test FrontDrawer");
    frame.addWindowListener(new WindowAdapter() {
      public void windowClosing(WindowEvent e) {System.exit(0);}
    });

    // create JPanel in JFrame
    JPanel panel = new JPanel();
    panel.setLayout(new BoxLayout(panel, BoxLayout.Y_AXIS));
    panel.setAlignmentY(JPanel.TOP_ALIGNMENT);
    panel.setAlignmentX(JPanel.LEFT_ALIGNMENT);
    frame.getContentPane().add(panel);

    // add display to JPanel
    panel.add(display.getComponent());
    panel.add(new AnimationWidget(timemap));

    int front_kind = FrontDrawer.COLD_FRONT;
    try {
      if (args.length > 0) front_kind = Integer.parseInt(args[0]);
    }
    catch(NumberFormatException e) {
    }
    FrontDrawer fd = new FrontDrawer(null, null, display, 8, front_kind);

    JPanel button_panel = new JPanel();
    button_panel.setLayout(new BoxLayout(button_panel, BoxLayout.X_AXIS));
    button_panel.setAlignmentY(JPanel.TOP_ALIGNMENT);
    button_panel.setAlignmentX(JPanel.LEFT_ALIGNMENT);

    JButton end = new JButton("detach");
    FrontActionListener fal = new FrontActionListener(fd, end, display, front_kind);
    end.addActionListener(fal);
    end.setActionCommand("detach");
    button_panel.add(end);
    panel.add(button_panel);

    // set size of JFrame and make it visible
    frame.setSize(500, 700);
    frame.setVisible(true);

/* WLH 3 Sept 2001 WHY?
    new Delay(5000);
    acontrol.setSet(new Integer1DSet(RealType.Time, 4));
*/
  }
}

class FrontActionListener implements ActionListener {
  private FrontDrawer fd;
  private JButton end;
  private DisplayImplJ3D display;
  private int front_kind;

  private FieldImpl fronts = null;
  private float[][][] curves = null;

  FrontActionListener(FrontDrawer f, JButton e, DisplayImplJ3D d, int fk) {
    fd = f;
    end = e;
    display = d;
    front_kind = fk;
  }

  public void actionPerformed(ActionEvent e) {
    String cmd = e.getActionCommand();
    if (cmd.equals("detach")) {
      if (end.getText().equals("detach")) {
        end.setText("attach");
        Vector vector = null;
        try {
          vector = fd.endItAll();
        }
        catch (VisADException ex) {
        }
        catch (RemoteException ex) {
        }
        fronts = (FieldImpl) vector.elementAt(0);
        curves = (float[][][]) vector.elementAt(1);
      }
      else {
        end.setText("detach");
        try {
          // System.out.println("fronts " + fronts);
          // System.out.println("curves " + curves);
          fd = new FrontDrawer(fronts, curves, display, 8, front_kind);
        }
        catch (VisADException ex) {
        }
        catch (RemoteException ex) {
        }
      }
    }
  }
}

class FrontManipulationRendererJ3D extends CurveManipulationRendererJ3D {

  FrontDrawer fd;

  FrontManipulationRendererJ3D(FrontDrawer f, int mmm, int mmv) {
    super(mmm, mmv, true); // true for only one
    fd = f;
  }

  /** mouse button released, ending direct manipulation */
  public void release_direct() {
    fd.release();
  }
}
>>>>>>> 130e939f
<|MERGE_RESOLUTION|>--- conflicted
+++ resolved
@@ -1,4 +1,3 @@
-<<<<<<< HEAD
 //
 // FrontDrawer.java
 //
@@ -1605,1612 +1604,3 @@
     fd.release();
   }
 }
-
-=======
-//
-// FrontDrawer.java
-//
-
-/*
-VisAD system for interactive analysis and visualization of numerical
-data.  Copyright (C) 1996 - 2015 Bill Hibbard, Curtis Rueden, Tom
-Rink, Dave Glowacki, Steve Emmerson, Tom Whittaker, Don Murray, and
-Tommy Jasmin.
-
-This library is free software; you can redistribute it and/or
-modify it under the terms of the GNU Library General Public
-License as published by the Free Software Foundation; either
-version 2 of the License, or (at your option) any later version.
-
-This library is distributed in the hope that it will be useful,
-but WITHOUT ANY WARRANTY; without even the implied warranty of
-MERCHANTABILITY or FITNESS FOR A PARTICULAR PURPOSE.  See the GNU
-Library General Public License for more details.
-
-You should have received a copy of the GNU Library General Public
-License along with this library; if not, write to the Free
-Software Foundation, Inc., 59 Temple Place - Suite 330, Boston,
-MA 02111-1307, USA
-*/
-
-package visad.bom;
-
-import visad.*;
-import visad.util.*;
-import visad.java3d.*;
-
-import java.awt.event.*;
-import javax.swing.*;
-import java.util.Vector;
-import java.util.Enumeration;
-import java.rmi.*;
-
-/*
-find front points inside boundary
-highlight needs sharp boundary, which means different graphics
-arrays, but with matching shapes
-
-do shape variations as periodic functions for front and back
-profiles of shape; bend these along low-pass filter of user
-drawn curve and draw custom Shape; local changes as distinct
-Shapes
-*/
-
-/**
-   FrontDrawer is the VisAD class for manipulation of fronts
-*/
-public class FrontDrawer extends Object implements ControlListener {
-
-  private static boolean debug = false;
-
-  private Object data_lock = new Object();
-
-  private DataReferenceImpl front_ref;
-  private DefaultRendererJ3D front_renderer;
-  private DataReferenceImpl curve_ref = null;
-  private FrontManipulationRendererJ3D front_manipulation_renderer;
-
-  private ReleaseCell release_cell;
-  private DataReferenceImpl release_ref;
-
-  private ZoomCell zoom_cell;
-  private DataReferenceImpl zoom_ref;
-
-  private ProjectionControl pcontrol = null;
-  private ProjectionControlListener pcl = null;
-  private float zoom = 1.0f;
-
-  private AnimationControl acontrol = null;
-
-  private DisplayImplJ3D display;
-  private ScalarMap lat_map = null;
-  private ScalarMap lon_map = null;
-
-  private static Object type_lock = new Object();
-
-  private int ntimes = 0;
-  private int current_time_step = -1;
-
-  private UnionSet init_curve = null; // manifold dimension = 1
-  private static SetType curve_type = null; // Set(Latitude, Longitude)
-  private int lat_index = 0;
-  private int lon_index = 1;
-  private float[][][] curves = null;
-  private boolean[] flips = null;
-
-  private FieldImpl fronts = null;
-  // (RealType.Time -> (front_index ->
-  //       ((Latitude, Longitude) -> (front_red, front_green, front_blue))))
-  private static FunctionType fronts_type = null;
-  private FieldImpl front = null; //
-  // (front_index -> ((Latitude, Longitude) -> (front_red, front_green, front_blue)))
-  private static FunctionType front_type = null;
-  private static FunctionType front_inner = null;
-  private static RealType front_index = null;
-  private static RealType front_red = null;
-  private static RealType front_green = null;
-  private static RealType front_blue = null;
-
-  // shapes for first segment of front
-  private int nfshapes = -1;
-  private float[][][] first_shapes = null;
-  private int[][][] first_tris = null;
-  private float[] first_red = null;
-  private float[] first_green = null;
-  private float[] first_blue = null;
-
-  // shapes for repeating segments of front, after first
-  private int nrshapes = -1;
-  private float[][][] repeat_shapes = null;
-  private int[][][] repeat_tris = null;
-  private float[] repeat_red = null;
-  private float[] repeat_green = null;
-  private float[] repeat_blue = null;
-
-  // length of first segment in graphics coordinates
-  private float fsegment_length;
-  // length of each repeating segment in graphics coordinates
-  private float rsegment_length;
-
-  // number of intervals in curve for first segment
-  private int fprofile_length = -1;
-  // number of intervals in curve for each repeating segment
-  private int rprofile_length = -1;
-
-  // size of filter window for smoothing curve
-  private int filter_window = 1;
-
-  // copy of cs argument
-  float[][][] ccs = null;
-  // copy of fs argument
-  FieldImpl ffs = null;
-
-  public static final int COLD_FRONT = 0;
-  public static final int WARM_FRONT = 1;
-  public static final int OCCLUDED_FRONT = 2;
-  public static final int STATIONARY_FRONT = 3;
-  public static final int CONVERGENCE = 4;
-  public static final int FRONTOGENESIS = 5;
-  public static final int FRONTOLYSIS = 6;
-  public static final int UPPER_COLD_FRONT = 7;
-  public static final int UPPER_WARM_FRONT = 8;
-  public static final int TROUGH = 9;
-  public static final int RIDGE = 10;
-  public static final int MOISTURE = 11;
-  public static final int LOW_LEVEL_JET = 12;
-  public static final int UPPER_LEVEL_JET = 13;
-  public static final int DRY_LINE = 14;
-  public static final int TOTAL_TOTALS = 15;
-  public static final int LIFTED_INDEX = 16;
-  public static final int ISOTHERMS = 17;
-  public static final int THICKNESS_RIDGE = 18;
-  public static final int LOWER_THERMAL_TROUGH = 19;
-  public static final int UPPER_THERMAL_TROUGH = 20;
-  public static final int UNEVEN_LOW_LEVEL_JET = 21;
-
-  private static final float[] rsegmentarray = {
-    0.2f,
-    0.2f,
-    0.2f,
-    0.2f,
-    0.2f,
-    0.2f,
-    0.2f,
-    0.2f,
-    0.2f,
-    0.05f, // TROUGH = 9
-    0.1f, // RIDGE = 10
-    0.05f, // MOISTURE = 11
-    0.2f, // LOW_LEVEL_JET = 12
-    0.2f, // UPPER_LEVEL_JET = 13
-    0.1f, // DRY_LINE = 14
-    0.05f, // TOTAL_TOTALS = 15
-    0.1f, // LIFTED_INDEX = 16
-    0.15f, // ISOTHERMS = 17
-    0.1f, // THICKNESS_RIDGE = 18
-    0.05f, // LOWER_THERMAL_TROUGH = 19
-    0.1f, // UPPER_THERMAL_TROUGH = 20
-    0.1f // UNEVEN_LOW_LEVEL_JET = 21
-  };
-
-  private static final float[] fsegmentarray = {
-    0.2f,
-    0.2f,
-    0.2f,
-    0.2f,
-    0.2f,
-    0.2f,
-    0.2f,
-    0.2f,
-    0.2f,
-    0.05f, // TROUGH = 9
-    0.1f, // RIDGE = 10
-    0.05f, // MOISTURE = 11
-    0.2f, // LOW_LEVEL_JET = 12
-    0.2f, // UPPER_LEVEL_JET = 13
-    0.1f, // DRY_LINE = 14
-    0.05f, // TOTAL_TOTALS = 15
-    0.1f, // LIFTED_INDEX = 16
-    0.15f, // ISOTHERMS = 17
-    0.1f, // THICKNESS_RIDGE = 18
-    0.05f, // LOWER_THERMAL_TROUGH = 19
-    0.1f, // UPPER_THERMAL_TROUGH = 20
-    0.2f // UNEVEN_LOW_LEVEL_JET = 21
-  };
-
-  private static final float[][][][] rshapesarray = {
-
-    // COLD_FRONT =0
-    {{{0.0f, 0.025f, 0.05f, 0.1f, 0.15f, 0.2f,
-       0.2f, 0.15f, 0.1f, 0.05f, 0.025f, 0.0f},
-      {0.0f, 0.0f, 0.0f, 0.0f, 0.0f, 0.0f,
-       0.01f, 0.01f, 0.01f, 0.01f, 0.04f, 0.01f}}},
-
-    // WARM_FRONT = 1
-    {{{0.0f, 0.035f, 0.07f, 0.1f, 0.15f, 0.2f,
-       0.2f, 0.15f, 0.1f, 0.07f, 0.0525f, 0.035f, 0.0175f, 0.0f},
-      {0.0f, 0.0f, 0.0f, 0.0f, 0.0f, 0.0f,
-       0.01f, 0.01f, 0.01f, 0.01f, 0.03f, 0.037f, 0.03f, 0.01f}}},
-
-    // OCCLUDED_FRONT = 2
-    {{{0.0f, 0.025f, 0.05f, 0.07f, 0.105f, 0.14f, 0.17f, 0.2f,
-       0.2f, 0.17f, 0.14f, 0.1225f, 0.105f, 0.0875f, 0.07f, 0.05f, 0.025f, 0.0f},
-      {0.0f, 0.0f, 0.0f, 0.0f, 0.0f, 0.0f, 0.0f, 0.0f,
-       0.01f, 0.01f, 0.01f, 0.03f, 0.037f, 0.03f, 0.01f, 0.01f, 0.04f, 0.01f}}},
-
-    // STATIONARY_FRONT = 3
-    {{{0.09f, 0.11f, 0.1275f, 0.145f, 0.1625f, 0.18f, 0.2f,
-       0.2f, 0.1775f, 0.155f, 0.1175f, 0.09f},
-      {0.0f, 0.0f, -0.02f, -0.027f, -0.02f, 0.0f, 0.0f,
-       0.01f, 0.01f, 0.01f, 0.01f, 0.01f}},
-     {{0.0f, 0.02f, 0.045f, 0.07f, 0.09f,
-       0.09f, 0.07f, 0.045f, 0.02f, 0.0f},
-      {0.0f, 0.0f, 0.0f, 0.0f, 0.0f,
-       0.01f, 0.01f, 0.04f, 0.01f, 0.0f}}},
-
-    // CONVERGENCE = 4
-    {{{0.0f, 0.03f, 0.035f, 0.01f, 0.05f, 0.1f, 0.15f, 0.2f,
-       0.2f, 0.15f, 0.11f, 0.135f, 0.13f, 0.1f, 0.05f, 0.0f},
-      {0.01f, 0.04f, 0.035f, 0.01f, 0.01f, 0.01f, 0.01f, 0.01f,
-       0.0f, 0.0f, 0.0f, -0.025f, -0.03f, 0.0f, 0.0f, 0.0f}}},
-
-    // FRONTOGENESIS = 5
-    {{{0.0f, 0.035f, 0.07f, 0.1f, 0.15f,
-       0.15f, 0.1f, 0.0875f, 0.075f, 0.0625f, 0.05f, 0.0f},
-      {0.0f, 0.0f, 0.0f, 0.0f, 0.0f,
-       0.01f, 0.01f, 0.025f, 0.035f, 0.025f, 0.01f, 0.01f}},
-     {{0.16f, 0.19f,
-       0.19f, 0.16f},
-      {-0.005f, -0.005f,
-       0.015f, 0.015f}}},
-
-    // FRONTOLYSIS = 6
-    {{{0.0f, 0.035f, 0.07f, 0.1f, 0.15f,
-       0.15f, 0.1f, 0.0875f, 0.075f, 0.0625f, 0.05f, 0.0f},
-      {0.0f, 0.0f, 0.0f, 0.0f, 0.0f,
-       0.01f, 0.01f, 0.025f, 0.035f, 0.025f, 0.01f, 0.01f}},
-     {{0.16f, 0.17f, 0.17f, 0.18f, 0.18f, 0.19f,
-       0.19f, 0.18f, 0.18f, 0.17f, 0.17f, 0.16f},
-      {0.0f, 0.0f, -0.01f, -0.01f, 0.0f, 0.0f,
-       0.01f, 0.01f, 0.02f, 0.02f, 0.01f, 0.01f}}},
-
-    // UPPER_COLD_FRONT = 7
-    {{{0.0f, 0.05f, 0.1f, 0.15f, 0.2f,
-       0.2f, 0.15f, 0.1f, 0.05f, 0.0f},
-      {0.0f, 0.0f, 0.0f, 0.0f, 0.0f,
-       0.01f, 0.01f, 0.01f, 0.01f, 0.01f}},
-     {{0.0f, 0.03f, 0.06f,
-       0.05f, 0.03f, 0.01f},
-      {0.01f, 0.04f, 0.01f,
-       0.01f, 0.03f, 0.01f}}},
-
-    // UPPER_WARM_FRONT = 8
-    {{{0.0f, 0.05f, 0.1f, 0.15f, 0.2f,
-       0.2f, 0.15f, 0.1f, 0.05f, 0.0f},
-      {0.0f, 0.0f, 0.0f, 0.0f, 0.0f,
-       0.01f, 0.01f, 0.01f, 0.01f, 0.01f}},
-     {{0.0f, 0.015f, 0.03f, 0.045f, 0.06f,
-       0.05f, 0.04f, 0.03f, 0.02f, 0.01f},
-      {0.01f, 0.03f, 0.037f, 0.03f, 0.01f,
-       0.01f, 0.023f, 0.027f, 0.023f, 0.01f}}},
-
-    // TROUGH = 9
-    {{{0.0f, 0.035f,
-       0.035f, 0.0f},
-      {0.0f, 0.0f,
-       0.01f, 0.01f}}},
-
-    // RIDGE = 10
-    {{{0.0f, 0.05f, 0.1f,
-       0.1f, 0.05f, 0.0f},
-      {0.04f, -0.06f, 0.04f,
-       0.06f, -0.04f, 0.06f}}},
-
-    // MOISTURE = 11
-    {{{0.0f, 0.0f, 0.01f, 0.01f, 0.05f,
-       0.05f, 0.0f},
-      {0.01f, 0.05f, 0.05f, 0.01f, 0.01f,
-       0.0f, 0.0f}}},
-
-    // LOW_LEVEL_JET = 12
-    {{{0.0f, 0.05f, 0.1f, 0.15f, 0.2f,
-       0.2f, 0.15f, 0.1f, 0.05f, 0.0f},
-      {0.0f, 0.0f, 0.0f, 0.0f, 0.0f,
-       0.01f, 0.01f, 0.01f, 0.01f, 0.01f}}},
-
-    // UPPER_LEVEL_JET = 13
-    {{{0.0f, 0.05f, 0.1f, 0.15f, 0.2f,
-       0.2f, 0.15f, 0.1f, 0.05f, 0.0f},
-      {-0.01f, -0.01f, -0.01f, -0.01f, -0.01f,
-       0.02f, 0.02f, 0.02f, 0.02f, 0.02f}}},
-
-    // DRY_LINE = 14
-    {{{0.0f, 0.05f,
-       0.05f, 0.0f},
-      {0.0f, 0.0f,
-       0.01f, 0.01f}},
-     {{0.06f, 0.09f,
-       0.09f, 0.06f},
-      {-0.005f, -0.005f,
-       0.015f, 0.015f}}},
-
-    // TOTAL_TOTALS = 15
-    {{{0.0f, 0.035f,
-       0.035f, 0.0f},
-      {0.0f, 0.0f,
-       0.01f, 0.01f}}},
-
-    // LIFTED_INDEX = 16
-    {{{0.0f, 0.05f,
-       0.05f, 0.0f},
-      {0.0f, 0.0f,
-       0.01f, 0.01f}},
-     {{0.06f, 0.09f,
-       0.09f, 0.06f},
-      {-0.005f, -0.005f,
-       0.015f, 0.015f}}},
-
-    // ISOTHERMS = 17
-    {{{0.0f, 0.0f, 0.04f, 0.08f,
-       0.08f, 0.04f, 0.0f, 0.0f,
-       0.02f, 0.02f, 0.06f,
-       0.06f, 0.02f, 0.02f},
-      {0.0f, -0.02f, -0.02f, -0.02f,
-       0.02f, 0.02f, 0.02f, 0.0f,
-       0.0f, 0.01f, 0.01f,
-       -0.01f, -0.01f, 0.0f}}},
-
-    // THICKNESS_RIDGE = 18
-    {{{0.0f, 0.05f, 0.1f,
-       0.1f, 0.05f, 0.0f},
-      {0.01f, -0.06f, 0.01f,
-       0.06f, -0.01f, 0.06f}}},
-
-    // LOWER_THERMAL_TROUGH = 19
-    {{{0.0f, 0.045f,
-       0.045f, 0.0f},
-      {-0.01f, -0.01f,
-       0.02f, 0.02f}}},
-
-    // UPPER_THERMAL_TROUGH = 20
-    {{{0.0f, 0.04f, 0.02f},
-      {0.0f, 0.0f, 0.04f}}},
-
-    // UNEVEN_LOW_LEVEL_JET = 21
-    {{{0.0f, 0.05f, 0.1f,
-       0.1f, 0.05f, 0.0f},
-      {0.0f, 0.0f, 0.0f,
-       0.01f, 0.01f, 0.01f}}},
-
-  };
-
-  private static final float[][] rredarray = {
-    {0.0f},
-    {1.0f},
-    {1.0f},
-    {1.0f, 0.0f},
-    {1.0f},
-    {1.0f, 1.0f},
-    {1.0f, 1.0f},
-    {1.0f, 1.0f},
-    {1.0f, 1.0f},
-    {0.5f},
-    {0.5f},
-    {1.0f},
-    {0.5f},
-    {0.5f},
-    {0.5f, 0.5f}, // DRY_LINE = 14
-    {1.0f},
-    {1.0f, 1.0f}, // LIFTED_INDEX = 16
-    {1.0f},
-    {1.0f},
-    {1.0f},
-    {1.0f},
-    {0.5f}
-  };
-
-  private static final float[][] rgreenarray = {
-    {0.0f},
-    {0.0f},
-    {0.0f},
-    {0.0f, 0.0f},
-    {1.0f},
-    {1.0f, 1.0f},
-    {1.0f, 1.0f},
-    {1.0f, 1.0f},
-    {1.0f, 1.0f},
-    {0.3f},
-    {0.3f},
-    {1.0f},
-    {0.5f},
-    {0.5f},
-    {0.3f, 0.3f}, // DRY_LINE = 14
-    {1.0f},
-    {1.0f, 1.0f}, // LIFTED_INDEX = 16
-    {1.0f},
-    {1.0f},
-    {1.0f},
-    {1.0f},
-    {0.5f}
-  };
-
-  private static final float[][] rbluearray = {
-    {1.0f},
-    {0.0f},
-    {1.0f},
-    {0.0f, 1.0f},
-    {1.0f},
-    {1.0f, 1.0f},
-    {1.0f, 1.0f},
-    {1.0f, 1.0f},
-    {1.0f, 1.0f},
-    {0.0f},
-    {0.0f},
-    {1.0f},
-    {1.0f},
-    {1.0f},
-    {0.0f, 0.0f}, // DRY_LINE = 14
-    {1.0f},
-    {1.0f, 1.0f}, // LIFTED_INDEX = 16
-    {1.0f},
-    {1.0f},
-    {1.0f},
-    {1.0f},
-    {1.0f}
-  };
-
-  private static final float[][][][] fshapesarray = {
-    null,
-    null,
-    null,
-    null,
-    null,
-    null,
-    null,
-    null,
-    null,
-    null,
-    null,
-    null,
-
-    // LOW_LEVEL_JET = 12
-    {{{0.0f, 0.07f, 0.075f, 0.01f, 0.05f, 0.1f, 0.15f, 0.2f,
-       0.2f, 0.15f, 0.1f, 0.05f, 0.01f, 0.075f, 0.07f, 0.0f},
-      {0.0f, -0.07f, -0.065f, 0.0f, 0.0f, 0.0f, 0.0f, 0.0f,
-       0.01f, 0.01f, 0.01f, 0.01f, 0.01f, 0.075f, 0.08f, 0.01f}}},
-
-    // UPPER_LEVEL_JET = 13
-    {{{0.0f, 0.06f, 0.077f, 0.04f, 0.05f, 0.1f, 0.15f, 0.2f,
-       0.2f, 0.15f, 0.1f, 0.05f, 0.04f, 0.077f, 0.06f, 0.0f},
-      {-0.001f, -0.06f, -0.04f, -0.01f, -0.01f, -0.01f, -0.01f, -0.01f,
-       0.02f, 0.02f, 0.02f, 0.02f, 0.02f, 0.05f, 0.07f, 0.02f}}},
-
-    null,
-    null,
-    null,
-    null,
-    null,
-    null,
-    null,
-
-    // UNEVEN_LOW_LEVEL_JET = 21
-    {{{0.0f, 0.07f, 0.075f, 0.01f, 0.05f, 0.1f, 0.15f, 0.2f,
-       0.2f, 0.15f, 0.1f, 0.05f, 0.01f, 0.075f, 0.07f, 0.0f},
-      {0.0f, -0.07f, -0.065f, 0.0f, 0.0f, 0.0f, 0.0f, 0.0f,
-       0.01f, 0.01f, 0.01f, 0.01f, 0.01f, 0.075f, 0.08f, 0.01f}}}
-
-  };
-
-  private static final float[][] fredarray = {
-    null,
-    null,
-    null,
-    null,
-    null,
-    null,
-    null,
-    null,
-    null,
-    null,
-    null,
-    null,
-    {0.5f},
-    {0.5f},
-    null,
-    null,
-    null,
-    null,
-    null,
-    null,
-    null,
-    {0.5f}
-  };
-
-  private static final float[][] fgreenarray = {
-    null,
-    null,
-    null,
-    null,
-    null,
-    null,
-    null,
-    null,
-    null,
-    null,
-    null,
-    null,
-    {0.5f},
-    {0.5f},
-    null,
-    null,
-    null,
-    null,
-    null,
-    null,
-    null,
-    {0.5f}
-  };
-       
-  private static final float[][] fbluearray = {
-    null,
-    null,
-    null,
-    null,
-    null,
-    null,
-    null,
-    null,
-    null,
-    null,
-    null,
-    null,
-    {1.0f},
-    {1.0f},
-    null,
-    null,
-    null,
-    null,
-    null,
-    null,
-    null,
-    {1.0f}
-  };
-
-  /** manipulable front with predefined pattern front_kind and
-      user specified color arrays */
-  public FrontDrawer(FieldImpl fs, float[][][] cs,
-                     DisplayImplJ3D d, int fw, int front_kind,
-                     float[] fred, float[] fgreen, float[] fblue,
-                     float[] rred, float[] rgreen, float[] rblue)
-         throws VisADException, RemoteException {
-    this(fs, cs, d, fw, fsegmentarray[front_kind], rsegmentarray[front_kind],
-         fshapesarray[front_kind], fred, fgreen, fblue,
-         rshapesarray[front_kind], rred, rgreen, rblue);
-  }
-
-  /** manipulable front with predefined pattern front_kind and
-      default color arrays */
-  public FrontDrawer(FieldImpl fs, float[][][] cs,
-                     DisplayImplJ3D d, int fw, int front_kind)
-         throws VisADException, RemoteException {
-    this(fs, cs, d, fw, fsegmentarray[front_kind], rsegmentarray[front_kind],
-         fshapesarray[front_kind], fredarray[front_kind],
-         fgreenarray[front_kind], fbluearray[front_kind],
-         rshapesarray[front_kind], rredarray[front_kind],
-         rgreenarray[front_kind], rbluearray[front_kind]);
-  }
-
-
-  /**
-     fs is null or has MathType
-       (RealType.Time -> (front_index ->
-           ((Latitude, Longitude) -> (front_red, front_green, front_blue))))
-     cs is null or contains a time array of curves for fs
-     fw is the filter window size for smoothing the curve
-     segment is length in graphics coordinates of first and repeating profiles
-     fshapes is dimensioned [nfshapes][2][points_per_shape]
-     fred, fgreen and fblue are dimensioned [nfshapes]
-     rshapes is dimensioned [nrshapes][2][points_per_shape]
-     rred, rgreen and rblue are dimensioned [nrshapes]
-     fshapes[*][0][*] and rshapes[*][0][*] generally in range 0.0f to segment
-  */
-  public FrontDrawer(FieldImpl fs, float[][][] cs,
-                     DisplayImplJ3D d,
-                     int fw, float segment,
-                     float[][][] fshapes,
-                     float[] fred, float[] fgreen, float[] fblue,
-                     float[][][] rshapes,
-                     float[] rred, float[] rgreen, float[] rblue)
-         throws VisADException, RemoteException {
-    this(fs, cs, d, fw, segment, segment, fshapes, fred, fgreen, fblue,
-         rshapes, rred, rgreen, rblue);
-  }
-
-
-  /**
-     fs is null or has MathType
-       (RealType.Time -> (front_index ->
-           ((Latitude, Longitude) -> (front_red, front_green, front_blue))))
-     cs is null or contains a time array of curves for fs
-     fw is the filter window size for smoothing the curve
-     fsegment is length in graphics coordinates of first profile
-     rsegment is length in graphics coordinates of repeating profile
-     fshapes is dimensioned [nfshapes][2][points_per_shape]
-     fred, fgreen and fblue are dimensioned [nfshapes]
-     rshapes is dimensioned [nrshapes][2][points_per_shape]
-     rred, rgreen and rblue are dimensioned [nrshapes]
-     fshapes[*][0][*] and rshapes[*][0][*] generally in range 0.0f to segment
-  */
-  public FrontDrawer(FieldImpl fs, float[][][] cs,
-                     DisplayImplJ3D d,
-                     int fw, float fsegment, float rsegment,
-                     float[][][] fshapes,
-                     float[] fred, float[] fgreen, float[] fblue,
-                     float[][][] rshapes,
-                     float[] rred, float[] rgreen, float[] rblue)
-         throws VisADException, RemoteException {
-    try {
-      initColormaps(d);
-    }
-    catch (VisADException e) {
-      if (debug) System.out.println("caught " + e.toString());
-    }
-    ccs = cs;
-    ffs = fs;
-
-    curve_ref = new DataReferenceImpl("curve_ref");
-    Gridded2DSet set = null;
-    if (cs == null || cs[0] == null) {
-      set = new Gridded2DSet(curve_type, new float[][] {{0.0f}, {0.0f}}, 1);
-    }
-    else {
-      set = new Gridded2DSet(curve_type, cs[0], cs[0][0].length);
-    }
-    init_curve = new UnionSet(curve_type, new Gridded2DSet[] {set});
-
-    Data data = curve_ref.getData();
-    Gridded2DSet curve_set = null;
-    if (data != null && data instanceof UnionSet) {
-      SampledSet[] sets = ((UnionSet) data).getSets();
-      if (sets[0] instanceof Gridded2DSet) {
-        curve_set = (Gridded2DSet) sets[0];
-      }
-    }
-    if (curve_set == null) {
-      curve_ref.setData(init_curve);
-    }
-    else {
-      SetType st = (SetType) curve_set.getType();
-      if (!st.equals(curve_type)) {
-        SetType rft =
-          new SetType(new RealTupleType(RealType.Longitude, RealType.Latitude));
-        if (!st.equals(rft)) {
-          throw new SetException("cr data bad MathType");
-        }
-        lat_index = 1;
-        lon_index = 0;
-      }
-    }
-
-    display = d;
-    filter_window = fw;
-    fsegment_length = fsegment;
-    rsegment_length = rsegment;
-
-    if (rshapes == null) {
-      throw new VisADException("bad rshapes");
-    }
-    nrshapes = rshapes.length;
-    for (int i=0; i<nrshapes; i++) {
-      if (rshapes[i] == null || rshapes[i].length != 2 ||
-          rshapes[i][0] == null || rshapes[i][1] == null ||
-          rshapes[i][0].length != rshapes[i][1].length) {
-        throw new VisADException("bad rshapes[" + i + "]");
-      }
-    }
-    if (rred == null || rred.length != nrshapes ||
-        rgreen == null || rgreen.length != nrshapes || 
-        rblue == null || rblue.length != nrshapes) {
-      throw new VisADException("bad rcolors");
-    }
-    repeat_tris = new int[nrshapes][][];
-    for (int i=0; i<nrshapes; i++) {
-      repeat_tris[i] = DelaunayCustom.fill(rshapes[i]);
-    }
-    repeat_shapes = new float[nrshapes][2][];
-    int rlen = 0;
-    for (int i=0; i<nrshapes; i++) {
-      int n = rshapes[i][0].length;
-      rlen += n;
-      repeat_shapes[i][0] = new float[n];
-      repeat_shapes[i][1] = new float[n];
-      System.arraycopy(rshapes[i][0], 0, repeat_shapes[i][0], 0, n);
-      System.arraycopy(rshapes[i][1], 0, repeat_shapes[i][1], 0, n);
-    }
-    rprofile_length = rlen;
-    repeat_red = new float[nrshapes];
-    repeat_green = new float[nrshapes];
-    repeat_blue = new float[nrshapes];
-    System.arraycopy(rred, 0, repeat_red, 0, nrshapes);
-    System.arraycopy(rgreen, 0, repeat_green, 0, nrshapes);
-    System.arraycopy(rblue, 0, repeat_blue, 0, nrshapes);
-
-    if (fshapes == null) {
-      // if no different first shapes, just use repeat shapes
-      nfshapes = nrshapes;
-      first_tris = repeat_tris;
-      first_shapes = repeat_shapes;
-      first_red = repeat_red;
-      first_green = repeat_green;
-      first_blue = repeat_blue;
-    }
-    else {
-      nfshapes = fshapes.length;
-      for (int i=0; i<nfshapes; i++) {
-        if (fshapes[i] == null || fshapes[i].length != 2 ||
-            fshapes[i][0] == null || fshapes[i][1] == null ||
-            fshapes[i][0].length != fshapes[i][1].length) {
-          throw new VisADException("bad fshapes[" + i + "]");
-        }
-      }
-      if (fred == null || fred.length != nfshapes ||
-          fgreen == null || fgreen.length != nfshapes || 
-          fblue == null || fblue.length != nfshapes) {
-        throw new VisADException("bad fcolors");
-      }
-      first_tris = new int[nfshapes][][];
-      for (int i=0; i<nfshapes; i++) {
-        first_tris[i] = DelaunayCustom.fill(fshapes[i]);
-      }
-      first_shapes = new float[nfshapes][2][];
-      int flen = 0;
-      for (int i=0; i<nfshapes; i++) {
-        int n = fshapes[i][0].length;
-        flen += n;
-        first_shapes[i][0] = new float[n];
-        first_shapes[i][1] = new float[n];
-        System.arraycopy(fshapes[i][0], 0, first_shapes[i][0], 0, n);
-        System.arraycopy(fshapes[i][1], 0, first_shapes[i][1], 0, n);
-      }
-      fprofile_length = flen;
-      first_red = new float[nfshapes];
-      first_green = new float[nfshapes];
-      first_blue = new float[nfshapes];
-      System.arraycopy(fred, 0, first_red, 0, nfshapes);
-      System.arraycopy(fgreen, 0, first_green, 0, nfshapes);
-      System.arraycopy(fblue, 0, first_blue, 0, nfshapes);
-    }
-    if (rprofile_length < 5) rprofile_length = 5;
-    if (fprofile_length < 5) fprofile_length = 5;
-
-    pcontrol = display.getProjectionControl();
-    pcl = new ProjectionControlListener();
-    pcontrol.addControlListener(pcl);
-
-    acontrol = (AnimationControl) display.getControl(AnimationControl.class);
-    if (acontrol == null) {
-      throw new DisplayException("display must include " +
-                     "ScalarMap to Animation");
-    }
-    Vector tmap = display.getMapVector();
-    for (int i=0; i<tmap.size(); i++) {
-      ScalarMap map = (ScalarMap) tmap.elementAt(i);
-      Control c = map.getControl();
-      if (acontrol.equals(c)) {
-        if (!RealType.Time.equals(map.getScalar())) {
-          throw new DisplayException("must be Time mapped to " +
-                                     "Animation " + map.getScalar());
-        }
-      }
-    }
-
-    Set aset = acontrol.getSet();
-    if (aset != null) {
-      setupAnimationSet(aset);
-    }
-    else {
-      acontrol.addControlListener(this);
-    }
-
-    // find spatial maps for Latitude and Longitude
-    lat_map = null;
-    lon_map = null;
-    Vector scalar_map_vector = display.getMapVector();
-    Enumeration en = scalar_map_vector.elements();
-    while (en.hasMoreElements()) {
-      ScalarMap map = (ScalarMap) en.nextElement();
-      DisplayRealType real = map.getDisplayScalar();
-      DisplayTupleType tuple = real.getTuple();
-      if (tuple != null &&
-          (tuple.equals(Display.DisplaySpatialCartesianTuple) ||
-           (tuple.getCoordinateSystem() != null &&
-            tuple.getCoordinateSystem().getReference().equals(
-            Display.DisplaySpatialCartesianTuple)))) { // Spatial
-        if (RealType.Latitude.equals(map.getScalar())) {
-          lat_map = map;
-        }
-        else if (RealType.Longitude.equals(map.getScalar())) {
-          lon_map = map;
-        }
-      }
-    }
-    if (lat_map == null || lon_map == null) {
-      throw new DisplayException("Latitude and Longitude must be mapped");
-    }
-
-    int mmm = 0;
-    int mmv = 0;
-    front_manipulation_renderer =
-      new FrontManipulationRendererJ3D(this, mmm, mmv);
-    display.addReferences(front_manipulation_renderer, curve_ref);
-
-    front_ref = new DataReferenceImpl("front");
-    front_ref.setData(fronts);
-    front_renderer = new DefaultRendererJ3D();
-    front_renderer.suppressExceptions(true);
-    display.addReferences(front_renderer, front_ref);
-
-    release_ref = new DataReferenceImpl("release");
-    release_cell = new ReleaseCell();
-    release_cell.addReference(release_ref);
-
-    zoom_ref = new DataReferenceImpl("zoom");
-    zoom_cell = new ZoomCell();
-    zoom_cell.addReference(zoom_ref);
-
-    setScale();
-  }
-
-  private void setupAnimationSet(Set aset)
-    throws VisADException {
-    ntimes = aset.getLength();
-    current_time_step = acontrol.getCurrent();
-    if (ccs == null) {
-      curves = new float[ntimes][][];
-    }
-    else {
-      curves = ccs;
-      if (ccs.length != ntimes) {
-        throw new VisADException("cs bad number of times " +
-                                 ccs.length + " != " + ntimes);
-      }
-    }
-    flips = new boolean[ntimes];
-    if (ffs == null) {
-      fronts = new FieldImpl(fronts_type, aset);
-    }
-    else {
-      fronts = ffs;
-      if (!aset.equals(ffs.getDomainSet())) {
-        throw new VisADException("fs bad time Set " +
-                                 ffs.getDomainSet() + " != " + aset);
-      }
-    }
-  }
-
-  public void controlChanged(ControlEvent e) {
-    if (fronts == null) {
-      try {
-        Set aset = acontrol.getSet();
-        if (aset != null) {
-          setupAnimationSet(aset);
-        }
-      }
-      catch (VisADException ee) {
-      }
-    }
-  }
-
-  public DefaultRendererJ3D getFrontRenderer() {
-    return front_renderer;
-  }
-
-  public static void initColormaps(DisplayImplJ3D display)
-         throws VisADException, RemoteException {
-    setupTypes();
-    ScalarMap rmap = new ScalarMap(front_red, Display.Red);
-    rmap.setRange(0.0, 1.0);
-    display.addMap(rmap);
-    ScalarMap gmap = new ScalarMap(front_green, Display.Green);
-    gmap.setRange(0.0, 1.0);
-    display.addMap(gmap);
-    ScalarMap bmap = new ScalarMap(front_blue, Display.Blue);
-    bmap.setRange(0.0, 1.0);
-    display.addMap(bmap);
-  }
-
-  private static void setupTypes() throws VisADException {
-    synchronized (type_lock) {
-      if (curve_type == null) {
-        RealTupleType latlon =
-          new RealTupleType(RealType.Latitude, RealType.Longitude);
-        curve_type = new SetType(latlon);
-        // (front_index -> 
-        //    ((Latitude, Longitude) -> (front_red, front_green, front_blue)))
-        front_index = RealType.getRealType("front_index");
-        front_red = RealType.getRealType("front_red");
-        front_green = RealType.getRealType("front_green");
-        front_blue = RealType.getRealType("front_blue");
-        RealTupleType rgb =
-          new RealTupleType(front_red, front_green, front_blue);
-        front_inner = new FunctionType(latlon, rgb);
-        front_type = new FunctionType(front_index, front_inner);
-        fronts_type = new FunctionType(RealType.Time, front_type);
-      }
-    }
-  }
-
-  private Gridded2DSet last_curve_set = null;
-
-  class ReleaseCell extends CellImpl {
-
-    private boolean first = true;
-
-    public ReleaseCell() {
-    }
-
-    public void doAction() throws VisADException, RemoteException {
-      if (first) {
-        first = false;
-        return;
-      }
-      if (acontrol.getOn()) return;
-      current_time_step = acontrol.getCurrent();
-      if(debug) System.out.println("ReleaseCell " + current_time_step + " " + ntimes);
-      if (current_time_step < 0 || current_time_step >= ntimes) return;
-
-      synchronized (data_lock) {
-        Data data = null;
-        if (curve_ref != null) data = curve_ref.getData();
-        Gridded2DSet curve_set = null;
-        if (data == null || !(data instanceof UnionSet)) {
-          if (debug) System.out.println("data null or not UnionSet");
-          if (curve_ref != null) curve_ref.setData(init_curve);
-          curve_set = last_curve_set;
-        }
-        else {
-          SampledSet[] sets = ((UnionSet) data).getSets();
-          if (sets == null || sets.length == 0 ||
-              !(sets[0] instanceof Gridded2DSet)) {
-            if (debug) System.out.println("data not Gridded2DSet");
-            if (curve_ref != null) curve_ref.setData(init_curve);
-            curve_set = last_curve_set;
-          }
-          else if (sets[0].getManifoldDimension() != 1) {
-            if (debug) System.out.println("ManifoldDimension != 1");
-            if (curve_ref != null) curve_ref.setData(init_curve);
-            curve_set = last_curve_set;
-          }
-          else {
-            curve_set = (Gridded2DSet) sets[0];
-          }
-        }
-        if (curve_set == null) {
-          if (debug) System.out.println("curve_set is null");
-          if (curve_ref != null) curve_ref.setData(init_curve);
-          return;
-        }
-
-        float[][] curve_samples = null;
-        try {
-          curve_samples = curve_set.getSamples(false);
-          if (curve_samples == null || curve_samples[0].length < 2) {
-            if (curve_ref != null) curve_ref.setData(init_curve);
-            throw new VisADException("bad curve_samples");
-          }
-        }
-        catch (VisADException e) {
-          // if (debug) System.out.println("release " + e);
-          if (curve_ref != null) curve_ref.setData(init_curve);
-          curve_set = last_curve_set;
-          try {
-            if (curve_set != null) curve_samples = curve_set.getSamples(false);
-            if (curve_samples == null || curve_samples[0].length < 2) {
-              if (curve_ref != null) curve_ref.setData(init_curve);
-              // throw new VisADException("bad last curve_samples");
-            }
-          }
-          catch (VisADException ee) {
-            if (debug) System.out.println("release " + ee);
-            return;
-          }
-        }
-        last_curve_set = curve_set;
-
-        boolean flip = false;
-        double[] lat_range = lat_map.getRange();
-        double[] lon_range = lon_map.getRange();
-        if (lat_range[1] < lat_range[0]) flip = !flip;
-        if (lon_range[1] < lon_range[0]) flip = !flip;
-        if (curve_samples[lat_index][0] < 0.0) flip = !flip;
-        if (lon_index < lat_index) flip = !flip;
-        // if (debug) System.out.println("flip = " + flip);
-    
-        // transform curve to graphics coordinates
-        // in order to "draw" front in graphics coordinates, then
-        // transform back to (lat, lon)
-        float[][] curve = new float[2][];
-        curve[0] = lat_map.scaleValues(curve_samples[lat_index]);
-        curve[1] = lon_map.scaleValues(curve_samples[lon_index]);
-        // inverseScaleValues
-        // if (debug) System.out.println("curve length = " + curve[0].length);
-
-        front = robustCurveToFront(curve, flip);
-        curves[current_time_step] = curve;
-        flips[current_time_step] = flip;
-        if (front != null) fronts.setSample(current_time_step, front);
-
-        // System.out.println("front_ref.setData in ReleaseCell");
-        front_ref.setData(fronts);
-
-        if (curve_ref != null) curve_ref.setData(init_curve);
-      } // end synchronized (data_lock)
-    }
-  }
-
-  class ZoomCell extends CellImpl {
-
-    public ZoomCell() {
-    }
-
-    public void doAction() throws VisADException, RemoteException {
-      synchronized (data_lock) {
-        for (int i=0; i<ntimes; i++) {
-          if (curves[i] != null) {
-            front = robustCurveToFront(curves[i], flips[i]);
-            if (front != null) fronts.setSample(i, front);
-          }
-        }
-      } // end synchronized (data_lock)
-    }
-  }
-
-  private FieldImpl robustCurveToFront(float[][] curve, boolean flip)
-          throws RemoteException {
-    // resample curve uniformly along length
-    float increment = rsegment_length / (rprofile_length * zoom);
-    float[][] old_curve = resample_curve(curve, increment);
-
-    int fw = filter_window;
-
-    for (int tries=0; tries<12; tries++) {
-      // lowpass filter curve
-      curve = smooth_curve(old_curve, fw);
-
-      // resample smoothed curve
-      curve = resample_curve(curve, increment);
-
-      try {
-        front = curveToFront(curve, flip);
-        break;
-      }
-      catch (VisADException e) {
-        old_curve = curve;
-        if (tries > 4) {
-          int n = old_curve[0].length;
-          if (n > 2) {
-            float[][] no = new float[2][n - 2];
-            System.arraycopy(old_curve[0], 1, no[0], 0, n - 2);
-            System.arraycopy(old_curve[1], 1, no[1], 0, n - 2);
-            old_curve = no;
-          }
-        }
-        if (tries > 8) fw = 2 * fw;
-        // if (debug) System.out.println("retry filter window = " + fw + " " + e);
-        if (tries == 9) {
-          if(debug)System.out.println("cannot smooth curve");
-          front = null;
-        }
-      }
-    }
-    return front;
-  }
-
-
-  public Gridded2DSet getCurve() {
-    return last_curve_set;
-  }
-
-  // FrontManipulationRendererJ3D button release
-  public void release() {
-    try {
-      release_ref.setData(null);
-    }
-    catch (VisADException e) {
-      if (debug) System.out.println("release fail: " + e.toString());
-    }
-    catch (RemoteException e) {
-      if (debug) System.out.println("release fail: " + e.toString());
-    }
-  }
-
-  /** called by the application to end manipulation;
-      returns the final front */
-  public void endManipulation()
-         throws VisADException, RemoteException {
-    synchronized (data_lock) {
-      if (curve_ref != null) display.removeReference(curve_ref);
-      curve_ref = null;
-    }
-  }
-
-  /** called by the application to end manipulation;
-      returns the final front */
-  public Vector endItAll()
-         throws VisADException, RemoteException {
-    synchronized (data_lock) {
-      if (curve_ref != null) display.removeReference(curve_ref);
-      curve_ref = null;
-      if (front_ref != null) {
-        display.removeReference(front_ref);
-        pcontrol.removeControlListener(pcl);
-        release_cell.removeReference(release_ref);
-        zoom_cell.removeReference(zoom_ref);
-      }
-      front_ref = null;
-    }
-    Vector vector = new Vector();
-    vector.addElement(fronts);
-    vector.addElement(curves);
-    return vector;
-  }
-
-  private static final float CLIP_DELTA = 0.001f;
-
-  private FieldImpl curveToFront(float[][] curve, boolean flip)
-         throws VisADException, RemoteException {
-
-    // compute various scaling factors
-    int len = curve[0].length;
-    if (len < 2) {
-      return null;
-    }
-    float[] seg_length = new float[len-1];
-    float curve_length = curveLength(curve, seg_length);
-    float delta = curve_length / (len - 1);
-    // curve[findex] where
-    // float findex = ibase + mul * repeat_shapes[shape][0][j]
-    float mul = rprofile_length * zoom / rsegment_length;
-    // curve_perp[][findex] * ratio * repeat_shapes[shape][1][j]
-    float ratio = delta * mul;
-
-
-    // compute unit perpendiculars to curve
-    float[][] curve_perp = new float[2][len];
-    for (int i=0; i<len; i++) {
-      int im = i - 1;
-      int ip = i + 1;
-      if (im < 0) im = 0;
-      if (ip > len - 1) ip = len - 1;
-      float yp = curve[0][ip] - curve[0][im];
-      float xp = curve[1][ip] - curve[1][im];
-      xp = -xp;
-      float d = (float) Math.sqrt(xp * xp + yp * yp);
-      if (flip) d = -d;
-      xp = xp / d;
-      yp = yp / d;
-      curve_perp[0][i] = xp;
-      curve_perp[1][i] = yp;
-    }
-
-    // build Vector of FlatFields for each shape of each segment
-    Vector inner_field_vector = new Vector();
-    for (int segment=0; true; segment++) {
-
-      // curve[findex] where
-      // float findex = ibase + mul * repeat_shapes[shape][0][j]
-      float segment_length = (segment == 0) ? fsegment_length : rsegment_length;
-      int profile_length = (segment == 0) ? fprofile_length : rprofile_length;
-      mul = profile_length * zoom / segment_length;
-      // curve_perp[][findex] * ratio * repeat_shapes[shape][1][j]
-      // float ratio = delta * mul;
-
-
-      // figure out if clipping is needed for this segment
-      // only happens for last segment
-      boolean clip = false;
-      float xclip = 0.0f;
-      // int ibase = segment * profile_length;
-      int ibase = (segment == 0) ? 0 : fprofile_length + (segment - 1) * rprofile_length;
-      int iend = ibase + profile_length;
-      if (ibase > len - 1) break;
-      if (iend > len - 1) {
-        clip = true;
-        iend = len - 1;
-        xclip = (iend - ibase) / mul;       
-      }
-
-      // set up shapes for first or repeating segment
-      int nshapes = nrshapes;
-      float[][][] shapes = repeat_shapes;
-      int[][][] tris = repeat_tris;
-      float[] red = repeat_red;
-      float[] green = repeat_green;
-      float[] blue = repeat_blue;
-      if (segment == 0) {
-        nshapes = nfshapes;
-        shapes = first_shapes;
-        tris = first_tris;
-        red = first_red;
-        green = first_green;
-        blue = first_blue;
-      }
-
-      // iterate over shapes for segment
-      for (int shape=0; shape<nshapes; shape++) {
-        float[][] samples = shapes[shape];
-        int [][] ts = tris[shape];
-/*
-        // if needed, clip shape
-        if (clip) {
-          float[][][] outs = new float[1][][];
-          int[][][] outt = new int[1][][];
-          DelaunayCustom.clip(samples, ts, 1.0f, 0.0f, xclip, outs, outt);
-          samples = outs[0];
-          ts = outt[0];
-        }
-*/
-        if (samples == null || samples[0].length < 1) break;
-
-        float[][] ss =
-          mapShape(samples, len, ibase, mul, ratio, curve, curve_perp);
-
-// **** get rid of previous calls to fill() ****
-        ts = DelaunayCustom.fill(ss);
-
-        // if needed, clip shape
-        if (clip) {
-          float[][] clip_samples = {{xclip, xclip, xclip - CLIP_DELTA},
-                                    {CLIP_DELTA, -CLIP_DELTA, 0.0f}};
-          float[][] clip_ss =
-            mapShape(clip_samples, len, ibase, mul, ratio, curve, curve_perp);
-          // now solve for:
-          //   xc * clip_samples[0][0] + yc * clip_samples[1][0] = 1
-          //   xc * clip_samples[0][1] + yc * clip_samples[1][1] = 1
-          //   xc * clip_samples[0][2] + yc * clip_samples[1][2] < 1
-          float det = (clip_samples[0][1] * clip_samples[1][0] -
-                       clip_samples[0][0] * clip_samples[1][1]);
-          float xc = (clip_samples[1][0] - clip_samples[1][1]) / det;
-          float yc = (clip_samples[0][1] - clip_samples[0][0]) / det;
-          float v = 1.0f;
-          if (xc * clip_samples[0][2] + yc * clip_samples[1][2] > v) {
-            xc = - xc;
-            yc = - yc;
-            v = -v;
-          }
-
-          float[][][] outs = new float[1][][];
-          int[][][] outt = new int[1][][];
-          DelaunayCustom.clip(ss, ts, xc, yc, v, outs, outt);
-          ss = outs[0];
-          ts = outt[0];
-        }
-
-        if (ss == null) break;
-        int n = ss[0].length;
-
-        // create color values for field
-        float[][] values = new float[3][n];
-        float r = red[shape];
-        float g = green[shape];
-        float b = blue[shape];
-        for (int i=0; i<n; i++) {
-          values[0][i] = r;
-          values[1][i] = g;
-          values[2][i] = b;
-        }
-
-        // construct set and field
-        DelaunayCustom delaunay = new DelaunayCustom(ss, ts);
-        Irregular2DSet set =
-          new Irregular2DSet(curve_type, ss, null, null, null, delaunay);
-        FlatField field = new FlatField(front_inner, set);
-        field.setSamples(values, false);
-        inner_field_vector.addElement(field);
-// some crazy bug - see Gridded3DSet.makeNormals()
-      } // end for (int shape=0; shape<nshapes; shape++)
-    } // end for (int segment=0; true; segment++)
-
-    int nfields = inner_field_vector.size();
-    Integer1DSet iset = new Integer1DSet(front_index, nfields);
-    FieldImpl front = new FieldImpl(front_type, iset);
-    FlatField[] fields = new FlatField[nfields];
-    for (int i=0; i<nfields; i++) {
-      fields[i] = (FlatField) inner_field_vector.elementAt(i);
-    }
-    front.setSamples(fields, false);
-    return front;
-  }
-
-  private float[][] mapShape(float[][] samples, int len, int ibase, float mul,
-                             float ratio, float[][] curve, float[][] curve_perp) {
-    // map shape into "coordinate system" defined by curve segment
-    int n = samples[0].length;
-    float[][] ss = new float[2][n];
-    for (int i=0; i<n; i++) {
-      float findex = ibase + mul * samples[0][i] / zoom;
-      int il = (int) findex;
-      int ih = il + 1;
-
-      if (il < 0) {
-        il = 0;
-        ih = il + 1;
-      }
-      if (ih > len - 1) {
-        ih = len - 1;
-        il = ih - 1;
-      }
-      // if (il < 0) il = 0;
-      // if (il > len - 1) il = len - 1;
-      // if (ih < 0) ih = 0;
-      // if (ih > len - 1) ih = len - 1;
-
-      float a = findex - il;
-
-      if (a < -1.0f) a = -1.0f;
-      if (a > 2.0f) a = 2.0f;
-      // if (a < 0.0f) a = 0.0f;
-      // if (a > 1.0f) a = 1.0f;
-
-      float b = 1.0f - a;
-      float xl =
-        curve[0][il] + ratio * samples[1][i] * curve_perp[0][il] / zoom;
-      float yl =
-        curve[1][il] + ratio * samples[1][i] * curve_perp[1][il] / zoom;
-      float xh =
-        curve[0][ih] + ratio * samples[1][i] * curve_perp[0][ih] / zoom;
-      float yh =
-        curve[1][ih] + ratio * samples[1][i] * curve_perp[1][ih] / zoom;
-      ss[0][i] = b * xl + a * xh;
-      ss[1][i] = b * yl + a * yh;
-    }
-    // map shape back into (lat, lon) coordinates
-    ss[lat_index] = lat_map.inverseScaleValues(ss[0]);
-    ss[lon_index] = lon_map.inverseScaleValues(ss[1]);
-    return ss;
-  }
-
-  public static float[][] smooth_curve(float[][] curve, int window) {
-    int len = curve[0].length;
-    float[][] newcurve = new float[2][len];
-    for (int i=0; i<len; i++) {
-      int win = window;
-      if (i < win) win = i;
-      int ii = (len - 1) - i;
-      if (ii < win) win = ii;
-      float runx = 0.0f;
-      float runy = 0.0f;
-      for (int j=i-win; j<=i+win; j++) {
-        runx += curve[0][j];
-        runy += curve[1][j];
-      }
-      newcurve[0][i] = runx / (2 * win + 1);
-      newcurve[1][i] = runy / (2 * win + 1);
-    }
-    return newcurve;
-  }
-
-  /** resmaple curve into segments approximately increment in length */
-  public static float[][] resample_curve(float[][] curve, float increment) {
-    int len = curve[0].length;
-    float[] seg_length = new float[len-1];
-    float curve_length = curveLength(curve, seg_length);
-    int npoints = 1 + (int) (curve_length / increment);
-    float delta = curve_length / (npoints - 1);
-    float[][] newcurve = new float[2][npoints];
-    newcurve[0][0] = curve[0][0];
-    newcurve[1][0] = curve[1][0];
-    if (npoints < 2) return newcurve;
-    int k = 0;
-    float old_seg = seg_length[k];
-    for (int i=1; i<npoints-1; i++) {
-      float new_seg = delta;
-      while (true) {
-        if (old_seg < new_seg) {
-          new_seg -= old_seg;
-          k++;
-          if (k > len-2) {
-            throw new VisADError("k = " + k + " i = " + i);
-          }
-          old_seg = seg_length[k];
-        }
-        else {
-          old_seg -= new_seg;
-          float a = old_seg / seg_length[k];
-          newcurve[0][i] = a * curve[0][k] + (1.0f - a) * curve[0][k+1];
-          newcurve[1][i] = a * curve[1][k] + (1.0f - a) * curve[1][k+1];
-          break;
-        }
-      }
-    }
-    newcurve[0][npoints-1] = curve[0][len-1];
-    newcurve[1][npoints-1] = curve[1][len-1];
-    return newcurve;
-  }
-
-  /** assumes curve is float[2][len] and seg_length is float[len-1] */
-  public static float curveLength(float[][] curve, float[] seg_length) {
-    int len = curve[0].length;
-    float curve_length = 0.0f;
-    for (int i=0; i<len-1; i++) {
-      seg_length[i] = (float) Math.sqrt(
-        ((curve[0][i+1] - curve[0][i]) * (curve[0][i+1] - curve[0][i])) +
-        ((curve[1][i+1] - curve[1][i]) * (curve[1][i+1] - curve[1][i])));
-      curve_length += seg_length[i];
-    }
-    return curve_length;
-  }
-
-  private boolean pfirst = true;
-
-  class ProjectionControlListener implements ControlListener {
-
-    public void controlChanged(ControlEvent e)
-           throws VisADException, RemoteException {
-      setScale();
-    }
-  }
-
-  private float last_zoom = 1.0f;
-
-  private void setScale()
-          throws VisADException, RemoteException {
-    double[] matrix = pcontrol.getMatrix();
-    double[] rot = new double[3];
-    double[] scale = new double[1];
-    double[] trans = new double[3];
-    MouseBehaviorJ3D.unmake_matrix(rot, scale, trans, matrix);
-
-    zoom = (float) scale[0];
-    float ratio = zoom / last_zoom;
-// System.out.println("setScale " + zoom + " " + last_zoom + " " + ratio);
-
-    if (ratio < 0.95f || 1.05f < ratio) {
-      last_zoom = zoom;
-      if (zoom_ref != null) zoom_ref.setData(null);
-      // if (release_ref != null) release_ref.setData(null);
-// System.out.println("setScale call setData " + zoom + " " + last_zoom +
-//                    " " + ratio);
-    }
-  }
-
-  public static void main(String args[])
-         throws VisADException, RemoteException {
-
-    // construct RealTypes for wind record components
-    RealType lat = RealType.Latitude;
-    RealType lon = RealType.Longitude;
-
-    SetType curve_type = new SetType(new RealTupleType(lat, lon));
-
-    // construct Java3D display and mappings
-    DisplayImplJ3D display =
-      new DisplayImplJ3D("display1", new TwoDDisplayRendererJ3D());
-    ScalarMap lonmap = new ScalarMap(lon, Display.XAxis);
-    display.addMap(lonmap);
-    lonmap.setRange(0.0, 20.0);
-    ScalarMap latmap = new ScalarMap(lat, Display.YAxis);
-    display.addMap(latmap);
-    latmap.setRange(-40.0, -20.0);
-
-    ScalarMap timemap = new ScalarMap(RealType.Time, Display.Animation);
-    display.addMap(timemap);
-    AnimationControl acontrol = (AnimationControl) timemap.getControl();
-/* WLH 3 Sept 2001 WHY?
-    // acontrol.setSet(new Integer1DSet(RealType.Time, 4));
-*/
-    acontrol.setSet(new Integer1DSet(RealType.Time, 4));
-
-    initColormaps(display);
-
-    // create JFrame (i.e., a window) for display and slider
-    JFrame frame = new JFrame("test FrontDrawer");
-    frame.addWindowListener(new WindowAdapter() {
-      public void windowClosing(WindowEvent e) {System.exit(0);}
-    });
-
-    // create JPanel in JFrame
-    JPanel panel = new JPanel();
-    panel.setLayout(new BoxLayout(panel, BoxLayout.Y_AXIS));
-    panel.setAlignmentY(JPanel.TOP_ALIGNMENT);
-    panel.setAlignmentX(JPanel.LEFT_ALIGNMENT);
-    frame.getContentPane().add(panel);
-
-    // add display to JPanel
-    panel.add(display.getComponent());
-    panel.add(new AnimationWidget(timemap));
-
-    int front_kind = FrontDrawer.COLD_FRONT;
-    try {
-      if (args.length > 0) front_kind = Integer.parseInt(args[0]);
-    }
-    catch(NumberFormatException e) {
-    }
-    FrontDrawer fd = new FrontDrawer(null, null, display, 8, front_kind);
-
-    JPanel button_panel = new JPanel();
-    button_panel.setLayout(new BoxLayout(button_panel, BoxLayout.X_AXIS));
-    button_panel.setAlignmentY(JPanel.TOP_ALIGNMENT);
-    button_panel.setAlignmentX(JPanel.LEFT_ALIGNMENT);
-
-    JButton end = new JButton("detach");
-    FrontActionListener fal = new FrontActionListener(fd, end, display, front_kind);
-    end.addActionListener(fal);
-    end.setActionCommand("detach");
-    button_panel.add(end);
-    panel.add(button_panel);
-
-    // set size of JFrame and make it visible
-    frame.setSize(500, 700);
-    frame.setVisible(true);
-
-/* WLH 3 Sept 2001 WHY?
-    new Delay(5000);
-    acontrol.setSet(new Integer1DSet(RealType.Time, 4));
-*/
-  }
-}
-
-class FrontActionListener implements ActionListener {
-  private FrontDrawer fd;
-  private JButton end;
-  private DisplayImplJ3D display;
-  private int front_kind;
-
-  private FieldImpl fronts = null;
-  private float[][][] curves = null;
-
-  FrontActionListener(FrontDrawer f, JButton e, DisplayImplJ3D d, int fk) {
-    fd = f;
-    end = e;
-    display = d;
-    front_kind = fk;
-  }
-
-  public void actionPerformed(ActionEvent e) {
-    String cmd = e.getActionCommand();
-    if (cmd.equals("detach")) {
-      if (end.getText().equals("detach")) {
-        end.setText("attach");
-        Vector vector = null;
-        try {
-          vector = fd.endItAll();
-        }
-        catch (VisADException ex) {
-        }
-        catch (RemoteException ex) {
-        }
-        fronts = (FieldImpl) vector.elementAt(0);
-        curves = (float[][][]) vector.elementAt(1);
-      }
-      else {
-        end.setText("detach");
-        try {
-          // System.out.println("fronts " + fronts);
-          // System.out.println("curves " + curves);
-          fd = new FrontDrawer(fronts, curves, display, 8, front_kind);
-        }
-        catch (VisADException ex) {
-        }
-        catch (RemoteException ex) {
-        }
-      }
-    }
-  }
-}
-
-class FrontManipulationRendererJ3D extends CurveManipulationRendererJ3D {
-
-  FrontDrawer fd;
-
-  FrontManipulationRendererJ3D(FrontDrawer f, int mmm, int mmv) {
-    super(mmm, mmv, true); // true for only one
-    fd = f;
-  }
-
-  /** mouse button released, ending direct manipulation */
-  public void release_direct() {
-    fd.release();
-  }
-}
->>>>>>> 130e939f
