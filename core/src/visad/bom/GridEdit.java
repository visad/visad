--- conflicted
+++ resolved
@@ -1,4 +1,3 @@
-<<<<<<< HEAD
 //
 // GridEdit.java
 //
@@ -1020,1027 +1019,3 @@
     skip = true;
   }
 }
-
-=======
-//
-// GridEdit.java
-//
-
-/*
-VisAD system for interactive analysis and visualization of numerical
-data.  Copyright (C) 1996 - 2015 Bill Hibbard, Curtis Rueden, Tom
-Rink, Dave Glowacki, Steve Emmerson, Tom Whittaker, Don Murray, and
-Tommy Jasmin.
-
-This library is free software; you can redistribute it and/or
-modify it under the terms of the GNU Library General Public
-License as published by the Free Software Foundation; either
-version 2 of the License, or (at your option) any later version.
-
-This library is distributed in the hope that it will be useful,
-but WITHOUT ANY WARRANTY; without even the implied warranty of
-MERCHANTABILITY or FITNESS FOR A PARTICULAR PURPOSE.  See the GNU
-Library General Public License for more details.
-
-You should have received a copy of the GNU Library General Public
-License along with this library; if not, write to the Free
-Software Foundation, Inc., 59 Temple Place - Suite 330, Boston,
-MA 02111-1307, USA
-*/
-
-package visad.bom;
-
-import visad.*;
-import visad.util.*;
-import visad.java3d.*;
-
-import java.awt.*;
-import java.awt.event.*;
-import javax.swing.*;
-import java.util.Vector;
-import java.util.Enumeration;
-import java.rmi.*;
-
-/**
-</pre>
-   GridEdit is the VisAD class for warping and modifying fields.<p>
-   Construct a GridEdit object linked to a 2-D grid [a FlatField
-   with MathType ((x, y) -> range)]) or a sequence of 2-D grids [a
-   FieldImpl with MathType (t -> ((x, y) -> range))], and a DisplayImpl.
-   The grid or grids must all have the same domain Set, which must be a
-   Gridded2DSet or a GriddedSet with domain dimension = 2.
-   The domain must be mapped to two spatial DisplayRealTypes. If a
-   sequence of grids, the sequence domain must be mapped to Animation.
-   The grid may have any number of range RealTypes.
-
-   The GridEdit object operates in a sequence:
-   1. Invokes its start() method to start.
-   2. User drags grid warp motion lines with the right mouse button.
-      These lines must lie inside the grid.
-   3. If user presses SHIFT while dragging a grid warp motion line, the
-      program prompts for increments for values at the dragged location.
-   4. User can delete lines by clicking the right button on their end
-      points, with CTRL pressed.
-   5. At any point after start(), the application can invoke stop() to
-      stop the dragging process, and warp the grid.
-   6. After the grid has been warped, the application can invoke undo()
-      to undo the paste and stop the process.
-   7. The process can be restarted by invoking start(), any number of times.
-
-   The main() method illustrates a simple GUI and test case with a sequnece
-   of grids. Run 'java visad.bom.GridEdit' to test with contour
-   values, and run 'java visad.bom.GridEdit 1' to test with color
-   values.
-</pre>
-*/
-public class GridEdit extends Object implements ActionListener {
-
-  private boolean debug = false;
-
-  private Field grids = null;
-  private DisplayImpl display = null;
-
-  private Object lock = new Object();
-
-  private RealType t = null; // non-null if animation
-  private RealType x = null;
-  private RealType y = null;
-  private RealTupleType xy = null;
-  private MathType range = null; // RealType or RealTupleType
-  private int rangedim = 0;
-  private int nts = 0; // number of steps in sequence
-
-  Set tset = null; // t domain Set
-  GriddedSet xyset = null; // (x, y) domain Set
-  FunctionType grid_type;
-
-  FlatField replacedff = null;
-  FlatField savedff = null;
-
-  AnimationControl acontrol = null;
-
-  ScalarMap tmap = null;
-  ScalarMap xmap = null;
-  ScalarMap ymap = null;
-  DisplayTupleType xtuple = null;
-  DisplayTupleType ytuple = null;
-
-  private CellImpl cell_rbl = null;
-  private DataReferenceImpl ref_rbl = null;
-  private RubberBandLineRendererJ3D rblr = null;
-
-  private final static int NPICKS = 50;
-  private int npicks = 0;
-  private PickCell[] cell_picks = null;
-  private DataReferenceImpl[] ref_picks = null;
-  private PickManipulationRendererJ3D[] rend_picks = null;
-  private float[][] delta_picks = null;
-
-  private GridEdit thiscp = null;
-
-  private int renderer_mask;
-  private int dialog_mask;
-
-  /**
-<pre>
-     gs has MathType (t -> ((x, y) -> v)) or ((x, y) -> v)
-     conditions on gs and display:
-     1. x and y mapped to XAxis, YAxis, ZAxis
-     2. (x, y) domain GriddedSet
-     3. if (t -> ...), then t is mapped to Animation
-</pre>
-  */
-  public GridEdit(Field gs, DisplayImplJ3D d)
-         throws VisADException, RemoteException {
-    grids = gs;
-    display = d;
-    renderer_mask = InputEvent.CTRL_MASK;
-    dialog_mask = InputEvent.SHIFT_MASK;
-
-    thiscp = this;
-
-    FunctionType gstype = (FunctionType) gs.getType();
-    RealTupleType domain = gstype.getDomain();
-    int domdim = domain.getDimension();
-    if (domdim == 1) {
-      t = (RealType) domain.getComponent(0);
-      tset = gs.getDomainSet();
-      grid_type = (FunctionType) gstype.getRange();
-      xy = grid_type.getDomain();
-      int dim = xy.getDimension();
-      if (dim != 2) {
-        throw new VisADException("bad grid Field domain dimension: " + dim);
-      }
-      range = grid_type.getRange();
-      nts = tset.getLength();
-      for (int i=0; i<nts; i++) {
-        FlatField ff = (FlatField) gs.getSample(i);
-        Set s = ff.getDomainSet();
-        if (!(s instanceof GriddedSet)) {
-          throw new VisADException("grid set must be GriddedSet");
-        }
-        if (xyset == null) {
-          xyset = (GriddedSet) s;
-        }
-        else {
-          if (!xyset.equals(s)) {
-            throw new VisADException("grid sets must match in animation");
-          }
-        }
-      }
-    }
-    else if (domdim == 2) {
-      t = null;
-      tset = null;
-      xy = domain;
-      grid_type = gstype;
-      range = gstype.getRange();
-      Set s = gs.getDomainSet();
-      if (!(s instanceof GriddedSet)) {
-        throw new VisADException("grid set must be GriddedSet");
-      }
-      xyset = (GriddedSet) s;
-    }
-    else {
-      throw new VisADException("bad grid Field domain dimension: " + domdim);
-    }
-    x = (RealType) xy.getComponent(0);
-    y = (RealType) xy.getComponent(1);
-
-    if (range instanceof RealType) {
-      rangedim = 1;
-    }
-    else if (range instanceof RealTupleType) {
-      rangedim = ((RealTupleType) range).getDimension();
-    }
-    else {
-      throw new VisADException("bad grid Field range type: " + range);
-    }
-
-    Vector scalar_map_vector = display.getMapVector();
-    Enumeration en = scalar_map_vector.elements();
-    while (en.hasMoreElements()) {
-      ScalarMap map = (ScalarMap) en.nextElement();
-      ScalarType scalar = map.getScalar();
-      DisplayRealType dreal = map.getDisplayScalar();
-      DisplayTupleType tuple = dreal.getTuple();
-      if (scalar.equals(t)) {
-        if (Display.Animation.equals(dreal)) {
-          tmap = map;
-          acontrol = (AnimationControl) tmap.getControl();
-        }
-      }
-      else if (tuple != null &&
-               (tuple.equals(Display.DisplaySpatialCartesianTuple) ||
-                (tuple.getCoordinateSystem() != null &&
-                 tuple.getCoordinateSystem().getReference().equals(
-                 Display.DisplaySpatialCartesianTuple)))) { // spatial
-        if (scalar.equals(x)) {
-          xmap = map;
-          xtuple = tuple;
-        }
-        else if (scalar.equals(y)) {
-          ymap = map;
-          ytuple = tuple;
-        }
-      }
-    }
-    if (xmap == null || ymap == null || xtuple != ytuple) {
-      throw new VisADException("grid domain RealTypes must be mapped to " +
-                               "spatial DisplayRealTypes from the same DisplayTupleType");
-    }
-    if (t != null && tmap == null) {
-      throw new VisADException("grid sequence must be mapped to Animation");
-    }
-
-    makePicks(NPICKS);
-
-    ref_rbl = new DataReferenceImpl("rbl");
-
-    rblr = new RubberBandLineRendererJ3D(x, y, renderer_mask, 0);
-    display.addReferences(rblr, ref_rbl);
-    rblr.suppressExceptions(true);
-    rblr.toggle(false);
-
-    // rubber band line release
-    cell_rbl = new CellImpl() {
-      public void doAction() throws VisADException, RemoteException {
-        synchronized (lock) {
-          Set set = (Set) ref_rbl.getData();
-          if (set == null) return;
-          float[][] samples = set.getSamples();
-          if (samples == null) return;
-          // make sure both ends of set are within grid domain
-          int[] indices = xyset.valueToIndex(samples);
-          if (indices[0] < 0 || indices[1] < 0) return;
-
-          // find an available PickCell
-          int index = -1;
-          for (int i=0; i<npicks; i++) {
-            if (ref_picks[i].getData() == null) {
-              // put stroke in available PickCell
-              index = i;
-              cell_picks[index].setSkip();
-              ref_picks[index].setData(set);
-              rend_picks[index].toggle(true);
-              break;
-            }
-          }
-          if (index < 0) {
-            // no PickCell available, so create NPICKS more
-            index = npicks;
-            makePicks(npicks + NPICKS);
-            cell_picks[index].setSkip();
-            ref_picks[index].setData(set);
-            rend_picks[index].toggle(true);
-          }
-
-          int modifiers = rblr.getLastMouseModifiers();
-          if ((modifiers & dialog_mask) != 0) { // yes
-            FlatField ff = null;
-            int tindex;
-            if (t != null) {
-              tindex = getAnimationIndex();
-              if (tindex < 0 || tindex >= nts) return;
-              ff = (FlatField) grids.getSample(tindex);
-            }
-            else {
-              ff = (FlatField) grids;
-            }
-            Data range = ff.getSample(indices[0]);
-            if (range instanceof Real) {
-              float value = (float) ((Real) range).getValue();
-              String name = ((RealType) range.getType()).getName();
-              String question = "increment " + name + " (current: " + value + ")";
-              String newvs = JOptionPane.showInputDialog(null, question);
-              float newvalue = 0.0f;
-              try {
-                newvalue = Float.parseFloat(newvs);
-              }
-              catch (NumberFormatException e) {
-              }
-              delta_picks[0][index] = newvalue;
-              // System.out.println(name + " increment = " + newvalue);
-            }
-            else if (range instanceof RealTuple) {
-              for (int j=0; j<rangedim; j++) {
-                Real real = (Real) ((RealTuple) range).getComponent(j);
-                float value = (float) real.getValue();
-                String name = ((RealType) real.getType()).getName();
-                String question = "increment " + name + " (default: " + value + ")";
-                String newvs = JOptionPane.showInputDialog(null, question);
-                float newvalue = 0.0f;
-                try {
-                  newvalue = Float.parseFloat(newvs);
-                }
-                catch (NumberFormatException e) {
-                }
-                delta_picks[j][index] = newvalue;
-                // System.out.println(name + " increment = " + newvalue);
-              }
-            }
-          }
-        } // end synchronized (lock)
-      }
-    };
-
-  }
-
-  // make PickCell's etc up from npicks through n-1
-  private void makePicks(int n) throws VisADException, RemoteException  {
-    if (n <= npicks) return;
-    PickCell[] tcell = null;
-    DataReferenceImpl[] tref = null;
-    PickManipulationRendererJ3D[] trend = null;
-    float[][] tdelta = null;
-    if (npicks > 0) {
-      tcell = cell_picks;
-      tref = ref_picks;
-      trend = rend_picks;
-      tdelta = delta_picks;
-    }
-    cell_picks = new PickCell[n];
-    ref_picks = new DataReferenceImpl[n];
-    rend_picks = new PickManipulationRendererJ3D[n];
-    delta_picks = new float[rangedim][n];
-    if (npicks > 0) {
-      System.arraycopy(tcell, 0, cell_picks, 0, npicks);
-      System.arraycopy(tref, 0, ref_picks, 0, npicks);
-      System.arraycopy(trend, 0, rend_picks, 0, npicks);
-      for (int j=0; j<rangedim; j++) {
-        System.arraycopy(tdelta[j], 0, delta_picks[j], 0, npicks);
-      }
-    }
-    display.disableAction();
-    for (int i=npicks; i<n; i++) makePick(i);
-    display.enableAction();
-    npicks = n;
-  }
-
-  // make PickCell etc for index i
-  private void makePick(int i) throws VisADException, RemoteException  {
-    ref_picks[i] = new DataReferenceImpl("pick" + i);
-    rend_picks[i] = new PickManipulationRendererJ3D(renderer_mask, renderer_mask);
-    rend_picks[i].suppressExceptions(true);
-    rend_picks[i].toggle(false);
-    cell_picks[i] = new PickCell(ref_picks[i],  rend_picks[i]);
-    cell_picks[i].setSkip();
-    cell_picks[i].addReference(ref_picks[i]);
-    display.addReferences(rend_picks[i], ref_picks[i]);
-    for (int j=0; j<rangedim; j++) delta_picks[j][i] = 0.0f;
-  }
-
-  /**
-   * enable user to draw move vectors with optional deltas
-   */
-  public void start() throws VisADException, RemoteException {
-    synchronized (lock) {
-      cell_rbl.addReference(ref_rbl);
-      Gridded2DSet dummy_set = new Gridded2DSet(xy, null, 1);
-      ref_rbl.setData(dummy_set);
-      rblr.toggle(true);
-    }
-  }
-
-  /**
-   * warp grid according to move vectors drawn by user
-   * also interpolate user defined delta values at move points
-   */
-  public void stop() throws VisADException, RemoteException {
-    synchronized (lock) {
-      int np = 0; // number of pick points
-      for (int i=0; i<npicks; i++) {
-        if (ref_picks[i].getData() != null) np++;
-      }
-
-      if (np != 0) {
-
-        FlatField ff = null;
-        int index;
-        if (t != null) {
-          index = getAnimationIndex();
-          if (index < 0 || index >= nts) return;
-          ff = (FlatField) grids.getSample(index);
-        }
-        else {
-          ff = (FlatField) grids;
-        }
-        savedff = new FlatField(grid_type, xyset);
-        savedff.setSamples(ff.getFloats(false), false);
-
-        float[][][] set_samples = new float[np][][];
-        float[][] deltas = new float[rangedim][np];
-        int k = 0;
-        for (int i=0; i<npicks; i++) {
-          if (ref_picks[i].getData() != null) {
-            for (int j=0; j<rangedim; j++) deltas[j][k] = delta_picks[j][i];
-            set_samples[k++] = ((Set) ref_picks[i].getData()).getSamples(false);
-          }
-        }
-
-        // TO DO: set deltas = null if all 0.0f
-        FlatField newff = warpGrid(ff, set_samples, deltas);
-
-        ff.setSamples(newff.getFloats(false), false);
-
-        replacedff = ff;
-      } // end if (np != 0)
-
-      display.disableAction();
-      rblr.toggle(false);
-      for (int i=0; i<npicks; i++) {
-        cell_picks[i].setSkip();
-        ref_picks[i].setData(null);
-        rend_picks[i].toggle(true);
-      }
-      for (int j=0; j<rangedim; j++) {
-        for (int i=0; i<npicks; i++) delta_picks[j][i] = 0.0f;
-      }
-      display.enableAction();
- 
-      try { cell_rbl.removeReference(ref_rbl); }
-      catch (ReferenceException e) { }
-
-    }
-  }
-
-  /**
-   * warpGrid is the workhorse of GridEdit and can be used independently
-   * of any instances of the class
-   * @param ff          A FlatField containing the 2-D grid to be warped.
-   * @param set_samples The move vectors, dimensioned [number_of_moves][2][2]
-   *                 where the second index enumerates x and y and the third
-   *                 index enumerates the "from" and "to" ends of the move.
-   *                 These values are x and y data values
-   * @param deltas   Increments for moved values, to be interpolated over the
-   *       grid, dimensioned [number_of_grid_range_values][number_of_moves].
-   *                 May be null.
-   * @return         Warped grid, with motion vectors and deltas applied.
-   * @throws VisADException bad parameters
-   */
-  public static FlatField warpGrid(FlatField ff, float[][][] set_samples,
-                                   float[][] deltas)
-         throws VisADException, RemoteException {
-
-    if (ff == null || set_samples == null || set_samples.length == 0) {
-      throw new VisADException("null parameter");
-    }
-    FunctionType fft = (FunctionType) ff.getType();
-    RealTupleType xy = fft.getDomain();
-    GriddedSet xyset = (GriddedSet) ff.getDomainSet();
-    MathType range = fft.getRange();
-    int range_dim = -1;
-    int np = set_samples.length; // number of move points
-    if (range instanceof RealType) {
-      range_dim = 1;
-    }
-    else if (range instanceof RealTupleType) {
-      range_dim = ((RealTupleType) range).getDimension();
-    }
-    if (deltas != null) {
-      if (deltas.length != range_dim) {
-        throw new VisADException("deltas bad length");
-      }
-      for (int j=0; j<range_dim; j++) {
-        if (deltas[j] == null || deltas[j].length != np) {
-          throw new VisADException("deltas bad length");
-        }
-      }
-    }
-
-    int nx = xyset.getLength(0);
-    int ny = xyset.getLength(1);
-    // get locations of grid border points, in order
-/*
-    // every point on border
-    int nb = 2 * (nx + ny) - 4; // number of grid border points
-    int[] indicesb = new int[nb];
-    int k = 0;
-    for (int i=0; i<nx; i++) {
-      indicesb[k++] = i;
-    }
-    for (int i=1; i<(ny-1); i++) {
-      indicesb[k++] = (i + 1) * nx - 1; 
-    }
-    for (int i=nx-1; i>=0; i--) {
-      indicesb[k++] = (ny - 1) * nx + i; 
-    }
-    for (int i=ny-2; i>=1; i--) {
-      indicesb[k++] = i * nx; 
-    }
-*/
-
-    // just 4 corner points on border
-    // int nb = 4;
-    // int[] indicesb = {0, (ny - 1) * nx, ny * nx - 1, nx - 1};
-
-    // limit number of points on border
-    int NB = 32;
-    // int NB = 4;
-    int nxb = (nx > NB) ? NB : nx;
-    int nyb = (ny > NB) ? NB : ny;
-    float xb = ((float) nx) / ((float) nxb);
-    float yb = ((float) ny) / ((float) nyb);
-    int nb = 2 * (nxb + nyb) - 4; // number of grid border points
-    int[] indicesb = new int[nb];
-    int k = 0;
-    for (int i=0; i<nxb; i++) {
-      int ii = Math.round(i * xb);
-      if (ii < 0) ii = 0;
-      if (ii > (nx - 1)) ii = nx - 1;
-      indicesb[k++] = ii;
-    }
-    for (int i=1; i<(nyb-1); i++) {
-      int ii = Math.round(i * yb);
-      if (ii < 1) ii = 1;
-      if (ii > (ny - 2)) ii = ny - 2;
-      indicesb[k++] = (ii + 1) * nx - 1; 
-    }
-    for (int i=nxb-1; i>=0; i--) {
-      int ii = Math.round(i * xb);
-      if (ii < 0) ii = 0;
-      if (ii > (nx - 1)) ii = nx - 1;
-      indicesb[k++] = (ny - 1) * nx + ii; 
-    }
-    for (int i=nyb-2; i>=1; i--) {
-      int ii = Math.round(i * yb);
-      if (ii < 1) ii = 1;
-      if (ii > (ny - 2)) ii = ny - 2;
-      indicesb[k++] = ii * nx; 
-    }
-
-    float[][] samplesb = xyset.indexToValue(indicesb); // locations of grid border points
-
-    // check if all move "to" points are inside 0.8 radius of circle
-    float[][] set_locs = new float[2][np];
-    for (int i=0; i<np; i++) {
-      set_locs[0][i] = set_samples[i][0][1];
-      set_locs[1][i] = set_samples[i][1][1];
-    }
-    float[][] set_grid = xyset.valueToGrid(set_locs);
-    float nx2 = (nx - 1.0f) / 2.0f;
-    float ny2 = (ny - 1.0f) / 2.0f;
-    float nm2 = Math.min(nx2, ny2);
-    float nm22 = nm2 * nm2;
-    float nx22 = nx2 * nx2;
-    float ny22 = ny2 * ny2;
-    boolean all_in = true;
-    for (int i=0; i<np; i++) {
-      float d = (set_grid[0][i] - nx2) * (set_grid[0][i] - nx2) / nm22 +
-                (set_grid[1][i] - ny2) * (set_grid[1][i] - ny2) / nm22;
-      if (d > 0.64) {
-        all_in = false;
-        // System.out.println("not all_in d = " + d);
-        break;
-      }
-    }
-
-    if (all_in) {
-      // all move "to" points inside 0.8 radius, so add circle boundary points
-      int ne = 32; // weird bug for ne proportional to nx and ny
-      int new_nb = nb + ne;
-      float[][] new_samplesb = new float[2][new_nb];
-      System.arraycopy(samplesb[0], 0, new_samplesb[0], 0, nb);
-      System.arraycopy(samplesb[1], 0, new_samplesb[1], 0, nb);
-      float[][] circle_grid = new float[2][ne];
-      for (int i=0; i<ne; i++) {
-        double ang = 2.0 * Math.PI * i / (ne);
-        circle_grid[0][i] = nx2 + nm2 * 0.90f * ((float) Math.sin(ang) );
-        circle_grid[1][i] = ny2 + nm2 * 0.90f * ((float) Math.cos(ang) );
-      }
-      float[][] circle_locs = xyset.gridToValue(circle_grid);
-      System.arraycopy(circle_locs[0], 0, new_samplesb[0], nb, ne);
-      System.arraycopy(circle_locs[1], 0, new_samplesb[1], nb, ne);
-      samplesb = new_samplesb;
-      nb = new_nb;
-    }
-
-
-    RealType xmove = RealType.getRealType("xmove");
-    RealType ymove = RealType.getRealType("ymove");
-    RealTupleType xymove = new RealTupleType(xmove, ymove); 
-    FunctionType move_type = new FunctionType(xy, xymove);
-
-    // combine stationary border points with move points
-    int ns = nb + np;
-    float[][] mover = new float[2][ns];
-    float[][] moved = new float[2][ns];
-    for (int i=0; i<nb; i++) {
-      // located at border point
-      moved[0][i] = samplesb[0][i];
-      moved[1][i] = samplesb[1][i];
-      // zero move vector
-      mover[0][i] = 0.0f;
-      mover[1][i] = 0.0f;
-    }
-
-    // float[][] ireg = new float[2][np]; // for non-Delaunay IrregularSet
-    for (int i=0; i<np; i++) {
-      int ip = nb + i;
-      float[][] samples = set_samples[i];
-      // located at "to" end of vector user drew
-      moved[0][ip] = samples[0][1];
-      moved[1][ip] = samples[1][1];
-      // move vector is negative of vector user drew
-      mover[0][ip] = samples[0][0] - samples[0][1];
-      mover[1][ip] = samples[1][0] - samples[1][1];
-      // for non-Delaunay IrregularSet
-      // ireg[0][i] = samples[0][1];
-      // ireg[1][i] = samples[1][1];
-    }
-
-/*
-a nice idea, but this accentuates corner effects
-    // compute Irregular2DSet without any triangles whose vertices
-    // are all 3 on the border
-    Irregular2DSet nset = new Irregular2DSet(xy, ireg);
-    Delaunay del = nset.Delan;
-    int[][] dtris = null;
-    if (del != null) dtris = del.Tri;
-
-    // find closest internal point to each border point
-    int[] closest = new int[nb];
-    for (int i=0; i<nb; i++) {
-      float dist = Float.MAX_VALUE;
-      for (int j=0; j<np; j++) {
-        float d = (moved[0][i] - ireg[0][j]) * (moved[0][i] - ireg[0][j]) +
-                  (moved[1][i] - ireg[1][j]) * (moved[1][i] - ireg[1][j]);
-        if (d < dist) {
-          dist = d;
-          closest[i] = j + nb;
-        }
-      }
-    }
-
-    // compute triangles for borders (no triangles with all 3 vertices on border)
-    int[][] btris = new int[2 * nb][3];
-    int ntris = 0;
-    for (int i=0; i<nb; i++) {
-      int ip = i + 1;
-      if (ip == nb) ip = 0;
-      btris[ntris][0] = i;
-      btris[ntris][1] = ip;
-      btris[ntris][2] = closest[i];
-// System.out.println("a " + btris[ntris][0] + " " + btris[ntris][1] + " " + btris[ntris][2]);
-      ntris++;
-      if (closest[i] != closest[ip]) {
-        btris[ntris][0] = ip;
-        btris[ntris][1] = closest[i];
-        btris[ntris][2] = closest[ip];
-// System.out.println("b " + btris[ntris][0] + " " + btris[ntris][1] + " " + btris[ntris][2]);
-        ntris++;
-      }
-    }
-    // add internal triangles
-    if (dtris != null) {
-      int nd = dtris.length;
-      for (int i=0; i<nd; i++) {
-        btris[ntris][0] = dtris[i][0] + nb;
-        btris[ntris][1] = dtris[i][1] + nb;
-        btris[ntris][2] = dtris[i][2] + nb;
-// System.out.println("c " + btris[ntris][0] + " " + btris[ntris][1] + " " + btris[ntris][2]);
-        ntris++;
-      }
-    }
-    int[][] tris = new int[ntris][3];
-    for (int i=0; i<ntris; i++) {
-      int a = btris[i][0];
-      int b = btris[i][1];
-      int c = btris[i][2];
-      float cross = (moved[0][b]-moved[0][a]) * (moved[1][c]-moved[1][a]) -
-                    (moved[0][c]-moved[0][a]) * (moved[1][b]-moved[1][a]);
-      // ensure uniform rotation direction of triangles
-      if (cross > 0.0f) {
-        tris[i][0] = a;
-        tris[i][1] = b;
-        tris[i][2] = c;
-      }
-      else {
-        tris[i][0] = a; 
-        tris[i][1] = c; 
-        tris[i][2] = b; 
-      }
-// System.out.println("d " + tris[i][0] + " " + tris[i][1] + " " + tris[i][2]);
-    }
-    DelaunayCustom dc = new DelaunayCustom(moved, tris);
-    Irregular2DSet iset = new Irregular2DSet(xy, moved, null, null, null, dc);
-    // end of compute Irregular2DSet without any triangles whose vertices
-    // are all 3 on the border
-*/
-
-    // compute Irregular2DSet via simple Delaunay
-    IrregularSet iset = new Irregular2DSet(xy, moved);
-
-    // moveff is vector Field of motions, at Irregular2DSet combining
-    // stationary border points with inverses of user drawn vectors
-    FlatField moveff = new FlatField(move_type, iset);
-    moveff.setSamples(mover);
-
-    // interpolate inverse motions to grid locations
-    FlatField move_interp = (FlatField) moveff.resample(xyset);
-
-    // form a new "warped" Gridded2DSet of the locations
-    // that grid move to under interpolate inverse motions
-    float[][] bases = xyset.getSamples(true); // copy
-    float[][] offsets = move_interp.getFloats(false);
-    for (int i=0; i<nx*ny; i++) {
-      bases[0][i] += offsets[0][i];
-      bases[1][i] += offsets[1][i];
-    }
-    Gridded2DSet warpset =
-      new Gridded2DSet(xy, bases, nx, ny, null, null, null, false, false);
-
-    // interpolated grid values at locations of warped grid
-    FlatField warpff = (FlatField) ff.resample(warpset);
-
-    // put interpolated values at warped grid into a new grid
-    // at the original grid locations, and return it
-    FlatField newff = new FlatField(fft, xyset);
-    newff.setSamples(warpff.getFloats(false), false);
-
-    if (deltas != null) {
-      // form irregular Field of delta values
-      FlatField deltaff = new FlatField(fft, iset);
-      float[][] ds = new float[range_dim][ns];
-      for (int j=0; j<range_dim; j++) {
-        for (int i=0; i<nb; i++) ds[j][i] = 0.0f;
-        System.arraycopy(deltas[j], 0, ds[j], nb, np);
-      }
-      deltaff.setSamples(ds, false);
-      newff = (FlatField) newff.add(deltaff, Data.WEIGHTED_AVERAGE, Data.NO_ERRORS);
-    }
-
-    // replace any missing newff values with ff values
-    float[][] ff_values = ff.getFloats(false);
-    float[][] newff_values = newff.getFloats(false);
-    boolean any_missing = false;
-    int nff = ff_values[0].length;
-    for (int j=0; j<range_dim; j++) {
-      for (int i=0; i<nff; i++) {
-        if (newff_values[j][i] != newff_values[j][i]) {
-          newff_values[j][i] = ff_values[j][i];
-          any_missing = true;
-        }
-      }
-    }
-    if (any_missing) newff.setSamples(newff_values);
-
-    return newff;
-  }
-
-  /**
-   * undo action of last call to stop()
-   */
-  public void undo() throws VisADException, RemoteException {
-    synchronized (lock) {
-      if (replacedff != null) {
-        float[][] samples = savedff.getFloats(false);
-        replacedff.setSamples(samples, false);
-      }
-      replacedff = null;
-    }
-    stop();
-  }
-
-  // return the index of the current animation step
-  private int getAnimationIndex() throws VisADException {
-    int[] indices = {acontrol.getCurrent()};
-    Set aset = acontrol.getSet();
-    double[][] values = aset.indexToDouble(indices);
-    int[] tindices = tset.doubleToIndex(values);
-    return tindices[0];
-  }
-
-  private static final int NX = 64;
-  private static final int NY = 64;
-  private static final int NTIMES = 4;
-
-  public static void main(String args[])
-         throws VisADException, RemoteException {
-
-    // construct RealTypes for wind record components
-    RealType x = RealType.getRealType("x");
-    RealType y = RealType.getRealType("y");
-    RealType lat = RealType.Latitude;
-    RealType lon = RealType.Longitude;
-    RealTupleType xy = new RealTupleType(x, y);
-    RealType windx = RealType.getRealType("windx",
-                          CommonUnit.meterPerSecond);     
-    RealType windy = RealType.getRealType("windy",
-                          CommonUnit.meterPerSecond);     
-    RealType red = RealType.getRealType("red");
-    RealType green = RealType.getRealType("green");
-
-    // EarthVectorType extends RealTupleType and says that its
-    // components are vectors in m/s with components parallel
-    // to Longitude (positive east) and Latitude (positive north)
-    EarthVectorType windxy = new EarthVectorType(windx, windy);
-
-    RealType time = RealType.Time;
-    double startt = new DateTime(1999, 122, 57060).getValue();
-    Linear1DSet time_set = new Linear1DSet(time, startt, startt + 2700.0, NTIMES);
-
-    Linear2DSet grid_set = new Integer2DSet(xy, NX, NY);
-
-    RealTupleType tuple_type = new RealTupleType(new RealType[]
-             {lon, lat, windx, windy, red, green});
-
-    FunctionType field_type = new FunctionType(xy, tuple_type);
-    FunctionType seq_type = new FunctionType(time, field_type);
-
-    // construct first Java3D display and mappings that govern
-    // how wind records are displayed
-    DisplayImplJ3D display1 =
-      new DisplayImplJ3D("display1", new TwoDDisplayRendererJ3D());
-    double NM = Math.max(NX, NY);
-    ScalarMap ymap = new ScalarMap(y, Display.YAxis);
-    display1.addMap(ymap);
-    ScalarMap xmap = new ScalarMap(x, Display.XAxis);
-    display1.addMap(xmap);
-    ymap.setRange(0.0, NM);
-    xmap.setRange(0.0, NM);
-
-    ScalarMap cmap = null;
-    if (args.length > 0) {
-      cmap = new ScalarMap(windy, Display.RGB);
-    }
-    else {
-      cmap = new ScalarMap(windy, Display.IsoContour);
-    }
-    display1.addMap(cmap);
-
-    ScalarMap amap = new ScalarMap(time, Display.Animation);
-    display1.addMap(amap);
-    AnimationControl acontrol = (AnimationControl) amap.getControl();
-    acontrol.setStep(500);
-
-    // create an array of NX by NY winds
-    FieldImpl field = new FieldImpl(seq_type, time_set);
-    double[][] values = new double[6][NX * NY];
-    for (int k=0; k<NTIMES; k++) {
-      FlatField ff = new FlatField(field_type, grid_set);
-      int m = 0;
-      double NX2 = NX / 2.0;
-      double NY2 = NY / 2.0;
-      for (int j=0; j<NY; j++) {
-        for (int i=0; i<NX; i++) {
-
-          double u = 2.0 * (i - NX2) / (NM - 1.0);
-          double v = 2.0 * (j - NY2) / (NM - 1.0);
-  
-          // each wind record is a Tuple (lon, lat, (windx, windy), red, green)
-          // set colors by wind components, just for grins
-          values[0][m] = 10.0 * u;
-          values[1][m] = 10.0 * v - 40.0;
-          double fx = k + 30.0 * u;
-          double fy = 30.0 * v;
-          double fd =
-            Data.RADIANS_TO_DEGREES * Math.atan2(-fx, -fy) + k * 15.0;
-          double fs = Math.sqrt(fx * fx + fy * fy);
-          values[2][m] = fd;
-          values[3][m] = fs;
-          values[4][m] = u;
-          values[5][m] = v;
-          m++;
-        }
-      }
-      ff.setSamples(values);
-      field.setSample(k, ff);
-    }
-
-    DataReferenceImpl seq_ref = new DataReferenceImpl("seq");
-    seq_ref.setData(field);
-    display1.addReference(seq_ref);
-
-    final GridEdit cp = new GridEdit(field, display1);
-
-    // create JFrame (i.e., a window) for display and slider
-    JFrame frame = new JFrame("test CollectiveBarbManipulation");
-    frame.addWindowListener(new WindowAdapter() {
-      public void windowClosing(WindowEvent e) {System.exit(0);}
-    });
-
-    // create JPanel in JFrame
-    JPanel panel = new JPanel();
-    panel.setLayout(new BoxLayout(panel, BoxLayout.X_AXIS));
-
-    JPanel panel1 = new JPanel();
-    panel1.setLayout(new BoxLayout(panel1, BoxLayout.Y_AXIS));
-    JPanel panel2 = new JPanel();
-    panel2.setLayout(new BoxLayout(panel2, BoxLayout.Y_AXIS));
-
-
-    panel1.add(display1.getComponent());
-    panel1.setMaximumSize(new Dimension(400, 600));
-
-    JPanel panel3 = new JPanel();
-    panel3.setLayout(new BoxLayout(panel3, BoxLayout.X_AXIS));
-    final JButton start = new JButton("start");
-    start.addActionListener(cp);
-    start.setActionCommand("start");
-    final JButton stop = new JButton("stop");
-    stop.addActionListener(cp);
-    stop.setActionCommand("stop");
-    final JButton undo = new JButton("undo");
-    undo.addActionListener(cp);
-    undo.setActionCommand("undo");
-    panel3.add(start);
-    panel3.add(stop);
-    panel3.add(undo);
-
-    panel2.add(new AnimationWidget(amap));
-    panel2.add(new JLabel(" "));
-    if (args.length > 0) {
-      LabeledColorWidget lcw = new LabeledColorWidget(cmap);
-      lcw.setMaximumSize(new Dimension(400, 200));
-      panel2.add(lcw);
-    }
-    else {
-      ContourWidget cw = new ContourWidget(cmap);
-      cw.setMaximumSize(new Dimension(400, 200));
-      panel2.add(cw);
-    }
-    panel2.add(new JLabel(" "));
-    panel2.add(panel3);
-    panel2.setMaximumSize(new Dimension(400, 600));
-
-    panel.add(panel1);
-    panel.add(panel2);
-    frame.getContentPane().add(panel);
-
-    // set size of JFrame and make it visible
-    frame.setSize(800, 600);
-    frame.setVisible(true);
-  }
-
-  public void actionPerformed(ActionEvent e) {
-    String cmd = e.getActionCommand();
-    if (cmd.equals("start")) {
-      try {
-        start();
-      }
-      catch (VisADException ex) {
-        ex.printStackTrace();
-      }
-      catch (RemoteException ex) {
-        ex.printStackTrace();
-      }
-    }
-    else if (cmd.equals("stop")) {
-      try {
-        stop();
-      }
-      catch (VisADException ex) {
-        ex.printStackTrace();
-      }
-      catch (RemoteException ex) {
-        ex.printStackTrace();
-      }
-    }
-    else if (cmd.equals("undo")) {
-      try {
-        undo();
-      }
-      catch (VisADException ex) {
-        ex.printStackTrace();
-      }
-      catch (RemoteException ex) {
-        ex.printStackTrace();
-      }
-    }
-  }
-
-}
-
-/**
- * CellImpl for user clicks to delete move vectors
- * via setData(null)
-*/
-class PickCell extends CellImpl {
-
-  private boolean skip;
-  private DataRenderer rend;
-  private DataReferenceImpl ref;
-
-  public PickCell(DataReferenceImpl rf, DataRenderer rd) {
-    rend = rd;
-    ref = rf;
-    skip = true;
-  }
-
-  public void doAction() throws VisADException, RemoteException {
-    if (skip) {
-       skip = false;
-    }
-    else {
-      rend.toggle(false);
-      skip = true;
-      ref.setData(null);
-    }
-  }
-
-  public void setSkip() {
-    skip = true;
-  }
-}
->>>>>>> 130e939f
