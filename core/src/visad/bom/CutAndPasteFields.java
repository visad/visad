--- conflicted
+++ resolved
@@ -1,1774 +1,886 @@
-<<<<<<< HEAD
-//
-// CutAndPasteFields.java
-//
-
-/*
-VisAD system for interactive analysis and visualization of numerical
-data.  Copyright (C) 1996 - 2015 Bill Hibbard, Curtis Rueden, Tom
-Rink, Dave Glowacki, Steve Emmerson, Tom Whittaker, Don Murray, and
-Tommy Jasmin.
-
-This library is free software; you can redistribute it and/or
-modify it under the terms of the GNU Library General Public
-License as published by the Free Software Foundation; either
-version 2 of the License, or (at your option) any later version.
-
-This library is distributed in the hope that it will be useful,
-but WITHOUT ANY WARRANTY; without even the implied warranty of
-MERCHANTABILITY or FITNESS FOR A PARTICULAR PURPOSE.  See the GNU
-Library General Public License for more details.
-
-You should have received a copy of the GNU Library General Public
-License along with this library; if not, write to the Free
-Software Foundation, Inc., 59 Temple Place - Suite 330, Boston,
-MA 02111-1307, USA
-*/
-
-package visad.bom;
-
-import visad.*;
-import visad.util.*;
-import visad.java3d.*;
-
-import java.awt.*;
-import java.awt.event.*;
-import javax.swing.*;
-import java.util.Vector;
-import java.util.Enumeration;
-import java.rmi.*;
-
-/**
-</pre>
-   CutAndPasteFields is the VisAD class for cutting and pasting
-   regions of fields.<p>
-   Construct a CutAndPasteFields object linked to a 2-D grid [a FlatField
-   with MathType ((x, y) -> range)]) or a sequence of 2-D grids {a FieldImpl
-   with MathType (t -> ((x, y) -> range))], a DisplayImpl, and an optional
-   integer blend region width. The grid or grids must all have the same
-   Linear domain Set (Linear2DSet or LinearNDSet with domain dimension = 2),
-   and the domain must be mapped to two of XAxis, YAxis and ZAxis. If a
-   sequence of grids, the sequence domain must be mapped to Animation. The
-   grid may have any number of range RealTypes.
-
-   The CutAndPasteFields object operates in a sequence:
-   1. Invokes its start() method to start.
-   2. User drags a grid sector rectangle with the right mouse button.
-      This rectangle must lie inside the grid.
-   3. When the user releases, the rectangle appears fixed over the grid.
-   4. The user can change to a different time step, and drag the rectangle
-      by one of its corners. On release, it must lie inside the grid.
-   5. The source grid sector is pasted into the destination, within blending
-      over a certain width near the destination border.
-   6. The user can change time step or drag the rectangle any number of
-      times: each time the previous paste is undone and the source grid
-      sector is pasted into the new time and location.
-   7. At any point after start(), the application can invoke stop() to
-      stop the process.
-   8. After a source rectangle has been pasted, the application can invoke
-      undo() to undo the paste and stop the process.
-   9. The process can be restarted by invoking start(), any number of times.
-   10. At any point, the application can invoke setBlend() to change the
-       width of the blend region.
-
-   The main() method illustrates a simple GUI and test case with a sequnece
-   of grids. Run 'java visad.bom.CutAndPasteFields' to test with contour
-   values, and run 'java visad.bom.CutAndPasteFields 1' to test with color
-   values.
-</pre>
-*/
-public class CutAndPasteFields extends Object implements ActionListener {
-
-  private boolean debug = false;
-
-  private Field grids = null;
-  private DisplayImpl display = null;
-  private int blend = 0;
-
-  private Object lock = new Object();
-
-  private RealType t = null; // non-null if animation
-  private RealType x = null;
-  private RealType y = null;
-  private RealTupleType xy = null;
-  private MathType range = null; // RealType or RealTupleType
-  private int rangedim = 0;
-  private int nts = 0; // number of steps in sequence
-
-  Set tset = null; // t domain Set
-  Set xyset = null; // (x, y) domain Set
-  int nx, ny; // dimensions of xyset
-  int rx, ry; // dimensions of cut rectangle
-
-  float[][] cut = null;
-  float[][] replaced = null;
-  FlatField replacedff = null;
-  int replacedixlow, replacedixhi;
-  int replacediylow, replacediyhi;
-
-  AnimationControl acontrol = null;
-
-  ScalarMap tmap = null;
-  ScalarMap xmap = null;
-  ScalarMap ymap = null;
-
-  private double xlow, xhi, ylow, yhi; // rect boundaries
-  private int ixlow, ixhi, iylow, iyhi; // x and y indices
-
-  private CellImpl cell_rbb = null;
-  private CellImpl cell_xlyl = null;
-  private CellImpl cell_xlyh = null;
-  private CellImpl cell_xhyl = null;
-  private CellImpl cell_xhyh = null;
-
-  private DataReferenceImpl ref_rbb = null;
-  private DataReferenceImpl ref_xlyl = null;
-  private DataReferenceImpl ref_xlyh = null;
-  private DataReferenceImpl ref_xhyl = null;
-  private DataReferenceImpl ref_xhyh = null;
-  private DataReferenceImpl ref_rect = null;
-
-  private RubberBandBoxRendererJ3D rbbr = null;
-  private BoxDragRendererJ3D xlylr = null;
-  private BoxDragRendererJ3D xlyhr = null;
-  private BoxDragRendererJ3D xhylr = null;
-  private BoxDragRendererJ3D xhyhr = null;
-  private DefaultRendererJ3D rectr = null;
-
-  private CutAndPasteFields thiscp = null;
-
-  public CutAndPasteFields(Field gs, DisplayImplJ3D d)
-         throws VisADException, RemoteException {
-    this(gs, d, 0);
-  }
-
-  /**
-<pre>
-     gs has MathType (t -> ((x, y) -> v)) or ((x, y) -> v)
-     conditions on gs and display:
-     1. x and y mapped to XAxis, YAxis, ZAxis
-     2. (x, y) domain LinearSet
-     3. if (t -> ...), then t is mapped to Animation
-     b is width of blend region
-</pre>
-  */
-  public CutAndPasteFields(Field gs, DisplayImplJ3D d, int b)
-         throws VisADException, RemoteException {
-    grids = gs;
-    display = d;
-    if (b >= 0) blend = b;
-
-    thiscp = this;
-
-    FunctionType gstype = (FunctionType) gs.getType();
-    RealTupleType domain = gstype.getDomain();
-    int domdim = domain.getDimension();
-    if (domdim == 1) {
-      t = (RealType) domain.getComponent(0);
-      tset = gs.getDomainSet();
-      FunctionType gridtype = (FunctionType) gstype.getRange();
-      xy = gridtype.getDomain();
-      int dim = xy.getDimension();
-      if (dim != 2) {
-        throw new VisADException("bad grid Field domain dimension: " + dim);
-      }
-      range = gridtype.getRange();
-      nts = tset.getLength();
-      for (int i=0; i<nts; i++) {
-        FlatField ff = (FlatField) gs.getSample(i);
-        Set s = ff.getDomainSet();
-        if (xyset == null) {
-          xyset = s;
-        }
-        else {
-          if (!xyset.equals(s)) {
-            throw new VisADException("grid sets must match in animation");
-          }
-        }
-      }
-    }
-    else if (domdim == 2) {
-      t = null;
-      tset = null;
-      xy = domain;
-      range = gstype.getRange();
-      xyset = gs.getDomainSet();
-    }
-    else {
-      throw new VisADException("bad grid Field domain dimension: " + domdim);
-    }
-    x = (RealType) xy.getComponent(0);
-    y = (RealType) xy.getComponent(1);
-    if (!(xyset instanceof LinearSet)) {
-      throw new VisADException("grid set must be LinearSet");
-    }
-    nx = ((LinearSet) xyset).getLinear1DComponent(0).getLength();
-    ny = ((LinearSet) xyset).getLinear1DComponent(1).getLength();
-
-    if (range instanceof RealType) {
-      rangedim = 1;
-    }
-    else if (range instanceof RealTupleType) {
-      rangedim = ((RealTupleType) range).getDimension();
-    }
-    else {
-      throw new VisADException("bad grid Field range type: " + range);
-    }
-
-    Vector scalar_map_vector = display.getMapVector();
-    Enumeration en = scalar_map_vector.elements();
-    while (en.hasMoreElements()) {
-      ScalarMap map = (ScalarMap) en.nextElement();
-      ScalarType scalar = map.getScalar();
-      DisplayRealType dreal = map.getDisplayScalar();
-      if (scalar.equals(t)) {
-        if (Display.Animation.equals(dreal)) {
-          tmap = map;
-          acontrol = (AnimationControl) tmap.getControl();
-        }
-      }
-      else if (scalar.equals(x)) {
-        if (Display.XAxis.equals(dreal) ||
-            Display.YAxis.equals(dreal) ||
-            Display.ZAxis.equals(dreal)) {
-          xmap = map;
-        }
-      }
-      else if (scalar.equals(y)) {
-        if (Display.XAxis.equals(dreal) ||
-            Display.YAxis.equals(dreal) ||
-            Display.ZAxis.equals(dreal)) {
-          ymap = map;
-        }
-      }
-    }
-    if (xmap == null || ymap == null) {
-      throw new VisADException("grid domain RealType must be mapped to " +
-                               "XAxis, YAxis or ZAxis");
-    }
-    if (t != null && tmap == null) {
-      throw new VisADException("grid sequence must be mapped to Animation");
-    }
-
-    ref_rbb = new DataReferenceImpl("rbb");
-    ref_xlyl = new DataReferenceImpl("xlyl");
-    ref_xlyh = new DataReferenceImpl("xlyh");
-    ref_xhyl = new DataReferenceImpl("xhyl");
-    ref_xhyh = new DataReferenceImpl("xhyh");
-    ref_rect = new DataReferenceImpl("rect");
-
-    rbbr = new RubberBandBoxRendererJ3D(x, y);
-    display.addReferences(rbbr, ref_rbb);
-    rbbr.suppressExceptions(true);
-    rbbr.toggle(false);
-
-    xlylr = new BoxDragRendererJ3D(thiscp);
-    display.addReferences(xlylr, ref_xlyl);
-    xlylr.suppressExceptions(true);
-    xlylr.toggle(false);
-
-    xlyhr = new BoxDragRendererJ3D(thiscp);
-    display.addReferences(xlyhr, ref_xlyh);
-    xlyhr.suppressExceptions(true);
-    xlyhr.toggle(false);
-
-    xhylr = new BoxDragRendererJ3D(thiscp);
-    display.addReferences(xhylr, ref_xhyl);
-    xhylr.suppressExceptions(true);
-    xhylr.toggle(false);
-
-    xhyhr = new BoxDragRendererJ3D(thiscp);
-    display.addReferences(xhyhr, ref_xhyh);
-    xhyhr.suppressExceptions(true);
-    xhyhr.toggle(false);
-
-    rectr = new DefaultRendererJ3D();
-    display.addReferences(rectr, ref_rect);
-    rectr.suppressExceptions(true);
-    rectr.toggle(false);
-
-
-    cell_xlyl = new CellImpl() {
-      public void doAction() throws VisADException, RemoteException {
-        synchronized (lock) {
-          RealTuple rt = (RealTuple) ref_xlyl.getData();
-          if (rt == null) return;
-          double xl = ((Real) rt.getComponent(0)).getValue();
-          double yl = ((Real) rt.getComponent(1)).getValue();
-          if (!Util.isApproximatelyEqual(xl, xlow) ||
-              !Util.isApproximatelyEqual(yl, ylow)) {
-            xhi += (xl - xlow);
-            yhi += (yl - ylow);
-            xlow = xl;
-            ylow = yl;
-            drag();
-          }
-        }
-      }
-    };
-
-    cell_xlyh = new CellImpl() {
-      public void doAction() throws VisADException, RemoteException {
-        synchronized (lock) {
-          RealTuple rt = (RealTuple) ref_xlyh.getData();
-          if (rt == null) return;
-          double xl = ((Real) rt.getComponent(0)).getValue();
-          double yh = ((Real) rt.getComponent(1)).getValue();
-          if (!Util.isApproximatelyEqual(xl, xlow) ||
-              !Util.isApproximatelyEqual(yh, yhi)) {
-            xhi += (xl - xlow);
-            ylow += (yh - yhi);
-            xlow = xl;
-            yhi = yh;
-            drag();
-          }
-        }
-      }
-    };
-
-    cell_xhyl = new CellImpl() {
-      public void doAction() throws VisADException, RemoteException {
-        synchronized (lock) {
-          RealTuple rt = (RealTuple) ref_xhyl.getData();
-          if (rt == null) return;
-          double xh = ((Real) rt.getComponent(0)).getValue();
-          double yl = ((Real) rt.getComponent(1)).getValue();
-          if (!Util.isApproximatelyEqual(xh, xhi) ||
-              !Util.isApproximatelyEqual(yl, ylow)) {
-            xlow += (xh - xhi);
-            yhi += (yl - ylow);
-            xhi = xh;
-            ylow = yl;
-            drag();
-          }
-        }
-      }
-    };
-
-    cell_xhyh = new CellImpl() {
-      public void doAction() throws VisADException, RemoteException {
-        synchronized (lock) {
-          RealTuple rt = (RealTuple) ref_xhyh.getData();
-          if (rt == null) return;
-          double xh = ((Real) rt.getComponent(0)).getValue();
-          double yh = ((Real) rt.getComponent(1)).getValue();
-          if (!Util.isApproximatelyEqual(xh, xhi) ||
-              !Util.isApproximatelyEqual(yh, yhi)) {
-            xlow += (xh - xhi);
-            ylow += (yh - yhi);
-            xhi = xh;
-            yhi = yh;
-            drag();
-          }
-        }
-      }
-    };
-
-    // rubber band box release
-    cell_rbb = new CellImpl() {
-      public void doAction() throws VisADException, RemoteException {
-        synchronized (lock) {
-          Set set = (Set) ref_rbb.getData();
-          if (set == null) return;
-          float[][] samples = set.getSamples();
-          if (samples == null) return;
-  
-          xlow = samples[0][0];
-          ylow = samples[1][0];
-          xhi = samples[0][1];
-          yhi = samples[1][1];
-  
-          if (xlow > xhi) {
-            double t = xlow;
-            xlow = xhi;
-            xhi = t;
-          }
-          if (ylow > yhi) {
-            double t = ylow;
-            ylow = yhi;
-            yhi = t;
-          }
-  
-          if (!getIndices(true)) {
-            if (debug) System.out.println("bad box");
-            return;
-          }
-          getRect();
-          replacedff = null;
-   
-          cell_rbb.removeReference(ref_rbb);
-          drag();
-          cell_xlyl.addReference(ref_xlyl);
-          cell_xlyh.addReference(ref_xlyh);
-          cell_xhyl.addReference(ref_xhyl);
-          cell_xhyh.addReference(ref_xhyh);
-  
-          display.disableAction();
-          xlylr.toggle(true);
-          xlyhr.toggle(true);
-          xhylr.toggle(true);
-          xhyhr.toggle(true);
-          rectr.toggle(true);
-          rbbr.toggle(false);
-          display.enableAction();
-        }
-      }
-    };
-  }
-
-  public void start() throws VisADException, RemoteException {
-    synchronized (lock) {
-      cell_rbb.addReference(ref_rbb);
-      Gridded2DSet dummy_set = new Gridded2DSet(xy, null, 1);
-      ref_rbb.setData(dummy_set);
-      rbbr.toggle(true);
-    }
-  }
-
-  public void stop() throws VisADException, RemoteException {
-    synchronized (lock) {
-      display.disableAction();
-      rbbr.toggle(false);
-      xlylr.toggle(false);
-      xlyhr.toggle(false);
-      xhylr.toggle(false);
-      xhyhr.toggle(false);
-      rectr.toggle(false);
-      ref_xlyl.setData(null);
-      ref_xlyh.setData(null);
-      ref_xhyl.setData(null);
-      ref_xhyh.setData(null);
-      ref_rect.setData(null);
-      display.enableAction();
-  
-      try { cell_rbb.removeReference(ref_rbb); }
-      catch (ReferenceException e) { }
-      try { cell_xlyl.removeReference(ref_xlyl); }
-      catch (ReferenceException e) { }
-      try { cell_xlyh.removeReference(ref_xlyh); }
-      catch (ReferenceException e) { }
-      try { cell_xhyl.removeReference(ref_xhyl); }
-      catch (ReferenceException e) { }
-      try { cell_xhyh.removeReference(ref_xhyh); }
-      catch (ReferenceException e) { }
-    }
-  }
-
-  public void undo() throws VisADException, RemoteException {
-    synchronized (lock) {
-      if (replacedff != null) {
-        float[][] samples = replacedff.getFloats(false);
-        for (int ix=replacedixlow; ix<=replacedixhi; ix++) {
-          for (int iy=replacediylow; iy<=replacediyhi; iy++) {
-            int i = ix + nx * iy;
-            int j = (ix - replacedixlow) + rx * (iy - replacediylow);
-            for (int k=0; k<rangedim; k++) samples[k][i] = replaced[k][j];
-          }
-        }
-        replacedff.setSamples(samples, false);
-      }
-      replacedff = null;
-    }
-    stop();
-  }
-
-  public void setBlend(int b) {
-    if (b >= 0) blend = b;
-  }
-
-  /**
-   set ixlow, iylow, ixhi, iyhi from xlow, ylow, xhi, yhi
-   if (rubber) set rx, ry
-   else make sure ixlow, iylow, ixhi, iyhi are consistent with rx, ry
-   */
-  private boolean getIndices(boolean rubber) throws VisADException {
-    float[][] samples = {{(float) xlow, (float) xhi},
-                         {(float) ylow, (float) yhi}};
-    int[] indices = xyset.valueToIndex(samples);
-    int indexlow = indices[0];
-    int indexhi = indices[1];
-    if (indexlow < 0 || indexhi < 0) return false;
-
-    if (rubber) {
-      samples = xyset.indexToValue(indices);
-      xlow = samples[0][0];
-      ylow = samples[1][0];
-      xhi = samples[0][1];
-      yhi = samples[1][1];
-    }
-
-    if (indexlow > indexhi) {
-      int t= indexlow;
-      indexlow = indexhi;
-      indexhi = t;
-    }
-
-    // i = ix + nx * iy
-    iylow = indexlow / nx;
-    ixlow = indexlow % nx;
-    iyhi = indexhi / nx;
-    ixhi = indexhi % nx;
-    if (ixlow > ixhi) {
-      int t= ixlow;
-      ixlow = ixhi;
-      ixhi = t;
-    }
-    if (iylow > iyhi) {
-      int t= iylow;
-      iylow = iyhi;
-      iyhi = t;
-    }
-
-    if (rubber) {
-      rx = (ixhi - ixlow) + 1;
-      ry = (iyhi - iylow) + 1;
-    }
-    else {
-      int tx = (ixhi - ixlow) + 1;
-      int ty = (iyhi - iylow) + 1;
-      if (rx != tx) {
-        if ((ixlow + rx - 1) < nx) ixhi = ixlow + rx - 1;
-        else ixlow = ixhi - (rx - 1);
-      }
-      if (ry != ty) {
-        if ((iylow + ry - 1) < ny) iyhi = iylow + ry - 1;
-        else iylow = iyhi - (ry - 1);
-      }
-    }
-
-    return true;
-  }
-
-  private void getRect() throws VisADException, RemoteException {
-    FlatField ff = null;
-    if (t != null) {
-      int index = getAnimationIndex();
-      if (index < 0 || index >= nts) return;
-      ff = (FlatField) grids.getSample(index);
-    }
-    else {
-      ff = (FlatField) grids;
-    }
-    float[][] samples = ff.getFloats(false);
-    cut = new float[rangedim][rx * ry];
-    for (int ix=ixlow; ix<=ixhi; ix++) {
-      for (int iy=iylow; iy<=iyhi; iy++) {
-        int i = ix + nx * iy;
-        int j = (ix - ixlow) + rx * (iy - iylow);
-        for (int k=0; k<rangedim; k++) cut[k][j] = samples[k][i];
-      }
-    }
-  }
-
-  private void replaceRect() throws VisADException, RemoteException {
-    int index = 0;
-    if (t != null) {
-      index = getAnimationIndex();
-      if (index < 0 || index >= nts) return;
-    }
-
-    if (!getIndices(false)) {
-      if (debug) System.out.println("bad box");
-      return;
-    }
-
-    if (replacedff != null) {
-      float[][] samples = replacedff.getFloats(false);
-      for (int ix=replacedixlow; ix<=replacedixhi; ix++) {
-        for (int iy=replacediylow; iy<=replacediyhi; iy++) {
-          int i = ix + nx * iy;
-          int j = (ix - replacedixlow) + rx * (iy - replacediylow);
-          for (int k=0; k<rangedim; k++) samples[k][i] = replaced[k][j];
-        }
-      }
-      replacedff.setSamples(samples, false);
-    }
-
-    FlatField ff = null;
-    if (t != null) {
-      ff = (FlatField) grids.getSample(index);
-    }
-    else {
-      ff = (FlatField) grids;
-    }
-    float[][] samples = ff.getFloats(false);
-    replaced = new float[rangedim][rx * ry];
-    for (int ix=ixlow; ix<=ixhi; ix++) {
-      for (int iy=iylow; iy<=iyhi; iy++) {
-        int i = ix + nx * iy;
-        int j = (ix - ixlow) + rx * (iy - iylow);
-        for (int k=0; k<rangedim; k++) replaced[k][j] = samples[k][i];
-        if (blend == 0) {
-          for (int k=0; k<rangedim; k++) samples[k][i] = cut[k][j];
-        }
-        else {
-          int d = ix - ixlow;
-          if ((ixhi - ix) < d) d = ixhi - ix;
-          if ((iy - iylow) < d) d = iy - iylow;
-          if ((iyhi - iy) < d) d = iyhi - iy;
-          if (d > blend) {
-            for (int k=0; k<rangedim; k++) samples[k][i] = cut[k][j];
-          }
-          else {
-            float a = ((float) d) / ((float) blend);
-            float b = 1.0f - a;
-            for (int k=0; k<rangedim; k++) {
-              samples[k][i] = b * samples[k][i] + a * cut[k][j];
-            }
-          }
-        }
-      }
-    }
-    ff.setSamples(samples, false);
-    replacedff = ff;
-    replacedixlow = ixlow;
-    replacedixhi = ixhi;
-    replacediylow = iylow;
-    replacediyhi = iyhi;
-  }
-
-  private int getAnimationIndex() throws VisADException {
-    int[] indices = {acontrol.getCurrent()};
-    Set aset = acontrol.getSet();
-    double[][] values = aset.indexToDouble(indices);
-    int[] tindices = tset.doubleToIndex(values);
-    return tindices[0];
-  }
-
-  private void drag() throws VisADException, RemoteException {
-    display.disableAction();
-    ref_xlyl.setData(new RealTuple(xy, new double[] {xlow, ylow}));
-    ref_xlyh.setData(new RealTuple(xy, new double[] {xlow, yhi}));
-    ref_xhyl.setData(new RealTuple(xy, new double[] {xhi, ylow}));
-    ref_xhyh.setData(new RealTuple(xy, new double[] {xhi, yhi}));
-    float[][] samples =
-      {{(float) xlow, (float) xlow, (float) xhi, (float) xhi, (float) xlow},
-       {(float) ylow, (float) yhi, (float) yhi, (float) ylow, (float) ylow}};
-    ref_rect.setData(new Gridded2DSet(xy, samples, 5));
-    display.enableAction();
-  }
-
-  // BoxDragRendererJ3D button release
-  void drag_release() {
-    synchronized (lock) {
-      try {
-        replaceRect();
-      }
-      catch (VisADException e) {
-        if (debug) System.out.println("release fail: " + e.toString());
-      }
-      catch (RemoteException e) {
-        if (debug) System.out.println("release fail: " + e.toString());
-      }
-    }
-  }
-
-  private static final int NSTAS = 64; // actually NSTAS * NSTAS
-  private static final int NTIMES = 10;
-
-  public static void main(String args[])
-         throws VisADException, RemoteException {
-
-    // construct RealTypes for wind record components
-    RealType x = RealType.getRealType("x");
-    RealType y = RealType.getRealType("y");
-    RealType lat = RealType.Latitude;
-    RealType lon = RealType.Longitude;
-    RealTupleType xy = new RealTupleType(x, y);
-    RealType windx = RealType.getRealType("windx",
-                          CommonUnit.meterPerSecond);     
-    RealType windy = RealType.getRealType("windy",
-                          CommonUnit.meterPerSecond);     
-    RealType red = RealType.getRealType("red");
-    RealType green = RealType.getRealType("green");
-
-    // EarthVectorType extends RealTupleType and says that its
-    // components are vectors in m/s with components parallel
-    // to Longitude (positive east) and Latitude (positive north)
-    EarthVectorType windxy = new EarthVectorType(windx, windy);
-
-    RealType time = RealType.Time;
-    double startt = new DateTime(1999, 122, 57060).getValue();
-    Linear1DSet time_set = new Linear1DSet(time, startt, startt + 2700.0, NTIMES);
-
-    Linear2DSet grid_set = new Integer2DSet(xy, NSTAS, NSTAS);
-
-    RealTupleType tuple_type = new RealTupleType(new RealType[]
-             {lon, lat, windx, windy, red, green});
-
-    FunctionType field_type = new FunctionType(xy, tuple_type);
-    FunctionType seq_type = new FunctionType(time, field_type);
-
-    // construct first Java3D display and mappings that govern
-    // how wind records are displayed
-    DisplayImplJ3D display1 =
-      new DisplayImplJ3D("display1", new TwoDDisplayRendererJ3D());
-    ScalarMap ymap = new ScalarMap(y, Display.YAxis);
-    display1.addMap(ymap);
-    ScalarMap xmap = new ScalarMap(x, Display.XAxis);
-    display1.addMap(xmap);
-
-    ScalarMap cmap = null;
-    if (args.length > 0) {
-      cmap = new ScalarMap(windy, Display.RGB);
-    }
-    else {
-      cmap = new ScalarMap(windy, Display.IsoContour);
-    }
-    display1.addMap(cmap);
-
-    ScalarMap amap = new ScalarMap(time, Display.Animation);
-    display1.addMap(amap);
-    AnimationControl acontrol = (AnimationControl) amap.getControl();
-    acontrol.setStep(500);
-
-    // create an array of NSTAS by NSTAS winds
-    FieldImpl field = new FieldImpl(seq_type, time_set);
-    double[][] values = new double[6][NSTAS * NSTAS];
-    for (int k=0; k<NTIMES; k++) {
-      FlatField ff = new FlatField(field_type, grid_set);
-      int m = 0;
-      for (int i=0; i<NSTAS; i++) {
-        for (int j=0; j<NSTAS; j++) {
-
-          double u = 2.0 * i / (NSTAS - 1.0) - 1.0;
-          double v = 2.0 * j / (NSTAS - 1.0) - 1.0;
-  
-          // each wind record is a Tuple (lon, lat, (windx, windy), red, green)
-          // set colors by wind components, just for grins
-          values[0][m] = 10.0 * u;
-          values[1][m] = 10.0 * v - 40.0;
-          double fx = k + 30.0 * u;
-          double fy = 30.0 * v;
-          double fd =
-            Data.RADIANS_TO_DEGREES * Math.atan2(-fx, -fy) + k * 15.0;
-          double fs = Math.sqrt(fx * fx + fy * fy);
-          values[2][m] = fd;
-          values[3][m] = fs;
-          values[4][m] = u;
-          values[5][m] = v;
-          m++;
-        }
-      }
-      ff.setSamples(values);
-      field.setSample(k, ff);
-    }
-
-    DataReferenceImpl seq_ref = new DataReferenceImpl("seq");
-    seq_ref.setData(field);
-    display1.addReference(seq_ref);
-
-    final CutAndPasteFields cp = new CutAndPasteFields(field, display1);
-
-    final DataReferenceImpl blend_ref = new DataReferenceImpl("blend_ref");
-    VisADSlider blend_slider =
-      new VisADSlider("blend", 0, 10, 0, 1.0, blend_ref, RealType.Generic);
-    CellImpl blend_cell = new CellImpl() {
-      public void doAction() throws VisADException, RemoteException {
-        int blend = (int) ((Real) blend_ref.getData()).getValue();
-        cp.setBlend(blend);
-      }
-    };
-    blend_cell.addReference(blend_ref);
-
-    // create JFrame (i.e., a window) for display and slider
-    JFrame frame = new JFrame("test CollectiveBarbManipulation");
-    frame.addWindowListener(new WindowAdapter() {
-      public void windowClosing(WindowEvent e) {System.exit(0);}
-    });
-
-    // create JPanel in JFrame
-    JPanel panel = new JPanel();
-    panel.setLayout(new BoxLayout(panel, BoxLayout.X_AXIS));
-
-    JPanel panel1 = new JPanel();
-    panel1.setLayout(new BoxLayout(panel1, BoxLayout.Y_AXIS));
-    JPanel panel2 = new JPanel();
-    panel2.setLayout(new BoxLayout(panel2, BoxLayout.Y_AXIS));
-
-
-    panel1.add(display1.getComponent());
-    panel1.setMaximumSize(new Dimension(400, 600));
-
-    JPanel panel3 = new JPanel();
-    panel3.setLayout(new BoxLayout(panel3, BoxLayout.X_AXIS));
-    final JButton start = new JButton("start");
-    start.addActionListener(cp);
-    start.setActionCommand("start");
-    final JButton stop = new JButton("stop");
-    stop.addActionListener(cp);
-    stop.setActionCommand("stop");
-    final JButton undo = new JButton("undo");
-    undo.addActionListener(cp);
-    undo.setActionCommand("undo");
-    panel3.add(start);
-    panel3.add(stop);
-    panel3.add(undo);
-
-    panel2.add(new AnimationWidget(amap));
-    if (args.length > 0) {
-      LabeledColorWidget lcw = new LabeledColorWidget(cmap);
-      lcw.setMaximumSize(new Dimension(400, 200));
-      panel2.add(lcw);
-    }
-    else {
-      ContourWidget cw = new ContourWidget(cmap);
-      cw.setMaximumSize(new Dimension(400, 200));
-      panel2.add(cw);
-    }
-    panel2.add(new JLabel(" "));
-    panel2.add(blend_slider);
-    panel2.add(new JLabel(" "));
-    panel2.add(panel3);
-    panel2.setMaximumSize(new Dimension(400, 600));
-
-    panel.add(panel1);
-    panel.add(panel2);
-    frame.getContentPane().add(panel);
-
-    // set size of JFrame and make it visible
-    frame.setSize(800, 600);
-    frame.setVisible(true);
-  }
-
-  public void actionPerformed(ActionEvent e) {
-    String cmd = e.getActionCommand();
-    if (cmd.equals("start")) {
-      try {
-        start();
-      }
-      catch (VisADException ex) {
-        ex.printStackTrace();
-      }
-      catch (RemoteException ex) {
-        ex.printStackTrace();
-      }
-    }
-    else if (cmd.equals("stop")) {
-      try {
-        stop();
-      }
-      catch (VisADException ex) {
-        ex.printStackTrace();
-      }
-      catch (RemoteException ex) {
-        ex.printStackTrace();
-      }
-    }
-    else if (cmd.equals("undo")) {
-      try {
-        undo();
-      }
-      catch (VisADException ex) {
-        ex.printStackTrace();
-      }
-      catch (RemoteException ex) {
-        ex.printStackTrace();
-      }
-    }
-  }
-
-}
-
-class BoxDragRendererJ3D extends DirectManipulationRendererJ3D {
-
-  CutAndPasteFields cp;
-
-  BoxDragRendererJ3D(CutAndPasteFields c) {
-    super();
-    cp = c;
-  }
-
-  /** mouse button released, ending direct manipulation */
-  public void release_direct() {
-    cp.drag_release();
-  }
-}
-=======
-//
-// CutAndPasteFields.java
-//
-
-/*
-VisAD system for interactive analysis and visualization of numerical
-data.  Copyright (C) 1996 - 2017 Bill Hibbard, Curtis Rueden, Tom
-Rink, Dave Glowacki, Steve Emmerson, Tom Whittaker, Don Murray, and
-Tommy Jasmin.
-
-This library is free software; you can redistribute it and/or
-modify it under the terms of the GNU Library General Public
-License as published by the Free Software Foundation; either
-version 2 of the License, or (at your option) any later version.
-
-This library is distributed in the hope that it will be useful,
-but WITHOUT ANY WARRANTY; without even the implied warranty of
-MERCHANTABILITY or FITNESS FOR A PARTICULAR PURPOSE.  See the GNU
-Library General Public License for more details.
-
-You should have received a copy of the GNU Library General Public
-License along with this library; if not, write to the Free
-Software Foundation, Inc., 59 Temple Place - Suite 330, Boston,
-MA 02111-1307, USA
-*/
-
-package visad.bom;
-
-import visad.*;
-import visad.util.*;
-import visad.java3d.*;
-
-import java.awt.*;
-import java.awt.event.*;
-import javax.swing.*;
-import java.util.Vector;
-import java.util.Enumeration;
-import java.rmi.*;
-
-/**
-</pre>
-   CutAndPasteFields is the VisAD class for cutting and pasting
-   regions of fields.<p>
-   Construct a CutAndPasteFields object linked to a 2-D grid [a FlatField
-   with MathType ((x, y) -> range)]) or a sequence of 2-D grids {a FieldImpl
-   with MathType (t -> ((x, y) -> range))], a DisplayImpl, and an optional
-   integer blend region width. The grid or grids must all have the same
-   Linear domain Set (Linear2DSet or LinearNDSet with domain dimension = 2),
-   and the domain must be mapped to two of XAxis, YAxis and ZAxis. If a
-   sequence of grids, the sequence domain must be mapped to Animation. The
-   grid may have any number of range RealTypes.
-
-   The CutAndPasteFields object operates in a sequence:
-   1. Invokes its start() method to start.
-   2. User drags a grid sector rectangle with the right mouse button.
-      This rectangle must lie inside the grid.
-   3. When the user releases, the rectangle appears fixed over the grid.
-   4. The user can change to a different time step, and drag the rectangle
-      by one of its corners. On release, it must lie inside the grid.
-   5. The source grid sector is pasted into the destination, within blending
-      over a certain width near the destination border.
-   6. The user can change time step or drag the rectangle any number of
-      times: each time the previous paste is undone and the source grid
-      sector is pasted into the new time and location.
-   7. At any point after start(), the application can invoke stop() to
-      stop the process.
-   8. After a source rectangle has been pasted, the application can invoke
-      undo() to undo the paste and stop the process.
-   9. The process can be restarted by invoking start(), any number of times.
-   10. At any point, the application can invoke setBlend() to change the
-       width of the blend region.
-
-   The main() method illustrates a simple GUI and test case with a sequnece
-   of grids. Run 'java visad.bom.CutAndPasteFields' to test with contour
-   values, and run 'java visad.bom.CutAndPasteFields 1' to test with color
-   values.
-</pre>
-*/
-public class CutAndPasteFields extends Object implements ActionListener {
-
-  private boolean debug = false;
-
-  private Field grids = null;
-  private DisplayImpl display = null;
-  private int blend = 0;
-
-  private Object lock = new Object();
-
-  private RealType t = null; // non-null if animation
-  private RealType x = null;
-  private RealType y = null;
-  private RealTupleType xy = null;
-  private MathType range = null; // RealType or RealTupleType
-  private int rangedim = 0;
-  private int nts = 0; // number of steps in sequence
-
-  Set tset = null; // t domain Set
-  Set xyset = null; // (x, y) domain Set
-  int nx, ny; // dimensions of xyset
-  int rx, ry; // dimensions of cut rectangle
-
-  float[][] cut = null;
-  float[][] replaced = null;
-  FlatField replacedff = null;
-  int replacedixlow, replacedixhi;
-  int replacediylow, replacediyhi;
-
-  AnimationControl acontrol = null;
-
-  ScalarMap tmap = null;
-  ScalarMap xmap = null;
-  ScalarMap ymap = null;
-
-  private double xlow, xhi, ylow, yhi; // rect boundaries
-  private int ixlow, ixhi, iylow, iyhi; // x and y indices
-
-  private CellImpl cell_rbb = null;
-  private CellImpl cell_xlyl = null;
-  private CellImpl cell_xlyh = null;
-  private CellImpl cell_xhyl = null;
-  private CellImpl cell_xhyh = null;
-
-  private DataReferenceImpl ref_rbb = null;
-  private DataReferenceImpl ref_xlyl = null;
-  private DataReferenceImpl ref_xlyh = null;
-  private DataReferenceImpl ref_xhyl = null;
-  private DataReferenceImpl ref_xhyh = null;
-  private DataReferenceImpl ref_rect = null;
-
-  private RubberBandBoxRendererJ3D rbbr = null;
-  private BoxDragRendererJ3D xlylr = null;
-  private BoxDragRendererJ3D xlyhr = null;
-  private BoxDragRendererJ3D xhylr = null;
-  private BoxDragRendererJ3D xhyhr = null;
-  private DefaultRendererJ3D rectr = null;
-
-  private CutAndPasteFields thiscp = null;
-
-  public CutAndPasteFields(Field gs, DisplayImplJ3D d)
-         throws VisADException, RemoteException {
-    this(gs, d, 0);
-  }
-
-  /**
-<pre>
-     gs has MathType (t -> ((x, y) -> v)) or ((x, y) -> v)
-     conditions on gs and display:
-     1. x and y mapped to XAxis, YAxis, ZAxis
-     2. (x, y) domain LinearSet
-     3. if (t -> ...), then t is mapped to Animation
-     b is width of blend region
-</pre>
-  */
-  public CutAndPasteFields(Field gs, DisplayImplJ3D d, int b)
-         throws VisADException, RemoteException {
-    grids = gs;
-    display = d;
-    if (b >= 0) blend = b;
-
-    thiscp = this;
-
-    FunctionType gstype = (FunctionType) gs.getType();
-    RealTupleType domain = gstype.getDomain();
-    int domdim = domain.getDimension();
-    if (domdim == 1) {
-      t = (RealType) domain.getComponent(0);
-      tset = gs.getDomainSet();
-      FunctionType gridtype = (FunctionType) gstype.getRange();
-      xy = gridtype.getDomain();
-      int dim = xy.getDimension();
-      if (dim != 2) {
-        throw new VisADException("bad grid Field domain dimension: " + dim);
-      }
-      range = gridtype.getRange();
-      nts = tset.getLength();
-      for (int i=0; i<nts; i++) {
-        FlatField ff = (FlatField) gs.getSample(i);
-        Set s = ff.getDomainSet();
-        if (xyset == null) {
-          xyset = s;
-        }
-        else {
-          if (!xyset.equals(s)) {
-            throw new VisADException("grid sets must match in animation");
-          }
-        }
-      }
-    }
-    else if (domdim == 2) {
-      t = null;
-      tset = null;
-      xy = domain;
-      range = gstype.getRange();
-      xyset = gs.getDomainSet();
-    }
-    else {
-      throw new VisADException("bad grid Field domain dimension: " + domdim);
-    }
-    x = (RealType) xy.getComponent(0);
-    y = (RealType) xy.getComponent(1);
-    if (!(xyset instanceof LinearSet)) {
-      throw new VisADException("grid set must be LinearSet");
-    }
-    nx = ((LinearSet) xyset).getLinear1DComponent(0).getLength();
-    ny = ((LinearSet) xyset).getLinear1DComponent(1).getLength();
-
-    if (range instanceof RealType) {
-      rangedim = 1;
-    }
-    else if (range instanceof RealTupleType) {
-      rangedim = ((RealTupleType) range).getDimension();
-    }
-    else {
-      throw new VisADException("bad grid Field range type: " + range);
-    }
-
-    Vector scalar_map_vector = display.getMapVector();
-    Enumeration en = scalar_map_vector.elements();
-    while (en.hasMoreElements()) {
-      ScalarMap map = (ScalarMap) en.nextElement();
-      ScalarType scalar = map.getScalar();
-      DisplayRealType dreal = map.getDisplayScalar();
-      if (scalar.equals(t)) {
-        if (Display.Animation.equals(dreal)) {
-          tmap = map;
-          acontrol = (AnimationControl) tmap.getControl();
-        }
-      }
-      else if (scalar.equals(x)) {
-        if (Display.XAxis.equals(dreal) ||
-            Display.YAxis.equals(dreal) ||
-            Display.ZAxis.equals(dreal)) {
-          xmap = map;
-        }
-      }
-      else if (scalar.equals(y)) {
-        if (Display.XAxis.equals(dreal) ||
-            Display.YAxis.equals(dreal) ||
-            Display.ZAxis.equals(dreal)) {
-          ymap = map;
-        }
-      }
-    }
-    if (xmap == null || ymap == null) {
-      throw new VisADException("grid domain RealType must be mapped to " +
-                               "XAxis, YAxis or ZAxis");
-    }
-    if (t != null && tmap == null) {
-      throw new VisADException("grid sequence must be mapped to Animation");
-    }
-
-    ref_rbb = new DataReferenceImpl("rbb");
-    ref_xlyl = new DataReferenceImpl("xlyl");
-    ref_xlyh = new DataReferenceImpl("xlyh");
-    ref_xhyl = new DataReferenceImpl("xhyl");
-    ref_xhyh = new DataReferenceImpl("xhyh");
-    ref_rect = new DataReferenceImpl("rect");
-
-    rbbr = new RubberBandBoxRendererJ3D(x, y);
-    display.addReferences(rbbr, ref_rbb);
-    rbbr.suppressExceptions(true);
-    rbbr.toggle(false);
-
-    xlylr = new BoxDragRendererJ3D(thiscp);
-    display.addReferences(xlylr, ref_xlyl);
-    xlylr.suppressExceptions(true);
-    xlylr.toggle(false);
-
-    xlyhr = new BoxDragRendererJ3D(thiscp);
-    display.addReferences(xlyhr, ref_xlyh);
-    xlyhr.suppressExceptions(true);
-    xlyhr.toggle(false);
-
-    xhylr = new BoxDragRendererJ3D(thiscp);
-    display.addReferences(xhylr, ref_xhyl);
-    xhylr.suppressExceptions(true);
-    xhylr.toggle(false);
-
-    xhyhr = new BoxDragRendererJ3D(thiscp);
-    display.addReferences(xhyhr, ref_xhyh);
-    xhyhr.suppressExceptions(true);
-    xhyhr.toggle(false);
-
-    rectr = new DefaultRendererJ3D();
-    display.addReferences(rectr, ref_rect);
-    rectr.suppressExceptions(true);
-    rectr.toggle(false);
-
-
-    cell_xlyl = new CellImpl() {
-      public void doAction() throws VisADException, RemoteException {
-        synchronized (lock) {
-          RealTuple rt = (RealTuple) ref_xlyl.getData();
-          if (rt == null) return;
-          double xl = ((Real) rt.getComponent(0)).getValue();
-          double yl = ((Real) rt.getComponent(1)).getValue();
-          if (!Util.isApproximatelyEqual(xl, xlow) ||
-              !Util.isApproximatelyEqual(yl, ylow)) {
-            xhi += (xl - xlow);
-            yhi += (yl - ylow);
-            xlow = xl;
-            ylow = yl;
-            drag();
-          }
-        }
-      }
-    };
-
-    cell_xlyh = new CellImpl() {
-      public void doAction() throws VisADException, RemoteException {
-        synchronized (lock) {
-          RealTuple rt = (RealTuple) ref_xlyh.getData();
-          if (rt == null) return;
-          double xl = ((Real) rt.getComponent(0)).getValue();
-          double yh = ((Real) rt.getComponent(1)).getValue();
-          if (!Util.isApproximatelyEqual(xl, xlow) ||
-              !Util.isApproximatelyEqual(yh, yhi)) {
-            xhi += (xl - xlow);
-            ylow += (yh - yhi);
-            xlow = xl;
-            yhi = yh;
-            drag();
-          }
-        }
-      }
-    };
-
-    cell_xhyl = new CellImpl() {
-      public void doAction() throws VisADException, RemoteException {
-        synchronized (lock) {
-          RealTuple rt = (RealTuple) ref_xhyl.getData();
-          if (rt == null) return;
-          double xh = ((Real) rt.getComponent(0)).getValue();
-          double yl = ((Real) rt.getComponent(1)).getValue();
-          if (!Util.isApproximatelyEqual(xh, xhi) ||
-              !Util.isApproximatelyEqual(yl, ylow)) {
-            xlow += (xh - xhi);
-            yhi += (yl - ylow);
-            xhi = xh;
-            ylow = yl;
-            drag();
-          }
-        }
-      }
-    };
-
-    cell_xhyh = new CellImpl() {
-      public void doAction() throws VisADException, RemoteException {
-        synchronized (lock) {
-          RealTuple rt = (RealTuple) ref_xhyh.getData();
-          if (rt == null) return;
-          double xh = ((Real) rt.getComponent(0)).getValue();
-          double yh = ((Real) rt.getComponent(1)).getValue();
-          if (!Util.isApproximatelyEqual(xh, xhi) ||
-              !Util.isApproximatelyEqual(yh, yhi)) {
-            xlow += (xh - xhi);
-            ylow += (yh - yhi);
-            xhi = xh;
-            yhi = yh;
-            drag();
-          }
-        }
-      }
-    };
-
-    // rubber band box release
-    cell_rbb = new CellImpl() {
-      public void doAction() throws VisADException, RemoteException {
-        synchronized (lock) {
-          Set set = (Set) ref_rbb.getData();
-          if (set == null) return;
-          float[][] samples = set.getSamples();
-          if (samples == null) return;
-  
-          xlow = samples[0][0];
-          ylow = samples[1][0];
-          xhi = samples[0][1];
-          yhi = samples[1][1];
-  
-          if (xlow > xhi) {
-            double t = xlow;
-            xlow = xhi;
-            xhi = t;
-          }
-          if (ylow > yhi) {
-            double t = ylow;
-            ylow = yhi;
-            yhi = t;
-          }
-  
-          if (!getIndices(true)) {
-            if (debug) System.out.println("bad box");
-            return;
-          }
-          getRect();
-          replacedff = null;
-   
-          cell_rbb.removeReference(ref_rbb);
-          drag();
-          cell_xlyl.addReference(ref_xlyl);
-          cell_xlyh.addReference(ref_xlyh);
-          cell_xhyl.addReference(ref_xhyl);
-          cell_xhyh.addReference(ref_xhyh);
-  
-          display.disableAction();
-          xlylr.toggle(true);
-          xlyhr.toggle(true);
-          xhylr.toggle(true);
-          xhyhr.toggle(true);
-          rectr.toggle(true);
-          rbbr.toggle(false);
-          display.enableAction();
-        }
-      }
-    };
-  }
-
-  public void start() throws VisADException, RemoteException {
-    synchronized (lock) {
-      cell_rbb.addReference(ref_rbb);
-      Gridded2DSet dummy_set = new Gridded2DSet(xy, null, 1);
-      ref_rbb.setData(dummy_set);
-      rbbr.toggle(true);
-    }
-  }
-
-  public void stop() throws VisADException, RemoteException {
-    synchronized (lock) {
-      display.disableAction();
-      rbbr.toggle(false);
-      xlylr.toggle(false);
-      xlyhr.toggle(false);
-      xhylr.toggle(false);
-      xhyhr.toggle(false);
-      rectr.toggle(false);
-      ref_xlyl.setData(null);
-      ref_xlyh.setData(null);
-      ref_xhyl.setData(null);
-      ref_xhyh.setData(null);
-      ref_rect.setData(null);
-      display.enableAction();
-  
-      try { cell_rbb.removeReference(ref_rbb); }
-      catch (ReferenceException e) { }
-      try { cell_xlyl.removeReference(ref_xlyl); }
-      catch (ReferenceException e) { }
-      try { cell_xlyh.removeReference(ref_xlyh); }
-      catch (ReferenceException e) { }
-      try { cell_xhyl.removeReference(ref_xhyl); }
-      catch (ReferenceException e) { }
-      try { cell_xhyh.removeReference(ref_xhyh); }
-      catch (ReferenceException e) { }
-    }
-  }
-
-  public void undo() throws VisADException, RemoteException {
-    synchronized (lock) {
-      if (replacedff != null) {
-        float[][] samples = replacedff.getFloats(false);
-        for (int ix=replacedixlow; ix<=replacedixhi; ix++) {
-          for (int iy=replacediylow; iy<=replacediyhi; iy++) {
-            int i = ix + nx * iy;
-            int j = (ix - replacedixlow) + rx * (iy - replacediylow);
-            for (int k=0; k<rangedim; k++) samples[k][i] = replaced[k][j];
-          }
-        }
-        replacedff.setSamples(samples, false);
-      }
-      replacedff = null;
-    }
-    stop();
-  }
-
-  public void setBlend(int b) {
-    if (b >= 0) blend = b;
-  }
-
-  /**
-   set ixlow, iylow, ixhi, iyhi from xlow, ylow, xhi, yhi
-   if (rubber) set rx, ry
-   else make sure ixlow, iylow, ixhi, iyhi are consistent with rx, ry
-   */
-  private boolean getIndices(boolean rubber) throws VisADException {
-    float[][] samples = {{(float) xlow, (float) xhi},
-                         {(float) ylow, (float) yhi}};
-    int[] indices = xyset.valueToIndex(samples);
-    int indexlow = indices[0];
-    int indexhi = indices[1];
-    if (indexlow < 0 || indexhi < 0) return false;
-
-    if (rubber) {
-      samples = xyset.indexToValue(indices);
-      xlow = samples[0][0];
-      ylow = samples[1][0];
-      xhi = samples[0][1];
-      yhi = samples[1][1];
-    }
-
-    if (indexlow > indexhi) {
-      int t= indexlow;
-      indexlow = indexhi;
-      indexhi = t;
-    }
-
-    // i = ix + nx * iy
-    iylow = indexlow / nx;
-    ixlow = indexlow % nx;
-    iyhi = indexhi / nx;
-    ixhi = indexhi % nx;
-    if (ixlow > ixhi) {
-      int t= ixlow;
-      ixlow = ixhi;
-      ixhi = t;
-    }
-    if (iylow > iyhi) {
-      int t= iylow;
-      iylow = iyhi;
-      iyhi = t;
-    }
-
-    if (rubber) {
-      rx = (ixhi - ixlow) + 1;
-      ry = (iyhi - iylow) + 1;
-    }
-    else {
-      int tx = (ixhi - ixlow) + 1;
-      int ty = (iyhi - iylow) + 1;
-      if (rx != tx) {
-        if ((ixlow + rx - 1) < nx) ixhi = ixlow + rx - 1;
-        else ixlow = ixhi - (rx - 1);
-      }
-      if (ry != ty) {
-        if ((iylow + ry - 1) < ny) iyhi = iylow + ry - 1;
-        else iylow = iyhi - (ry - 1);
-      }
-    }
-
-    return true;
-  }
-
-  private void getRect() throws VisADException, RemoteException {
-    FlatField ff = null;
-    if (t != null) {
-      int index = getAnimationIndex();
-      if (index < 0 || index >= nts) return;
-      ff = (FlatField) grids.getSample(index);
-    }
-    else {
-      ff = (FlatField) grids;
-    }
-    float[][] samples = ff.getFloats(false);
-    cut = new float[rangedim][rx * ry];
-    for (int ix=ixlow; ix<=ixhi; ix++) {
-      for (int iy=iylow; iy<=iyhi; iy++) {
-        int i = ix + nx * iy;
-        int j = (ix - ixlow) + rx * (iy - iylow);
-        for (int k=0; k<rangedim; k++) cut[k][j] = samples[k][i];
-      }
-    }
-  }
-
-  private void replaceRect() throws VisADException, RemoteException {
-    int index = 0;
-    if (t != null) {
-      index = getAnimationIndex();
-      if (index < 0 || index >= nts) return;
-    }
-
-    if (!getIndices(false)) {
-      if (debug) System.out.println("bad box");
-      return;
-    }
-
-    if (replacedff != null) {
-      float[][] samples = replacedff.getFloats(false);
-      for (int ix=replacedixlow; ix<=replacedixhi; ix++) {
-        for (int iy=replacediylow; iy<=replacediyhi; iy++) {
-          int i = ix + nx * iy;
-          int j = (ix - replacedixlow) + rx * (iy - replacediylow);
-          for (int k=0; k<rangedim; k++) samples[k][i] = replaced[k][j];
-        }
-      }
-      replacedff.setSamples(samples, false);
-    }
-
-    FlatField ff = null;
-    if (t != null) {
-      ff = (FlatField) grids.getSample(index);
-    }
-    else {
-      ff = (FlatField) grids;
-    }
-    float[][] samples = ff.getFloats(false);
-    replaced = new float[rangedim][rx * ry];
-    for (int ix=ixlow; ix<=ixhi; ix++) {
-      for (int iy=iylow; iy<=iyhi; iy++) {
-        int i = ix + nx * iy;
-        int j = (ix - ixlow) + rx * (iy - iylow);
-        for (int k=0; k<rangedim; k++) replaced[k][j] = samples[k][i];
-        if (blend == 0) {
-          for (int k=0; k<rangedim; k++) samples[k][i] = cut[k][j];
-        }
-        else {
-          int d = ix - ixlow;
-          if ((ixhi - ix) < d) d = ixhi - ix;
-          if ((iy - iylow) < d) d = iy - iylow;
-          if ((iyhi - iy) < d) d = iyhi - iy;
-          if (d > blend) {
-            for (int k=0; k<rangedim; k++) samples[k][i] = cut[k][j];
-          }
-          else {
-            float a = ((float) d) / ((float) blend);
-            float b = 1.0f - a;
-            for (int k=0; k<rangedim; k++) {
-              samples[k][i] = b * samples[k][i] + a * cut[k][j];
-            }
-          }
-        }
-      }
-    }
-    ff.setSamples(samples, false);
-    replacedff = ff;
-    replacedixlow = ixlow;
-    replacedixhi = ixhi;
-    replacediylow = iylow;
-    replacediyhi = iyhi;
-  }
-
-  private int getAnimationIndex() throws VisADException {
-    int[] indices = {acontrol.getCurrent()};
-    Set aset = acontrol.getSet();
-    double[][] values = aset.indexToDouble(indices);
-    int[] tindices = tset.doubleToIndex(values);
-    return tindices[0];
-  }
-
-  private void drag() throws VisADException, RemoteException {
-    display.disableAction();
-    ref_xlyl.setData(new RealTuple(xy, new double[] {xlow, ylow}));
-    ref_xlyh.setData(new RealTuple(xy, new double[] {xlow, yhi}));
-    ref_xhyl.setData(new RealTuple(xy, new double[] {xhi, ylow}));
-    ref_xhyh.setData(new RealTuple(xy, new double[] {xhi, yhi}));
-    float[][] samples =
-      {{(float) xlow, (float) xlow, (float) xhi, (float) xhi, (float) xlow},
-       {(float) ylow, (float) yhi, (float) yhi, (float) ylow, (float) ylow}};
-    ref_rect.setData(new Gridded2DSet(xy, samples, 5));
-    display.enableAction();
-  }
-
-  // BoxDragRendererJ3D button release
-  void drag_release() {
-    synchronized (lock) {
-      try {
-        replaceRect();
-      }
-      catch (VisADException e) {
-        if (debug) System.out.println("release fail: " + e.toString());
-      }
-      catch (RemoteException e) {
-        if (debug) System.out.println("release fail: " + e.toString());
-      }
-    }
-  }
-
-  private static final int NSTAS = 64; // actually NSTAS * NSTAS
-  private static final int NTIMES = 10;
-
-  public static void main(String args[])
-         throws VisADException, RemoteException {
-
-    // construct RealTypes for wind record components
-    RealType x = RealType.getRealType("x");
-    RealType y = RealType.getRealType("y");
-    RealType lat = RealType.Latitude;
-    RealType lon = RealType.Longitude;
-    RealTupleType xy = new RealTupleType(x, y);
-    RealType windx = RealType.getRealType("windx",
-                          CommonUnit.meterPerSecond);     
-    RealType windy = RealType.getRealType("windy",
-                          CommonUnit.meterPerSecond);     
-    RealType red = RealType.getRealType("red");
-    RealType green = RealType.getRealType("green");
-
-    // EarthVectorType extends RealTupleType and says that its
-    // components are vectors in m/s with components parallel
-    // to Longitude (positive east) and Latitude (positive north)
-    EarthVectorType windxy = new EarthVectorType(windx, windy);
-
-    RealType time = RealType.Time;
-    double startt = new DateTime(1999, 122, 57060).getValue();
-    Linear1DSet time_set = new Linear1DSet(time, startt, startt + 2700.0, NTIMES);
-
-    Linear2DSet grid_set = new Integer2DSet(xy, NSTAS, NSTAS);
-
-    RealTupleType tuple_type = new RealTupleType(new RealType[]
-             {lon, lat, windx, windy, red, green});
-
-    FunctionType field_type = new FunctionType(xy, tuple_type);
-    FunctionType seq_type = new FunctionType(time, field_type);
-
-    // construct first Java3D display and mappings that govern
-    // how wind records are displayed
-    DisplayImplJ3D display1 =
-      new DisplayImplJ3D("display1", new TwoDDisplayRendererJ3D());
-    ScalarMap ymap = new ScalarMap(y, Display.YAxis);
-    display1.addMap(ymap);
-    ScalarMap xmap = new ScalarMap(x, Display.XAxis);
-    display1.addMap(xmap);
-
-    ScalarMap cmap = null;
-    if (args.length > 0) {
-      cmap = new ScalarMap(windy, Display.RGB);
-    }
-    else {
-      cmap = new ScalarMap(windy, Display.IsoContour);
-    }
-    display1.addMap(cmap);
-
-    ScalarMap amap = new ScalarMap(time, Display.Animation);
-    display1.addMap(amap);
-    AnimationControl acontrol = (AnimationControl) amap.getControl();
-    acontrol.setStep(500);
-
-    // create an array of NSTAS by NSTAS winds
-    FieldImpl field = new FieldImpl(seq_type, time_set);
-    double[][] values = new double[6][NSTAS * NSTAS];
-    for (int k=0; k<NTIMES; k++) {
-      FlatField ff = new FlatField(field_type, grid_set);
-      int m = 0;
-      for (int i=0; i<NSTAS; i++) {
-        for (int j=0; j<NSTAS; j++) {
-
-          double u = 2.0 * i / (NSTAS - 1.0) - 1.0;
-          double v = 2.0 * j / (NSTAS - 1.0) - 1.0;
-  
-          // each wind record is a Tuple (lon, lat, (windx, windy), red, green)
-          // set colors by wind components, just for grins
-          values[0][m] = 10.0 * u;
-          values[1][m] = 10.0 * v - 40.0;
-          double fx = k + 30.0 * u;
-          double fy = 30.0 * v;
-          double fd =
-            Data.RADIANS_TO_DEGREES * Math.atan2(-fx, -fy) + k * 15.0;
-          double fs = Math.sqrt(fx * fx + fy * fy);
-          values[2][m] = fd;
-          values[3][m] = fs;
-          values[4][m] = u;
-          values[5][m] = v;
-          m++;
-        }
-      }
-      ff.setSamples(values);
-      field.setSample(k, ff);
-    }
-
-    DataReferenceImpl seq_ref = new DataReferenceImpl("seq");
-    seq_ref.setData(field);
-    display1.addReference(seq_ref);
-
-    final CutAndPasteFields cp = new CutAndPasteFields(field, display1);
-
-    final DataReferenceImpl blend_ref = new DataReferenceImpl("blend_ref");
-    VisADSlider blend_slider =
-      new VisADSlider("blend", 0, 10, 0, 1.0, blend_ref, RealType.Generic);
-    CellImpl blend_cell = new CellImpl() {
-      public void doAction() throws VisADException, RemoteException {
-        int blend = (int) ((Real) blend_ref.getData()).getValue();
-        cp.setBlend(blend);
-      }
-    };
-    blend_cell.addReference(blend_ref);
-
-    // create JFrame (i.e., a window) for display and slider
-    JFrame frame = new JFrame("test CollectiveBarbManipulation");
-    frame.addWindowListener(new WindowAdapter() {
-      public void windowClosing(WindowEvent e) {System.exit(0);}
-    });
-
-    // create JPanel in JFrame
-    JPanel panel = new JPanel();
-    panel.setLayout(new BoxLayout(panel, BoxLayout.X_AXIS));
-
-    JPanel panel1 = new JPanel();
-    panel1.setLayout(new BoxLayout(panel1, BoxLayout.Y_AXIS));
-    JPanel panel2 = new JPanel();
-    panel2.setLayout(new BoxLayout(panel2, BoxLayout.Y_AXIS));
-
-
-    panel1.add(display1.getComponent());
-    panel1.setMaximumSize(new Dimension(400, 600));
-
-    JPanel panel3 = new JPanel();
-    panel3.setLayout(new BoxLayout(panel3, BoxLayout.X_AXIS));
-    final JButton start = new JButton("start");
-    start.addActionListener(cp);
-    start.setActionCommand("start");
-    final JButton stop = new JButton("stop");
-    stop.addActionListener(cp);
-    stop.setActionCommand("stop");
-    final JButton undo = new JButton("undo");
-    undo.addActionListener(cp);
-    undo.setActionCommand("undo");
-    panel3.add(start);
-    panel3.add(stop);
-    panel3.add(undo);
-
-    panel2.add(new AnimationWidget(amap));
-    if (args.length > 0) {
-      LabeledColorWidget lcw = new LabeledColorWidget(cmap);
-      lcw.setMaximumSize(new Dimension(400, 200));
-      panel2.add(lcw);
-    }
-    else {
-      ContourWidget cw = new ContourWidget(cmap);
-      cw.setMaximumSize(new Dimension(400, 200));
-      panel2.add(cw);
-    }
-    panel2.add(new JLabel(" "));
-    panel2.add(blend_slider);
-    panel2.add(new JLabel(" "));
-    panel2.add(panel3);
-    panel2.setMaximumSize(new Dimension(400, 600));
-
-    panel.add(panel1);
-    panel.add(panel2);
-    frame.getContentPane().add(panel);
-
-    // set size of JFrame and make it visible
-    frame.setSize(800, 600);
-    frame.setVisible(true);
-  }
-
-  public void actionPerformed(ActionEvent e) {
-    String cmd = e.getActionCommand();
-    if (cmd.equals("start")) {
-      try {
-        start();
-      }
-      catch (VisADException ex) {
-        ex.printStackTrace();
-      }
-      catch (RemoteException ex) {
-        ex.printStackTrace();
-      }
-    }
-    else if (cmd.equals("stop")) {
-      try {
-        stop();
-      }
-      catch (VisADException ex) {
-        ex.printStackTrace();
-      }
-      catch (RemoteException ex) {
-        ex.printStackTrace();
-      }
-    }
-    else if (cmd.equals("undo")) {
-      try {
-        undo();
-      }
-      catch (VisADException ex) {
-        ex.printStackTrace();
-      }
-      catch (RemoteException ex) {
-        ex.printStackTrace();
-      }
-    }
-  }
-
-}
-
-class BoxDragRendererJ3D extends DirectManipulationRendererJ3D {
-
-  CutAndPasteFields cp;
-
-  BoxDragRendererJ3D(CutAndPasteFields c) {
-    super();
-    cp = c;
-  }
-
-  /** mouse button released, ending direct manipulation */
-  public void release_direct() {
-    cp.drag_release();
-  }
-}
-
->>>>>>> 3caf8a88
+//
+// CutAndPasteFields.java
+//
+
+/*
+VisAD system for interactive analysis and visualization of numerical
+data.  Copyright (C) 1996 - 2017 Bill Hibbard, Curtis Rueden, Tom
+Rink, Dave Glowacki, Steve Emmerson, Tom Whittaker, Don Murray, and
+Tommy Jasmin.
+
+This library is free software; you can redistribute it and/or
+modify it under the terms of the GNU Library General Public
+License as published by the Free Software Foundation; either
+version 2 of the License, or (at your option) any later version.
+
+This library is distributed in the hope that it will be useful,
+but WITHOUT ANY WARRANTY; without even the implied warranty of
+MERCHANTABILITY or FITNESS FOR A PARTICULAR PURPOSE.  See the GNU
+Library General Public License for more details.
+
+You should have received a copy of the GNU Library General Public
+License along with this library; if not, write to the Free
+Software Foundation, Inc., 59 Temple Place - Suite 330, Boston,
+MA 02111-1307, USA
+*/
+
+package visad.bom;
+
+import visad.*;
+import visad.util.*;
+import visad.java3d.*;
+
+import java.awt.*;
+import java.awt.event.*;
+import javax.swing.*;
+import java.util.Vector;
+import java.util.Enumeration;
+import java.rmi.*;
+
+/**
+</pre>
+   CutAndPasteFields is the VisAD class for cutting and pasting
+   regions of fields.<p>
+   Construct a CutAndPasteFields object linked to a 2-D grid [a FlatField
+   with MathType ((x, y) -> range)]) or a sequence of 2-D grids {a FieldImpl
+   with MathType (t -> ((x, y) -> range))], a DisplayImpl, and an optional
+   integer blend region width. The grid or grids must all have the same
+   Linear domain Set (Linear2DSet or LinearNDSet with domain dimension = 2),
+   and the domain must be mapped to two of XAxis, YAxis and ZAxis. If a
+   sequence of grids, the sequence domain must be mapped to Animation. The
+   grid may have any number of range RealTypes.
+
+   The CutAndPasteFields object operates in a sequence:
+   1. Invokes its start() method to start.
+   2. User drags a grid sector rectangle with the right mouse button.
+      This rectangle must lie inside the grid.
+   3. When the user releases, the rectangle appears fixed over the grid.
+   4. The user can change to a different time step, and drag the rectangle
+      by one of its corners. On release, it must lie inside the grid.
+   5. The source grid sector is pasted into the destination, within blending
+      over a certain width near the destination border.
+   6. The user can change time step or drag the rectangle any number of
+      times: each time the previous paste is undone and the source grid
+      sector is pasted into the new time and location.
+   7. At any point after start(), the application can invoke stop() to
+      stop the process.
+   8. After a source rectangle has been pasted, the application can invoke
+      undo() to undo the paste and stop the process.
+   9. The process can be restarted by invoking start(), any number of times.
+   10. At any point, the application can invoke setBlend() to change the
+       width of the blend region.
+
+   The main() method illustrates a simple GUI and test case with a sequnece
+   of grids. Run 'java visad.bom.CutAndPasteFields' to test with contour
+   values, and run 'java visad.bom.CutAndPasteFields 1' to test with color
+   values.
+</pre>
+*/
+public class CutAndPasteFields extends Object implements ActionListener {
+
+  private boolean debug = false;
+
+  private Field grids = null;
+  private DisplayImpl display = null;
+  private int blend = 0;
+
+  private Object lock = new Object();
+
+  private RealType t = null; // non-null if animation
+  private RealType x = null;
+  private RealType y = null;
+  private RealTupleType xy = null;
+  private MathType range = null; // RealType or RealTupleType
+  private int rangedim = 0;
+  private int nts = 0; // number of steps in sequence
+
+  Set tset = null; // t domain Set
+  Set xyset = null; // (x, y) domain Set
+  int nx, ny; // dimensions of xyset
+  int rx, ry; // dimensions of cut rectangle
+
+  float[][] cut = null;
+  float[][] replaced = null;
+  FlatField replacedff = null;
+  int replacedixlow, replacedixhi;
+  int replacediylow, replacediyhi;
+
+  AnimationControl acontrol = null;
+
+  ScalarMap tmap = null;
+  ScalarMap xmap = null;
+  ScalarMap ymap = null;
+
+  private double xlow, xhi, ylow, yhi; // rect boundaries
+  private int ixlow, ixhi, iylow, iyhi; // x and y indices
+
+  private CellImpl cell_rbb = null;
+  private CellImpl cell_xlyl = null;
+  private CellImpl cell_xlyh = null;
+  private CellImpl cell_xhyl = null;
+  private CellImpl cell_xhyh = null;
+
+  private DataReferenceImpl ref_rbb = null;
+  private DataReferenceImpl ref_xlyl = null;
+  private DataReferenceImpl ref_xlyh = null;
+  private DataReferenceImpl ref_xhyl = null;
+  private DataReferenceImpl ref_xhyh = null;
+  private DataReferenceImpl ref_rect = null;
+
+  private RubberBandBoxRendererJ3D rbbr = null;
+  private BoxDragRendererJ3D xlylr = null;
+  private BoxDragRendererJ3D xlyhr = null;
+  private BoxDragRendererJ3D xhylr = null;
+  private BoxDragRendererJ3D xhyhr = null;
+  private DefaultRendererJ3D rectr = null;
+
+  private CutAndPasteFields thiscp = null;
+
+  public CutAndPasteFields(Field gs, DisplayImplJ3D d)
+         throws VisADException, RemoteException {
+    this(gs, d, 0);
+  }
+
+  /**
+<pre>
+     gs has MathType (t -> ((x, y) -> v)) or ((x, y) -> v)
+     conditions on gs and display:
+     1. x and y mapped to XAxis, YAxis, ZAxis
+     2. (x, y) domain LinearSet
+     3. if (t -> ...), then t is mapped to Animation
+     b is width of blend region
+</pre>
+  */
+  public CutAndPasteFields(Field gs, DisplayImplJ3D d, int b)
+         throws VisADException, RemoteException {
+    grids = gs;
+    display = d;
+    if (b >= 0) blend = b;
+
+    thiscp = this;
+
+    FunctionType gstype = (FunctionType) gs.getType();
+    RealTupleType domain = gstype.getDomain();
+    int domdim = domain.getDimension();
+    if (domdim == 1) {
+      t = (RealType) domain.getComponent(0);
+      tset = gs.getDomainSet();
+      FunctionType gridtype = (FunctionType) gstype.getRange();
+      xy = gridtype.getDomain();
+      int dim = xy.getDimension();
+      if (dim != 2) {
+        throw new VisADException("bad grid Field domain dimension: " + dim);
+      }
+      range = gridtype.getRange();
+      nts = tset.getLength();
+      for (int i=0; i<nts; i++) {
+        FlatField ff = (FlatField) gs.getSample(i);
+        Set s = ff.getDomainSet();
+        if (xyset == null) {
+          xyset = s;
+        }
+        else {
+          if (!xyset.equals(s)) {
+            throw new VisADException("grid sets must match in animation");
+          }
+        }
+      }
+    }
+    else if (domdim == 2) {
+      t = null;
+      tset = null;
+      xy = domain;
+      range = gstype.getRange();
+      xyset = gs.getDomainSet();
+    }
+    else {
+      throw new VisADException("bad grid Field domain dimension: " + domdim);
+    }
+    x = (RealType) xy.getComponent(0);
+    y = (RealType) xy.getComponent(1);
+    if (!(xyset instanceof LinearSet)) {
+      throw new VisADException("grid set must be LinearSet");
+    }
+    nx = ((LinearSet) xyset).getLinear1DComponent(0).getLength();
+    ny = ((LinearSet) xyset).getLinear1DComponent(1).getLength();
+
+    if (range instanceof RealType) {
+      rangedim = 1;
+    }
+    else if (range instanceof RealTupleType) {
+      rangedim = ((RealTupleType) range).getDimension();
+    }
+    else {
+      throw new VisADException("bad grid Field range type: " + range);
+    }
+
+    Vector scalar_map_vector = display.getMapVector();
+    Enumeration en = scalar_map_vector.elements();
+    while (en.hasMoreElements()) {
+      ScalarMap map = (ScalarMap) en.nextElement();
+      ScalarType scalar = map.getScalar();
+      DisplayRealType dreal = map.getDisplayScalar();
+      if (scalar.equals(t)) {
+        if (Display.Animation.equals(dreal)) {
+          tmap = map;
+          acontrol = (AnimationControl) tmap.getControl();
+        }
+      }
+      else if (scalar.equals(x)) {
+        if (Display.XAxis.equals(dreal) ||
+            Display.YAxis.equals(dreal) ||
+            Display.ZAxis.equals(dreal)) {
+          xmap = map;
+        }
+      }
+      else if (scalar.equals(y)) {
+        if (Display.XAxis.equals(dreal) ||
+            Display.YAxis.equals(dreal) ||
+            Display.ZAxis.equals(dreal)) {
+          ymap = map;
+        }
+      }
+    }
+    if (xmap == null || ymap == null) {
+      throw new VisADException("grid domain RealType must be mapped to " +
+                               "XAxis, YAxis or ZAxis");
+    }
+    if (t != null && tmap == null) {
+      throw new VisADException("grid sequence must be mapped to Animation");
+    }
+
+    ref_rbb = new DataReferenceImpl("rbb");
+    ref_xlyl = new DataReferenceImpl("xlyl");
+    ref_xlyh = new DataReferenceImpl("xlyh");
+    ref_xhyl = new DataReferenceImpl("xhyl");
+    ref_xhyh = new DataReferenceImpl("xhyh");
+    ref_rect = new DataReferenceImpl("rect");
+
+    rbbr = new RubberBandBoxRendererJ3D(x, y);
+    display.addReferences(rbbr, ref_rbb);
+    rbbr.suppressExceptions(true);
+    rbbr.toggle(false);
+
+    xlylr = new BoxDragRendererJ3D(thiscp);
+    display.addReferences(xlylr, ref_xlyl);
+    xlylr.suppressExceptions(true);
+    xlylr.toggle(false);
+
+    xlyhr = new BoxDragRendererJ3D(thiscp);
+    display.addReferences(xlyhr, ref_xlyh);
+    xlyhr.suppressExceptions(true);
+    xlyhr.toggle(false);
+
+    xhylr = new BoxDragRendererJ3D(thiscp);
+    display.addReferences(xhylr, ref_xhyl);
+    xhylr.suppressExceptions(true);
+    xhylr.toggle(false);
+
+    xhyhr = new BoxDragRendererJ3D(thiscp);
+    display.addReferences(xhyhr, ref_xhyh);
+    xhyhr.suppressExceptions(true);
+    xhyhr.toggle(false);
+
+    rectr = new DefaultRendererJ3D();
+    display.addReferences(rectr, ref_rect);
+    rectr.suppressExceptions(true);
+    rectr.toggle(false);
+
+
+    cell_xlyl = new CellImpl() {
+      public void doAction() throws VisADException, RemoteException {
+        synchronized (lock) {
+          RealTuple rt = (RealTuple) ref_xlyl.getData();
+          if (rt == null) return;
+          double xl = ((Real) rt.getComponent(0)).getValue();
+          double yl = ((Real) rt.getComponent(1)).getValue();
+          if (!Util.isApproximatelyEqual(xl, xlow) ||
+              !Util.isApproximatelyEqual(yl, ylow)) {
+            xhi += (xl - xlow);
+            yhi += (yl - ylow);
+            xlow = xl;
+            ylow = yl;
+            drag();
+          }
+        }
+      }
+    };
+
+    cell_xlyh = new CellImpl() {
+      public void doAction() throws VisADException, RemoteException {
+        synchronized (lock) {
+          RealTuple rt = (RealTuple) ref_xlyh.getData();
+          if (rt == null) return;
+          double xl = ((Real) rt.getComponent(0)).getValue();
+          double yh = ((Real) rt.getComponent(1)).getValue();
+          if (!Util.isApproximatelyEqual(xl, xlow) ||
+              !Util.isApproximatelyEqual(yh, yhi)) {
+            xhi += (xl - xlow);
+            ylow += (yh - yhi);
+            xlow = xl;
+            yhi = yh;
+            drag();
+          }
+        }
+      }
+    };
+
+    cell_xhyl = new CellImpl() {
+      public void doAction() throws VisADException, RemoteException {
+        synchronized (lock) {
+          RealTuple rt = (RealTuple) ref_xhyl.getData();
+          if (rt == null) return;
+          double xh = ((Real) rt.getComponent(0)).getValue();
+          double yl = ((Real) rt.getComponent(1)).getValue();
+          if (!Util.isApproximatelyEqual(xh, xhi) ||
+              !Util.isApproximatelyEqual(yl, ylow)) {
+            xlow += (xh - xhi);
+            yhi += (yl - ylow);
+            xhi = xh;
+            ylow = yl;
+            drag();
+          }
+        }
+      }
+    };
+
+    cell_xhyh = new CellImpl() {
+      public void doAction() throws VisADException, RemoteException {
+        synchronized (lock) {
+          RealTuple rt = (RealTuple) ref_xhyh.getData();
+          if (rt == null) return;
+          double xh = ((Real) rt.getComponent(0)).getValue();
+          double yh = ((Real) rt.getComponent(1)).getValue();
+          if (!Util.isApproximatelyEqual(xh, xhi) ||
+              !Util.isApproximatelyEqual(yh, yhi)) {
+            xlow += (xh - xhi);
+            ylow += (yh - yhi);
+            xhi = xh;
+            yhi = yh;
+            drag();
+          }
+        }
+      }
+    };
+
+    // rubber band box release
+    cell_rbb = new CellImpl() {
+      public void doAction() throws VisADException, RemoteException {
+        synchronized (lock) {
+          Set set = (Set) ref_rbb.getData();
+          if (set == null) return;
+          float[][] samples = set.getSamples();
+          if (samples == null) return;
+  
+          xlow = samples[0][0];
+          ylow = samples[1][0];
+          xhi = samples[0][1];
+          yhi = samples[1][1];
+  
+          if (xlow > xhi) {
+            double t = xlow;
+            xlow = xhi;
+            xhi = t;
+          }
+          if (ylow > yhi) {
+            double t = ylow;
+            ylow = yhi;
+            yhi = t;
+          }
+  
+          if (!getIndices(true)) {
+            if (debug) System.out.println("bad box");
+            return;
+          }
+          getRect();
+          replacedff = null;
+   
+          cell_rbb.removeReference(ref_rbb);
+          drag();
+          cell_xlyl.addReference(ref_xlyl);
+          cell_xlyh.addReference(ref_xlyh);
+          cell_xhyl.addReference(ref_xhyl);
+          cell_xhyh.addReference(ref_xhyh);
+  
+          display.disableAction();
+          xlylr.toggle(true);
+          xlyhr.toggle(true);
+          xhylr.toggle(true);
+          xhyhr.toggle(true);
+          rectr.toggle(true);
+          rbbr.toggle(false);
+          display.enableAction();
+        }
+      }
+    };
+  }
+
+  public void start() throws VisADException, RemoteException {
+    synchronized (lock) {
+      cell_rbb.addReference(ref_rbb);
+      Gridded2DSet dummy_set = new Gridded2DSet(xy, null, 1);
+      ref_rbb.setData(dummy_set);
+      rbbr.toggle(true);
+    }
+  }
+
+  public void stop() throws VisADException, RemoteException {
+    synchronized (lock) {
+      display.disableAction();
+      rbbr.toggle(false);
+      xlylr.toggle(false);
+      xlyhr.toggle(false);
+      xhylr.toggle(false);
+      xhyhr.toggle(false);
+      rectr.toggle(false);
+      ref_xlyl.setData(null);
+      ref_xlyh.setData(null);
+      ref_xhyl.setData(null);
+      ref_xhyh.setData(null);
+      ref_rect.setData(null);
+      display.enableAction();
+  
+      try { cell_rbb.removeReference(ref_rbb); }
+      catch (ReferenceException e) { }
+      try { cell_xlyl.removeReference(ref_xlyl); }
+      catch (ReferenceException e) { }
+      try { cell_xlyh.removeReference(ref_xlyh); }
+      catch (ReferenceException e) { }
+      try { cell_xhyl.removeReference(ref_xhyl); }
+      catch (ReferenceException e) { }
+      try { cell_xhyh.removeReference(ref_xhyh); }
+      catch (ReferenceException e) { }
+    }
+  }
+
+  public void undo() throws VisADException, RemoteException {
+    synchronized (lock) {
+      if (replacedff != null) {
+        float[][] samples = replacedff.getFloats(false);
+        for (int ix=replacedixlow; ix<=replacedixhi; ix++) {
+          for (int iy=replacediylow; iy<=replacediyhi; iy++) {
+            int i = ix + nx * iy;
+            int j = (ix - replacedixlow) + rx * (iy - replacediylow);
+            for (int k=0; k<rangedim; k++) samples[k][i] = replaced[k][j];
+          }
+        }
+        replacedff.setSamples(samples, false);
+      }
+      replacedff = null;
+    }
+    stop();
+  }
+
+  public void setBlend(int b) {
+    if (b >= 0) blend = b;
+  }
+
+  /**
+   set ixlow, iylow, ixhi, iyhi from xlow, ylow, xhi, yhi
+   if (rubber) set rx, ry
+   else make sure ixlow, iylow, ixhi, iyhi are consistent with rx, ry
+   */
+  private boolean getIndices(boolean rubber) throws VisADException {
+    float[][] samples = {{(float) xlow, (float) xhi},
+                         {(float) ylow, (float) yhi}};
+    int[] indices = xyset.valueToIndex(samples);
+    int indexlow = indices[0];
+    int indexhi = indices[1];
+    if (indexlow < 0 || indexhi < 0) return false;
+
+    if (rubber) {
+      samples = xyset.indexToValue(indices);
+      xlow = samples[0][0];
+      ylow = samples[1][0];
+      xhi = samples[0][1];
+      yhi = samples[1][1];
+    }
+
+    if (indexlow > indexhi) {
+      int t= indexlow;
+      indexlow = indexhi;
+      indexhi = t;
+    }
+
+    // i = ix + nx * iy
+    iylow = indexlow / nx;
+    ixlow = indexlow % nx;
+    iyhi = indexhi / nx;
+    ixhi = indexhi % nx;
+    if (ixlow > ixhi) {
+      int t= ixlow;
+      ixlow = ixhi;
+      ixhi = t;
+    }
+    if (iylow > iyhi) {
+      int t= iylow;
+      iylow = iyhi;
+      iyhi = t;
+    }
+
+    if (rubber) {
+      rx = (ixhi - ixlow) + 1;
+      ry = (iyhi - iylow) + 1;
+    }
+    else {
+      int tx = (ixhi - ixlow) + 1;
+      int ty = (iyhi - iylow) + 1;
+      if (rx != tx) {
+        if ((ixlow + rx - 1) < nx) ixhi = ixlow + rx - 1;
+        else ixlow = ixhi - (rx - 1);
+      }
+      if (ry != ty) {
+        if ((iylow + ry - 1) < ny) iyhi = iylow + ry - 1;
+        else iylow = iyhi - (ry - 1);
+      }
+    }
+
+    return true;
+  }
+
+  private void getRect() throws VisADException, RemoteException {
+    FlatField ff = null;
+    if (t != null) {
+      int index = getAnimationIndex();
+      if (index < 0 || index >= nts) return;
+      ff = (FlatField) grids.getSample(index);
+    }
+    else {
+      ff = (FlatField) grids;
+    }
+    float[][] samples = ff.getFloats(false);
+    cut = new float[rangedim][rx * ry];
+    for (int ix=ixlow; ix<=ixhi; ix++) {
+      for (int iy=iylow; iy<=iyhi; iy++) {
+        int i = ix + nx * iy;
+        int j = (ix - ixlow) + rx * (iy - iylow);
+        for (int k=0; k<rangedim; k++) cut[k][j] = samples[k][i];
+      }
+    }
+  }
+
+  private void replaceRect() throws VisADException, RemoteException {
+    int index = 0;
+    if (t != null) {
+      index = getAnimationIndex();
+      if (index < 0 || index >= nts) return;
+    }
+
+    if (!getIndices(false)) {
+      if (debug) System.out.println("bad box");
+      return;
+    }
+
+    if (replacedff != null) {
+      float[][] samples = replacedff.getFloats(false);
+      for (int ix=replacedixlow; ix<=replacedixhi; ix++) {
+        for (int iy=replacediylow; iy<=replacediyhi; iy++) {
+          int i = ix + nx * iy;
+          int j = (ix - replacedixlow) + rx * (iy - replacediylow);
+          for (int k=0; k<rangedim; k++) samples[k][i] = replaced[k][j];
+        }
+      }
+      replacedff.setSamples(samples, false);
+    }
+
+    FlatField ff = null;
+    if (t != null) {
+      ff = (FlatField) grids.getSample(index);
+    }
+    else {
+      ff = (FlatField) grids;
+    }
+    float[][] samples = ff.getFloats(false);
+    replaced = new float[rangedim][rx * ry];
+    for (int ix=ixlow; ix<=ixhi; ix++) {
+      for (int iy=iylow; iy<=iyhi; iy++) {
+        int i = ix + nx * iy;
+        int j = (ix - ixlow) + rx * (iy - iylow);
+        for (int k=0; k<rangedim; k++) replaced[k][j] = samples[k][i];
+        if (blend == 0) {
+          for (int k=0; k<rangedim; k++) samples[k][i] = cut[k][j];
+        }
+        else {
+          int d = ix - ixlow;
+          if ((ixhi - ix) < d) d = ixhi - ix;
+          if ((iy - iylow) < d) d = iy - iylow;
+          if ((iyhi - iy) < d) d = iyhi - iy;
+          if (d > blend) {
+            for (int k=0; k<rangedim; k++) samples[k][i] = cut[k][j];
+          }
+          else {
+            float a = ((float) d) / ((float) blend);
+            float b = 1.0f - a;
+            for (int k=0; k<rangedim; k++) {
+              samples[k][i] = b * samples[k][i] + a * cut[k][j];
+            }
+          }
+        }
+      }
+    }
+    ff.setSamples(samples, false);
+    replacedff = ff;
+    replacedixlow = ixlow;
+    replacedixhi = ixhi;
+    replacediylow = iylow;
+    replacediyhi = iyhi;
+  }
+
+  private int getAnimationIndex() throws VisADException {
+    int[] indices = {acontrol.getCurrent()};
+    Set aset = acontrol.getSet();
+    double[][] values = aset.indexToDouble(indices);
+    int[] tindices = tset.doubleToIndex(values);
+    return tindices[0];
+  }
+
+  private void drag() throws VisADException, RemoteException {
+    display.disableAction();
+    ref_xlyl.setData(new RealTuple(xy, new double[] {xlow, ylow}));
+    ref_xlyh.setData(new RealTuple(xy, new double[] {xlow, yhi}));
+    ref_xhyl.setData(new RealTuple(xy, new double[] {xhi, ylow}));
+    ref_xhyh.setData(new RealTuple(xy, new double[] {xhi, yhi}));
+    float[][] samples =
+      {{(float) xlow, (float) xlow, (float) xhi, (float) xhi, (float) xlow},
+       {(float) ylow, (float) yhi, (float) yhi, (float) ylow, (float) ylow}};
+    ref_rect.setData(new Gridded2DSet(xy, samples, 5));
+    display.enableAction();
+  }
+
+  // BoxDragRendererJ3D button release
+  void drag_release() {
+    synchronized (lock) {
+      try {
+        replaceRect();
+      }
+      catch (VisADException e) {
+        if (debug) System.out.println("release fail: " + e.toString());
+      }
+      catch (RemoteException e) {
+        if (debug) System.out.println("release fail: " + e.toString());
+      }
+    }
+  }
+
+  private static final int NSTAS = 64; // actually NSTAS * NSTAS
+  private static final int NTIMES = 10;
+
+  public static void main(String args[])
+         throws VisADException, RemoteException {
+
+    // construct RealTypes for wind record components
+    RealType x = RealType.getRealType("x");
+    RealType y = RealType.getRealType("y");
+    RealType lat = RealType.Latitude;
+    RealType lon = RealType.Longitude;
+    RealTupleType xy = new RealTupleType(x, y);
+    RealType windx = RealType.getRealType("windx",
+                          CommonUnit.meterPerSecond);     
+    RealType windy = RealType.getRealType("windy",
+                          CommonUnit.meterPerSecond);     
+    RealType red = RealType.getRealType("red");
+    RealType green = RealType.getRealType("green");
+
+    // EarthVectorType extends RealTupleType and says that its
+    // components are vectors in m/s with components parallel
+    // to Longitude (positive east) and Latitude (positive north)
+    EarthVectorType windxy = new EarthVectorType(windx, windy);
+
+    RealType time = RealType.Time;
+    double startt = new DateTime(1999, 122, 57060).getValue();
+    Linear1DSet time_set = new Linear1DSet(time, startt, startt + 2700.0, NTIMES);
+
+    Linear2DSet grid_set = new Integer2DSet(xy, NSTAS, NSTAS);
+
+    RealTupleType tuple_type = new RealTupleType(new RealType[]
+             {lon, lat, windx, windy, red, green});
+
+    FunctionType field_type = new FunctionType(xy, tuple_type);
+    FunctionType seq_type = new FunctionType(time, field_type);
+
+    // construct first Java3D display and mappings that govern
+    // how wind records are displayed
+    DisplayImplJ3D display1 =
+      new DisplayImplJ3D("display1", new TwoDDisplayRendererJ3D());
+    ScalarMap ymap = new ScalarMap(y, Display.YAxis);
+    display1.addMap(ymap);
+    ScalarMap xmap = new ScalarMap(x, Display.XAxis);
+    display1.addMap(xmap);
+
+    ScalarMap cmap = null;
+    if (args.length > 0) {
+      cmap = new ScalarMap(windy, Display.RGB);
+    }
+    else {
+      cmap = new ScalarMap(windy, Display.IsoContour);
+    }
+    display1.addMap(cmap);
+
+    ScalarMap amap = new ScalarMap(time, Display.Animation);
+    display1.addMap(amap);
+    AnimationControl acontrol = (AnimationControl) amap.getControl();
+    acontrol.setStep(500);
+
+    // create an array of NSTAS by NSTAS winds
+    FieldImpl field = new FieldImpl(seq_type, time_set);
+    double[][] values = new double[6][NSTAS * NSTAS];
+    for (int k=0; k<NTIMES; k++) {
+      FlatField ff = new FlatField(field_type, grid_set);
+      int m = 0;
+      for (int i=0; i<NSTAS; i++) {
+        for (int j=0; j<NSTAS; j++) {
+
+          double u = 2.0 * i / (NSTAS - 1.0) - 1.0;
+          double v = 2.0 * j / (NSTAS - 1.0) - 1.0;
+  
+          // each wind record is a Tuple (lon, lat, (windx, windy), red, green)
+          // set colors by wind components, just for grins
+          values[0][m] = 10.0 * u;
+          values[1][m] = 10.0 * v - 40.0;
+          double fx = k + 30.0 * u;
+          double fy = 30.0 * v;
+          double fd =
+            Data.RADIANS_TO_DEGREES * Math.atan2(-fx, -fy) + k * 15.0;
+          double fs = Math.sqrt(fx * fx + fy * fy);
+          values[2][m] = fd;
+          values[3][m] = fs;
+          values[4][m] = u;
+          values[5][m] = v;
+          m++;
+        }
+      }
+      ff.setSamples(values);
+      field.setSample(k, ff);
+    }
+
+    DataReferenceImpl seq_ref = new DataReferenceImpl("seq");
+    seq_ref.setData(field);
+    display1.addReference(seq_ref);
+
+    final CutAndPasteFields cp = new CutAndPasteFields(field, display1);
+
+    final DataReferenceImpl blend_ref = new DataReferenceImpl("blend_ref");
+    VisADSlider blend_slider =
+      new VisADSlider("blend", 0, 10, 0, 1.0, blend_ref, RealType.Generic);
+    CellImpl blend_cell = new CellImpl() {
+      public void doAction() throws VisADException, RemoteException {
+        int blend = (int) ((Real) blend_ref.getData()).getValue();
+        cp.setBlend(blend);
+      }
+    };
+    blend_cell.addReference(blend_ref);
+
+    // create JFrame (i.e., a window) for display and slider
+    JFrame frame = new JFrame("test CollectiveBarbManipulation");
+    frame.addWindowListener(new WindowAdapter() {
+      public void windowClosing(WindowEvent e) {System.exit(0);}
+    });
+
+    // create JPanel in JFrame
+    JPanel panel = new JPanel();
+    panel.setLayout(new BoxLayout(panel, BoxLayout.X_AXIS));
+
+    JPanel panel1 = new JPanel();
+    panel1.setLayout(new BoxLayout(panel1, BoxLayout.Y_AXIS));
+    JPanel panel2 = new JPanel();
+    panel2.setLayout(new BoxLayout(panel2, BoxLayout.Y_AXIS));
+
+
+    panel1.add(display1.getComponent());
+    panel1.setMaximumSize(new Dimension(400, 600));
+
+    JPanel panel3 = new JPanel();
+    panel3.setLayout(new BoxLayout(panel3, BoxLayout.X_AXIS));
+    final JButton start = new JButton("start");
+    start.addActionListener(cp);
+    start.setActionCommand("start");
+    final JButton stop = new JButton("stop");
+    stop.addActionListener(cp);
+    stop.setActionCommand("stop");
+    final JButton undo = new JButton("undo");
+    undo.addActionListener(cp);
+    undo.setActionCommand("undo");
+    panel3.add(start);
+    panel3.add(stop);
+    panel3.add(undo);
+
+    panel2.add(new AnimationWidget(amap));
+    if (args.length > 0) {
+      LabeledColorWidget lcw = new LabeledColorWidget(cmap);
+      lcw.setMaximumSize(new Dimension(400, 200));
+      panel2.add(lcw);
+    }
+    else {
+      ContourWidget cw = new ContourWidget(cmap);
+      cw.setMaximumSize(new Dimension(400, 200));
+      panel2.add(cw);
+    }
+    panel2.add(new JLabel(" "));
+    panel2.add(blend_slider);
+    panel2.add(new JLabel(" "));
+    panel2.add(panel3);
+    panel2.setMaximumSize(new Dimension(400, 600));
+
+    panel.add(panel1);
+    panel.add(panel2);
+    frame.getContentPane().add(panel);
+
+    // set size of JFrame and make it visible
+    frame.setSize(800, 600);
+    frame.setVisible(true);
+  }
+
+  public void actionPerformed(ActionEvent e) {
+    String cmd = e.getActionCommand();
+    if (cmd.equals("start")) {
+      try {
+        start();
+      }
+      catch (VisADException ex) {
+        ex.printStackTrace();
+      }
+      catch (RemoteException ex) {
+        ex.printStackTrace();
+      }
+    }
+    else if (cmd.equals("stop")) {
+      try {
+        stop();
+      }
+      catch (VisADException ex) {
+        ex.printStackTrace();
+      }
+      catch (RemoteException ex) {
+        ex.printStackTrace();
+      }
+    }
+    else if (cmd.equals("undo")) {
+      try {
+        undo();
+      }
+      catch (VisADException ex) {
+        ex.printStackTrace();
+      }
+      catch (RemoteException ex) {
+        ex.printStackTrace();
+      }
+    }
+  }
+
+}
+
+class BoxDragRendererJ3D extends DirectManipulationRendererJ3D {
+
+  CutAndPasteFields cp;
+
+  BoxDragRendererJ3D(CutAndPasteFields c) {
+    super();
+    cp = c;
+  }
+
+  /** mouse button released, ending direct manipulation */
+  public void release_direct() {
+    cp.drag_release();
+  }
+}
+